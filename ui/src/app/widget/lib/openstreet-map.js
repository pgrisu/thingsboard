--- conflicted
+++ resolved
@@ -22,11 +22,7 @@
 
 export default class TbOpenStreetMap {
 
-<<<<<<< HEAD
-	constructor($containerElement, utils, initCallback, defaultZoomLevel, dontFitMapBounds, disableScrollZooming, minZoomLevel, mapProvider, credentials, defaultCenterPosition, onClickListener) {
-=======
-	constructor($containerElement, utils, initCallback, defaultZoomLevel, dontFitMapBounds, disableScrollZooming, minZoomLevel, mapProvider, credentials, defaultCenterPosition, markerClusteringSetting) {
->>>>>>> 81851db5
+	constructor($containerElement, utils, initCallback, defaultZoomLevel, dontFitMapBounds, disableScrollZooming, minZoomLevel, mapProvider, credentials, defaultCenterPosition, markerClusteringSetting, onClickListener) {
 
 		this.utils = utils;
 		this.defaultZoomLevel = defaultZoomLevel;
@@ -56,16 +52,13 @@
 		var tileLayer = mapProvider.isCustom ? L.tileLayer(mapProvider.name) : L.tileLayer.provider(mapProvider.name, credentials);
 		tileLayer.addTo(this.map);
 
-<<<<<<< HEAD
-		this.map.on('click', function (e) { onClickListener(e, e.latlng); });
-        
-=======
 		if (this.isMarketCluster) {
 			this.markersCluster = L.markerClusterGroup(markerClusteringSetting);
 			this.map.addLayer(this.markersCluster);
 		}
 
->>>>>>> 81851db5
+		this.map.on('click', function (e) { onClickListener(e, e.latlng); });
+        
 		if (initCallback) {
 			setTimeout(initCallback, 0); //eslint-disable-line
 		}
