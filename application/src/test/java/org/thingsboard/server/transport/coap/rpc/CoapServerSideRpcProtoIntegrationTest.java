/**
 * Copyright © 2016-2022 The Thingsboard Authors
 *
 * Licensed under the Apache License, Version 2.0 (the "License");
 * you may not use this file except in compliance with the License.
 * You may obtain a copy of the License at
 *
 *     http://www.apache.org/licenses/LICENSE-2.0
 *
 * Unless required by applicable law or agreed to in writing, software
 * distributed under the License is distributed on an "AS IS" BASIS,
 * WITHOUT WARRANTIES OR CONDITIONS OF ANY KIND, either express or implied.
 * See the License for the specific language governing permissions and
 * limitations under the License.
 */
package org.thingsboard.server.transport.coap.rpc;

import lombok.extern.slf4j.Slf4j;
import org.junit.After;
import org.junit.Before;
import org.junit.Test;
import org.thingsboard.server.common.data.CoapDeviceType;
import org.thingsboard.server.common.data.DeviceProfileProvisionType;
import org.thingsboard.server.common.data.DynamicProtoUtils;
import org.thingsboard.server.common.data.TransportPayloadType;
import org.thingsboard.server.dao.service.DaoSqlTest;
import org.thingsboard.server.transport.coap.CoapTestConfigProperties;

@Slf4j
@DaoSqlTest
public class CoapServerSideRpcProtoIntegrationTest extends AbstractCoapServerSideRpcIntegrationTest {

    @Before
    public void beforeTest() throws Exception {
        CoapTestConfigProperties configProperties = CoapTestConfigProperties.builder()
                .deviceName("RPC test device")
                .coapDeviceType(CoapDeviceType.DEFAULT)
                .transportPayloadType(TransportPayloadType.PROTOBUF)
                .rpcRequestProtoSchema(RPC_REQUEST_PROTO_SCHEMA)
                .build();
        processBeforeTest(configProperties);
    }

    @After
    public void afterTest() throws Exception {
        processAfterTest();
    }

    @Test
    public void testServerCoapOneWayRpc() throws Exception {
        processOneWayRpcTest(true);
    }

    @Test
    public void testServerCoapTwoWayRpc() throws Exception {
<<<<<<< HEAD
        processTwoWayRpcTest("{\"payload\":\"{\\\"value1\\\":\\\"A\\\",\\\"value2\\\":\\\"B\\\"}\"}");
    }

    @Override
    protected void processOnLoadResponse(CoapResponse response, CoapClient client, Integer observe, CountDownLatch latch) {
        ProtoTransportPayloadConfiguration protoTransportPayloadConfiguration = getProtoTransportPayloadConfiguration();
        ProtoFileElement rpcRequestProtoFileElement = DynamicProtoUtils.getProtoFileElement(protoTransportPayloadConfiguration.getDeviceRpcRequestProtoSchema());
        DynamicSchema rpcRequestProtoSchema = DynamicProtoUtils.getDynamicSchema(rpcRequestProtoFileElement, ProtoTransportPayloadConfiguration.RPC_REQUEST_PROTO_SCHEMA);

        byte[] requestPayload = response.getPayload();
        DynamicMessage.Builder rpcRequestMsg = rpcRequestProtoSchema.newMessageBuilder("RpcRequestMsg");
        Descriptors.Descriptor rpcRequestMsgDescriptor = rpcRequestMsg.getDescriptorForType();
        try {
            DynamicMessage dynamicMessage = DynamicMessage.parseFrom(rpcRequestMsgDescriptor, requestPayload);
            Descriptors.FieldDescriptor requestIdDescriptor = rpcRequestMsgDescriptor.findFieldByName("requestId");
            int requestId = (int) dynamicMessage.getField(requestIdDescriptor);
            ProtoFileElement rpcResponseProtoSchemaFile = DynamicProtoUtils.getProtoFileElement(protoTransportPayloadConfiguration.getDeviceRpcResponseProtoSchema());
            DynamicSchema rpcResponseProtoSchema = DynamicProtoUtils.getDynamicSchema(rpcResponseProtoSchemaFile, ProtoTransportPayloadConfiguration.RPC_RESPONSE_PROTO_SCHEMA);
            DynamicMessage.Builder rpcResponseBuilder = rpcResponseProtoSchema.newMessageBuilder("RpcResponseMsg");
            Descriptors.Descriptor rpcResponseMsgDescriptor = rpcResponseBuilder.getDescriptorForType();
            DynamicMessage rpcResponseMsg = rpcResponseBuilder
                    .setField(rpcResponseMsgDescriptor.findFieldByName("payload"), DEVICE_RESPONSE)
                    .build();
            client.setURI(getRpcResponseFeatureTokenUrl(accessToken, requestId));
            client.post(new CoapHandler() {
                @Override
                public void onLoad(CoapResponse response) {
                    log.warn("Command Response Ack: {}", response.getCode());
                    latch.countDown();
                }

                @Override
                public void onError() {
                    log.warn("Command Response Ack Error, No connect");
                }
            }, rpcResponseMsg.toByteArray(), MediaTypeRegistry.APPLICATION_JSON);
        } catch (InvalidProtocolBufferException e) {
            log.warn("Command Response Ack Error, Invalid response received: ", e);
        }
    }

    private ProtoTransportPayloadConfiguration getProtoTransportPayloadConfiguration() {
        DeviceProfileTransportConfiguration transportConfiguration = deviceProfile.getProfileData().getTransportConfiguration();
        assertTrue(transportConfiguration instanceof CoapDeviceProfileTransportConfiguration);
        CoapDeviceProfileTransportConfiguration coapDeviceProfileTransportConfiguration = (CoapDeviceProfileTransportConfiguration) transportConfiguration;
        CoapDeviceTypeConfiguration coapDeviceTypeConfiguration = coapDeviceProfileTransportConfiguration.getCoapDeviceTypeConfiguration();
        assertTrue(coapDeviceTypeConfiguration instanceof DefaultCoapDeviceTypeConfiguration);
        DefaultCoapDeviceTypeConfiguration defaultCoapDeviceTypeConfiguration = (DefaultCoapDeviceTypeConfiguration) coapDeviceTypeConfiguration;
        TransportPayloadTypeConfiguration transportPayloadTypeConfiguration = defaultCoapDeviceTypeConfiguration.getTransportPayloadTypeConfiguration();
        assertTrue(transportPayloadTypeConfiguration instanceof ProtoTransportPayloadConfiguration);
        return (ProtoTransportPayloadConfiguration) transportPayloadTypeConfiguration;
=======
        processTwoWayRpcTest("{\"payload\":\"{\\\"value1\\\":\\\"A\\\",\\\"value2\\\":\\\"B\\\"}\"}", true);
>>>>>>> 578075e9
    }
}<|MERGE_RESOLUTION|>--- conflicted
+++ resolved
@@ -20,8 +20,6 @@
 import org.junit.Before;
 import org.junit.Test;
 import org.thingsboard.server.common.data.CoapDeviceType;
-import org.thingsboard.server.common.data.DeviceProfileProvisionType;
-import org.thingsboard.server.common.data.DynamicProtoUtils;
 import org.thingsboard.server.common.data.TransportPayloadType;
 import org.thingsboard.server.dao.service.DaoSqlTest;
 import org.thingsboard.server.transport.coap.CoapTestConfigProperties;
@@ -53,60 +51,6 @@
 
     @Test
     public void testServerCoapTwoWayRpc() throws Exception {
-<<<<<<< HEAD
-        processTwoWayRpcTest("{\"payload\":\"{\\\"value1\\\":\\\"A\\\",\\\"value2\\\":\\\"B\\\"}\"}");
-    }
-
-    @Override
-    protected void processOnLoadResponse(CoapResponse response, CoapClient client, Integer observe, CountDownLatch latch) {
-        ProtoTransportPayloadConfiguration protoTransportPayloadConfiguration = getProtoTransportPayloadConfiguration();
-        ProtoFileElement rpcRequestProtoFileElement = DynamicProtoUtils.getProtoFileElement(protoTransportPayloadConfiguration.getDeviceRpcRequestProtoSchema());
-        DynamicSchema rpcRequestProtoSchema = DynamicProtoUtils.getDynamicSchema(rpcRequestProtoFileElement, ProtoTransportPayloadConfiguration.RPC_REQUEST_PROTO_SCHEMA);
-
-        byte[] requestPayload = response.getPayload();
-        DynamicMessage.Builder rpcRequestMsg = rpcRequestProtoSchema.newMessageBuilder("RpcRequestMsg");
-        Descriptors.Descriptor rpcRequestMsgDescriptor = rpcRequestMsg.getDescriptorForType();
-        try {
-            DynamicMessage dynamicMessage = DynamicMessage.parseFrom(rpcRequestMsgDescriptor, requestPayload);
-            Descriptors.FieldDescriptor requestIdDescriptor = rpcRequestMsgDescriptor.findFieldByName("requestId");
-            int requestId = (int) dynamicMessage.getField(requestIdDescriptor);
-            ProtoFileElement rpcResponseProtoSchemaFile = DynamicProtoUtils.getProtoFileElement(protoTransportPayloadConfiguration.getDeviceRpcResponseProtoSchema());
-            DynamicSchema rpcResponseProtoSchema = DynamicProtoUtils.getDynamicSchema(rpcResponseProtoSchemaFile, ProtoTransportPayloadConfiguration.RPC_RESPONSE_PROTO_SCHEMA);
-            DynamicMessage.Builder rpcResponseBuilder = rpcResponseProtoSchema.newMessageBuilder("RpcResponseMsg");
-            Descriptors.Descriptor rpcResponseMsgDescriptor = rpcResponseBuilder.getDescriptorForType();
-            DynamicMessage rpcResponseMsg = rpcResponseBuilder
-                    .setField(rpcResponseMsgDescriptor.findFieldByName("payload"), DEVICE_RESPONSE)
-                    .build();
-            client.setURI(getRpcResponseFeatureTokenUrl(accessToken, requestId));
-            client.post(new CoapHandler() {
-                @Override
-                public void onLoad(CoapResponse response) {
-                    log.warn("Command Response Ack: {}", response.getCode());
-                    latch.countDown();
-                }
-
-                @Override
-                public void onError() {
-                    log.warn("Command Response Ack Error, No connect");
-                }
-            }, rpcResponseMsg.toByteArray(), MediaTypeRegistry.APPLICATION_JSON);
-        } catch (InvalidProtocolBufferException e) {
-            log.warn("Command Response Ack Error, Invalid response received: ", e);
-        }
-    }
-
-    private ProtoTransportPayloadConfiguration getProtoTransportPayloadConfiguration() {
-        DeviceProfileTransportConfiguration transportConfiguration = deviceProfile.getProfileData().getTransportConfiguration();
-        assertTrue(transportConfiguration instanceof CoapDeviceProfileTransportConfiguration);
-        CoapDeviceProfileTransportConfiguration coapDeviceProfileTransportConfiguration = (CoapDeviceProfileTransportConfiguration) transportConfiguration;
-        CoapDeviceTypeConfiguration coapDeviceTypeConfiguration = coapDeviceProfileTransportConfiguration.getCoapDeviceTypeConfiguration();
-        assertTrue(coapDeviceTypeConfiguration instanceof DefaultCoapDeviceTypeConfiguration);
-        DefaultCoapDeviceTypeConfiguration defaultCoapDeviceTypeConfiguration = (DefaultCoapDeviceTypeConfiguration) coapDeviceTypeConfiguration;
-        TransportPayloadTypeConfiguration transportPayloadTypeConfiguration = defaultCoapDeviceTypeConfiguration.getTransportPayloadTypeConfiguration();
-        assertTrue(transportPayloadTypeConfiguration instanceof ProtoTransportPayloadConfiguration);
-        return (ProtoTransportPayloadConfiguration) transportPayloadTypeConfiguration;
-=======
         processTwoWayRpcTest("{\"payload\":\"{\\\"value1\\\":\\\"A\\\",\\\"value2\\\":\\\"B\\\"}\"}", true);
->>>>>>> 578075e9
     }
 }