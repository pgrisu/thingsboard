--- conflicted
+++ resolved
@@ -174,18 +174,14 @@
         reset(service, telemetrySubscriptionService);
         service.setDefaultInactivityTimeoutMs(timeout);
         service.init();
-<<<<<<< HEAD
         when(partitionService.resolve(ServiceType.TB_CORE, tenantId, deviceId)).thenReturn(tpi);
         when(entityQueryRepository.findEntityDataByQueryInternal(any())).thenReturn(new PageData<>());
         var deviceIdInfo = new DeviceIdInfo(tenantId.getId(), null, deviceId.getId());
         when(deviceService.findDeviceIdInfos(any()))
                 .thenReturn(new PageData<>(List.of(deviceIdInfo), 0, 1, false));
-        PartitionChangeEvent event = new PartitionChangeEvent(this, new QueueKey(ServiceType.TB_CORE), Collections.singleton(tpi));
-=======
         PartitionChangeEvent event = new PartitionChangeEvent(this, ServiceType.TB_CORE, Map.of(
                 new QueueKey(ServiceType.TB_CORE), Collections.singleton(tpi)
         ));
->>>>>>> e588c0a7
         service.onApplicationEvent(event);
         Thread.sleep(100);
     }
