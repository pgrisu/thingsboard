/**
 * Copyright © 2016-2024 The Thingsboard Authors
 *
 * Licensed under the Apache License, Version 2.0 (the "License");
 * you may not use this file except in compliance with the License.
 * You may obtain a copy of the License at
 *
 *     http://www.apache.org/licenses/LICENSE-2.0
 *
 * Unless required by applicable law or agreed to in writing, software
 * distributed under the License is distributed on an "AS IS" BASIS,
 * WITHOUT WARRANTIES OR CONDITIONS OF ANY KIND, either express or implied.
 * See the License for the specific language governing permissions and
 * limitations under the License.
 */
package org.thingsboard.server.service.edge.rpc.constructor;

import com.fasterxml.jackson.databind.JsonNode;
import lombok.extern.slf4j.Slf4j;
import org.junit.Assert;
import org.junit.Before;
import org.junit.Test;
import org.junit.runner.RunWith;
import org.mockito.junit.MockitoJUnitRunner;
import org.thingsboard.common.util.JacksonUtil;
import org.thingsboard.server.common.data.id.RuleChainId;
import org.thingsboard.server.common.data.id.RuleNodeId;
import org.thingsboard.server.common.data.id.TenantId;
import org.thingsboard.server.common.data.msg.TbMsgType;
import org.thingsboard.server.common.data.msg.TbNodeConnectionType;
import org.thingsboard.server.common.data.rule.NodeConnectionInfo;
import org.thingsboard.server.common.data.rule.RuleChainMetaData;
import org.thingsboard.server.common.data.rule.RuleNode;
import org.thingsboard.server.gen.edge.v1.EdgeVersion;
import org.thingsboard.server.gen.edge.v1.RuleChainConnectionInfoProto;
import org.thingsboard.server.gen.edge.v1.RuleChainMetadataUpdateMsg;
import org.thingsboard.server.gen.edge.v1.RuleNodeProto;
import org.thingsboard.server.gen.edge.v1.UpdateMsgType;
import org.thingsboard.server.service.edge.rpc.constructor.rule.RuleChainMsgConstructorV1;

import java.util.ArrayList;
import java.util.List;
import java.util.Optional;
import java.util.UUID;

@Slf4j
@RunWith(MockitoJUnitRunner.class)
public class RuleChainMsgConstructorTest {

    private static final String RPC_CONNECTION_TYPE = "RPC";

    private RuleChainMsgConstructorV1 ruleChainMsgConstructorV1;

    private TenantId tenantId;

    @Before
    public void setup() {
        ruleChainMsgConstructorV1 = new RuleChainMsgConstructorV1();
        tenantId = new TenantId(UUID.randomUUID());
    }

    @Test
    public void testConstructRuleChainMetadataUpdatedMsg_V_3_4_0() {
        RuleChainId ruleChainId = new RuleChainId(UUID.randomUUID());
        RuleChainMetaData ruleChainMetaData = createRuleChainMetaData(
                ruleChainId, 3, createRuleNodes(ruleChainId), createConnections());
        RuleChainMetadataUpdateMsg ruleChainMetadataUpdateMsg =
                ruleChainMsgConstructorV1.constructRuleChainMetadataUpdatedMsg(
                        tenantId,
                        UpdateMsgType.ENTITY_CREATED_RPC_MESSAGE,
                        ruleChainMetaData,
                        EdgeVersion.V_3_4_0);

        assetV_3_3_3_and_V_3_4_0(ruleChainMetadataUpdateMsg);

        assertCheckpointRuleNodeConfiguration(
                ruleChainMetadataUpdateMsg.getNodesList(),
                "{\"queueName\":\"HighPriority\"}");
    }

    @Test
    public void testConstructRuleChainMetadataUpdatedMsg_V_3_3_3() {
        RuleChainId ruleChainId = new RuleChainId(UUID.randomUUID());
        RuleChainMetaData ruleChainMetaData = createRuleChainMetaData(
                ruleChainId, 3, createRuleNodes(ruleChainId), createConnections());
        RuleChainMetadataUpdateMsg ruleChainMetadataUpdateMsg =
                ruleChainMsgConstructorV1.constructRuleChainMetadataUpdatedMsg(
                        tenantId,
                        UpdateMsgType.ENTITY_CREATED_RPC_MESSAGE,
                        ruleChainMetaData,
                        EdgeVersion.V_3_3_3);

        assetV_3_3_3_and_V_3_4_0(ruleChainMetadataUpdateMsg);

        assertCheckpointRuleNodeConfiguration(
                ruleChainMetadataUpdateMsg.getNodesList(),
                "{\"queueName\":\"HighPriority\"}");
    }

    private void assetV_3_3_3_and_V_3_4_0(RuleChainMetadataUpdateMsg ruleChainMetadataUpdateMsg) {
        Assert.assertEquals("First rule node index incorrect!", 3, ruleChainMetadataUpdateMsg.getFirstNodeIndex());
        Assert.assertEquals("Nodes count incorrect!", 12, ruleChainMetadataUpdateMsg.getNodesCount());
        Assert.assertEquals("Connections count incorrect!", 13, ruleChainMetadataUpdateMsg.getConnectionsCount());
        Assert.assertEquals("Rule chain connections count incorrect!", 0, ruleChainMetadataUpdateMsg.getRuleChainConnectionsCount());

        compareNodeConnectionInfoAndProto(createNodeConnectionInfo(3, 6, TbNodeConnectionType.SUCCESS), ruleChainMetadataUpdateMsg.getConnections(0));
        compareNodeConnectionInfoAndProto(createNodeConnectionInfo(3, 10, TbNodeConnectionType.SUCCESS), ruleChainMetadataUpdateMsg.getConnections(1));
        compareNodeConnectionInfoAndProto(createNodeConnectionInfo(3, 0, TbNodeConnectionType.SUCCESS), ruleChainMetadataUpdateMsg.getConnections(2));
        compareNodeConnectionInfoAndProto(createNodeConnectionInfo(4, 11, TbNodeConnectionType.SUCCESS), ruleChainMetadataUpdateMsg.getConnections(3));
        compareNodeConnectionInfoAndProto(createNodeConnectionInfo(5, 11, TbNodeConnectionType.SUCCESS), ruleChainMetadataUpdateMsg.getConnections(4));
        compareNodeConnectionInfoAndProto(createNodeConnectionInfo(6, 11, TbMsgType.ATTRIBUTES_UPDATED.getRuleNodeConnection()), ruleChainMetadataUpdateMsg.getConnections(5));
        compareNodeConnectionInfoAndProto(createNodeConnectionInfo(6, 7, TbMsgType.TO_SERVER_RPC_REQUEST.getRuleNodeConnection()), ruleChainMetadataUpdateMsg.getConnections(6));
        compareNodeConnectionInfoAndProto(createNodeConnectionInfo(6, 4, TbMsgType.POST_TELEMETRY_REQUEST.getRuleNodeConnection()), ruleChainMetadataUpdateMsg.getConnections(7));
        compareNodeConnectionInfoAndProto(createNodeConnectionInfo(6, 5, TbMsgType.POST_ATTRIBUTES_REQUEST.getRuleNodeConnection()), ruleChainMetadataUpdateMsg.getConnections(8));
        compareNodeConnectionInfoAndProto(createNodeConnectionInfo(6, 8, TbNodeConnectionType.OTHER), ruleChainMetadataUpdateMsg.getConnections(9));
        compareNodeConnectionInfoAndProto(createNodeConnectionInfo(6, 9, TbMsgType.RPC_CALL_FROM_SERVER_TO_DEVICE.getRuleNodeConnection()), ruleChainMetadataUpdateMsg.getConnections(10));
        compareNodeConnectionInfoAndProto(createNodeConnectionInfo(7, 11, TbNodeConnectionType.SUCCESS), ruleChainMetadataUpdateMsg.getConnections(11));
        compareNodeConnectionInfoAndProto(createNodeConnectionInfo(10, 9, RPC_CONNECTION_TYPE), ruleChainMetadataUpdateMsg.getConnections(12));
    }

    @Test
    public void testConstructRuleChainMetadataUpdatedMsg_V_3_3_0() {
        RuleChainId ruleChainId = new RuleChainId(UUID.randomUUID());
        RuleChainMetaData ruleChainMetaData = createRuleChainMetaData(ruleChainId, 3, createRuleNodes(ruleChainId), createConnections());
        RuleChainMetadataUpdateMsg ruleChainMetadataUpdateMsg =
                ruleChainMsgConstructorV1.constructRuleChainMetadataUpdatedMsg(
                        tenantId,
                        UpdateMsgType.ENTITY_CREATED_RPC_MESSAGE,
                        ruleChainMetaData,
                        EdgeVersion.V_3_3_0);

        Assert.assertEquals("First rule node index incorrect!", 2, ruleChainMetadataUpdateMsg.getFirstNodeIndex());
        Assert.assertEquals("Nodes count incorrect!", 10, ruleChainMetadataUpdateMsg.getNodesCount());
        Assert.assertEquals("Connections count incorrect!", 10, ruleChainMetadataUpdateMsg.getConnectionsCount());
        Assert.assertEquals("Rule chain connections count incorrect!", 1, ruleChainMetadataUpdateMsg.getRuleChainConnectionsCount());

        compareNodeConnectionInfoAndProto(createNodeConnectionInfo(2, 5, TbNodeConnectionType.SUCCESS), ruleChainMetadataUpdateMsg.getConnections(0));
        compareNodeConnectionInfoAndProto(createNodeConnectionInfo(3, 9, TbNodeConnectionType.SUCCESS), ruleChainMetadataUpdateMsg.getConnections(1));
        compareNodeConnectionInfoAndProto(createNodeConnectionInfo(4, 9, TbNodeConnectionType.SUCCESS), ruleChainMetadataUpdateMsg.getConnections(2));
        compareNodeConnectionInfoAndProto(createNodeConnectionInfo(5, 9, TbMsgType.ATTRIBUTES_UPDATED.getRuleNodeConnection()), ruleChainMetadataUpdateMsg.getConnections(3));
        compareNodeConnectionInfoAndProto(createNodeConnectionInfo(5, 6, TbMsgType.TO_SERVER_RPC_REQUEST.getRuleNodeConnection()), ruleChainMetadataUpdateMsg.getConnections(4));
        compareNodeConnectionInfoAndProto(createNodeConnectionInfo(5, 3, TbMsgType.POST_TELEMETRY_REQUEST.getRuleNodeConnection()), ruleChainMetadataUpdateMsg.getConnections(5));
        compareNodeConnectionInfoAndProto(createNodeConnectionInfo(5, 4, TbMsgType.POST_ATTRIBUTES_REQUEST.getRuleNodeConnection()), ruleChainMetadataUpdateMsg.getConnections(6));
        compareNodeConnectionInfoAndProto(createNodeConnectionInfo(5, 7, TbNodeConnectionType.OTHER), ruleChainMetadataUpdateMsg.getConnections(7));
        compareNodeConnectionInfoAndProto(createNodeConnectionInfo(5, 8, TbMsgType.RPC_CALL_FROM_SERVER_TO_DEVICE.getRuleNodeConnection()), ruleChainMetadataUpdateMsg.getConnections(8));
        compareNodeConnectionInfoAndProto(createNodeConnectionInfo(6, 9, TbNodeConnectionType.SUCCESS), ruleChainMetadataUpdateMsg.getConnections(9));

        RuleChainConnectionInfoProto ruleChainConnection = ruleChainMetadataUpdateMsg.getRuleChainConnections(0);
        Assert.assertEquals("From index incorrect!", 2, ruleChainConnection.getFromIndex());
        Assert.assertEquals("Type index incorrect!", TbNodeConnectionType.SUCCESS, ruleChainConnection.getType());
        Assert.assertEquals("Additional info incorrect!",
                "{\"description\":\"\",\"layoutX\":477,\"layoutY\":560,\"ruleChainNodeId\":\"rule-chain-node-UNDEFINED\"}",
                ruleChainConnection.getAdditionalInfo());
        Assert.assertTrue("Target rule chain id MSB incorrect!", ruleChainConnection.getTargetRuleChainIdMSB() != 0);
        Assert.assertTrue("Target rule chain id LSB incorrect!", ruleChainConnection.getTargetRuleChainIdLSB() != 0);

        assertCheckpointRuleNodeConfiguration(
                ruleChainMetadataUpdateMsg.getNodesList(),
                "{\"queueName\":\"HighPriority\"}");
    }

    @Test
    public void testConstructRuleChainMetadataUpdatedMsg_V_3_3_0_inDifferentOrder() {
        // same rule chain metadata, but different order of rule nodes
        RuleChainId ruleChainId = new RuleChainId(UUID.randomUUID());
        RuleChainMetaData ruleChainMetaData1 = createRuleChainMetaData(ruleChainId, 8, createRuleNodesInDifferentOrder(ruleChainId), createConnectionsInDifferentOrder());
        RuleChainMetadataUpdateMsg ruleChainMetadataUpdateMsg =
                ruleChainMsgConstructorV1.constructRuleChainMetadataUpdatedMsg(
                        tenantId,
                        UpdateMsgType.ENTITY_CREATED_RPC_MESSAGE, 
                        ruleChainMetaData1, 
                        EdgeVersion.V_3_3_0);

        Assert.assertEquals("First rule node index incorrect!", 7, ruleChainMetadataUpdateMsg.getFirstNodeIndex());
        Assert.assertEquals("Nodes count incorrect!", 10, ruleChainMetadataUpdateMsg.getNodesCount());
        Assert.assertEquals("Connections count incorrect!", 10, ruleChainMetadataUpdateMsg.getConnectionsCount());
        Assert.assertEquals("Rule chain connections count incorrect!", 1, ruleChainMetadataUpdateMsg.getRuleChainConnectionsCount());

        compareNodeConnectionInfoAndProto(createNodeConnectionInfo(3, 0, TbNodeConnectionType.SUCCESS), ruleChainMetadataUpdateMsg.getConnections(0));
        compareNodeConnectionInfoAndProto(createNodeConnectionInfo(4, 0, TbMsgType.ATTRIBUTES_UPDATED.getRuleNodeConnection()), ruleChainMetadataUpdateMsg.getConnections(1));
        compareNodeConnectionInfoAndProto(createNodeConnectionInfo(4, 3, TbMsgType.TO_SERVER_RPC_REQUEST.getRuleNodeConnection()), ruleChainMetadataUpdateMsg.getConnections(2));
        compareNodeConnectionInfoAndProto(createNodeConnectionInfo(4, 6, TbMsgType.POST_TELEMETRY_REQUEST.getRuleNodeConnection()), ruleChainMetadataUpdateMsg.getConnections(3));
        compareNodeConnectionInfoAndProto(createNodeConnectionInfo(4, 5, TbMsgType.POST_ATTRIBUTES_REQUEST.getRuleNodeConnection()), ruleChainMetadataUpdateMsg.getConnections(4));
        compareNodeConnectionInfoAndProto(createNodeConnectionInfo(4, 2, TbNodeConnectionType.OTHER), ruleChainMetadataUpdateMsg.getConnections(5));
        compareNodeConnectionInfoAndProto(createNodeConnectionInfo(4, 1, TbMsgType.RPC_CALL_FROM_SERVER_TO_DEVICE.getRuleNodeConnection()), ruleChainMetadataUpdateMsg.getConnections(6));
        compareNodeConnectionInfoAndProto(createNodeConnectionInfo(5, 0, TbNodeConnectionType.SUCCESS), ruleChainMetadataUpdateMsg.getConnections(7));
        compareNodeConnectionInfoAndProto(createNodeConnectionInfo(6, 0, TbNodeConnectionType.SUCCESS), ruleChainMetadataUpdateMsg.getConnections(8));
        compareNodeConnectionInfoAndProto(createNodeConnectionInfo(7, 4, TbNodeConnectionType.SUCCESS), ruleChainMetadataUpdateMsg.getConnections(9));

        RuleChainConnectionInfoProto ruleChainConnection = ruleChainMetadataUpdateMsg.getRuleChainConnections(0);
        Assert.assertEquals("From index incorrect!", 7, ruleChainConnection.getFromIndex());
        Assert.assertEquals("Type index incorrect!", TbNodeConnectionType.SUCCESS, ruleChainConnection.getType());
        Assert.assertEquals("Additional info incorrect!",
                "{\"description\":\"\",\"layoutX\":477,\"layoutY\":560,\"ruleChainNodeId\":\"rule-chain-node-UNDEFINED\"}",
                ruleChainConnection.getAdditionalInfo());
        Assert.assertTrue("Target rule chain id MSB incorrect!", ruleChainConnection.getTargetRuleChainIdMSB() != 0);
        Assert.assertTrue("Target rule chain id LSB incorrect!", ruleChainConnection.getTargetRuleChainIdLSB() != 0);

        assertCheckpointRuleNodeConfiguration(
                ruleChainMetadataUpdateMsg.getNodesList(),
                "{\"queueName\":\"HighPriority\"}");
    }

    private void assertCheckpointRuleNodeConfiguration(List<RuleNodeProto> nodesList,
                                                       String expectedConfiguration) {
        Optional<RuleNodeProto> checkpointRuleNodeOpt = nodesList.stream()
                .filter(rn -> "org.thingsboard.rule.engine.flow.TbCheckpointNode".equals(rn.getType()))
                .findFirst();
        Assert.assertTrue(checkpointRuleNodeOpt.isPresent());
        RuleNodeProto checkpointRuleNode = checkpointRuleNodeOpt.get();
        Assert.assertEquals(expectedConfiguration, checkpointRuleNode.getConfiguration());
    }

    private void compareNodeConnectionInfoAndProto(NodeConnectionInfo expected, org.thingsboard.server.gen.edge.v1.NodeConnectionInfoProto actual) {
        Assert.assertEquals(expected.getFromIndex(), actual.getFromIndex());
        Assert.assertEquals(expected.getToIndex(), actual.getToIndex());
        Assert.assertEquals(expected.getType(), actual.getType());
    }

    private RuleChainMetaData createRuleChainMetaData(RuleChainId ruleChainId, Integer firstNodeIndex, List<RuleNode> nodes, List<NodeConnectionInfo> connections) {
        RuleChainMetaData ruleChainMetaData = new RuleChainMetaData();
        ruleChainMetaData.setRuleChainId(ruleChainId);
        ruleChainMetaData.setFirstNodeIndex(firstNodeIndex);
        ruleChainMetaData.setNodes(nodes);
        ruleChainMetaData.setConnections(connections);
        ruleChainMetaData.setRuleChainConnections(null);
        return ruleChainMetaData;
    }

    private List<NodeConnectionInfo> createConnections() {
        List<NodeConnectionInfo> result = new ArrayList<>();
        result.add(createNodeConnectionInfo(3, 6, TbNodeConnectionType.SUCCESS));
        result.add(createNodeConnectionInfo(3, 10, TbNodeConnectionType.SUCCESS));
        result.add(createNodeConnectionInfo(3, 0, TbNodeConnectionType.SUCCESS));
        result.add(createNodeConnectionInfo(4, 11, TbNodeConnectionType.SUCCESS));
        result.add(createNodeConnectionInfo(5, 11, TbNodeConnectionType.SUCCESS));
        result.add(createNodeConnectionInfo(6, 11, TbMsgType.ATTRIBUTES_UPDATED.getRuleNodeConnection()));
        result.add(createNodeConnectionInfo(6, 7, TbMsgType.TO_SERVER_RPC_REQUEST.getRuleNodeConnection()));
        result.add(createNodeConnectionInfo(6, 4, TbMsgType.POST_TELEMETRY_REQUEST.getRuleNodeConnection()));
        result.add(createNodeConnectionInfo(6, 5, TbMsgType.POST_ATTRIBUTES_REQUEST.getRuleNodeConnection()));
        result.add(createNodeConnectionInfo(6, 8, TbNodeConnectionType.OTHER));
        result.add(createNodeConnectionInfo(6, 9, TbMsgType.RPC_CALL_FROM_SERVER_TO_DEVICE.getRuleNodeConnection()));
        result.add(createNodeConnectionInfo(7, 11, TbNodeConnectionType.SUCCESS));
        result.add(createNodeConnectionInfo(10, 9, RPC_CONNECTION_TYPE));
        return result;
    }

    private NodeConnectionInfo createNodeConnectionInfo(int fromIndex, int toIndex, String type) {
        NodeConnectionInfo result = new NodeConnectionInfo();
        result.setFromIndex(fromIndex);
        result.setToIndex(toIndex);
        result.setType(type);
        return result;
    }

    private List<RuleNode> createRuleNodes(RuleChainId ruleChainId) {
        List<RuleNode> result = new ArrayList<>();
        result.add(getOutputNode(ruleChainId));
        result.add(getAcknowledgeNode(ruleChainId));
        result.add(getCheckpointNode(ruleChainId));
        result.add(getAlarmRulesNode(ruleChainId));
        result.add(getSaveTimeSeriesNode(ruleChainId));
        result.add(getSaveClientAttributesNode(ruleChainId));
        result.add(getMessageTypeSwitchNode(ruleChainId));
        result.add(getLogRpcFromDeviceNode(ruleChainId));
        result.add(getLogOtherNode(ruleChainId));
        result.add(getRpcCallRequestNode(ruleChainId));
        result.add(getPushToAnalyticsNode(ruleChainId));
        result.add(getPushToCloudNode(ruleChainId));
        return result;
    }

    private RuleNode createRuleNode(RuleChainId ruleChainId, String type, String name, JsonNode configuration, JsonNode additionalInfo) {
        RuleNode e = new RuleNode();
        e.setRuleChainId(ruleChainId);
        e.setType(type);
        e.setName(name);
        e.setDebugMode(false);
        e.setConfiguration(configuration);
        e.setAdditionalInfo(additionalInfo);
        e.setId(new RuleNodeId(UUID.randomUUID()));
        return e;
    }

    private List<NodeConnectionInfo> createConnectionsInDifferentOrder() {
        List<NodeConnectionInfo> result = new ArrayList<>();
        result.add(createNodeConnectionInfo(0, 2, RPC_CONNECTION_TYPE));
        result.add(createNodeConnectionInfo(4, 1, TbNodeConnectionType.SUCCESS));
        result.add(createNodeConnectionInfo(5, 1, TbMsgType.ATTRIBUTES_UPDATED.getRuleNodeConnection()));
        result.add(createNodeConnectionInfo(5, 4, TbMsgType.TO_SERVER_RPC_REQUEST.getRuleNodeConnection()));
        result.add(createNodeConnectionInfo(5, 7, TbMsgType.POST_TELEMETRY_REQUEST.getRuleNodeConnection()));
        result.add(createNodeConnectionInfo(5, 6, TbMsgType.POST_ATTRIBUTES_REQUEST.getRuleNodeConnection()));
        result.add(createNodeConnectionInfo(5, 3, TbNodeConnectionType.OTHER));
        result.add(createNodeConnectionInfo(5, 2, TbMsgType.RPC_CALL_FROM_SERVER_TO_DEVICE.getRuleNodeConnection()));
        result.add(createNodeConnectionInfo(6, 1, TbNodeConnectionType.SUCCESS));
        result.add(createNodeConnectionInfo(7, 1, TbNodeConnectionType.SUCCESS));
        result.add(createNodeConnectionInfo(8, 11, TbNodeConnectionType.SUCCESS));
        result.add(createNodeConnectionInfo(8, 5, TbNodeConnectionType.SUCCESS));
        result.add(createNodeConnectionInfo(8, 0, TbNodeConnectionType.SUCCESS));
        return result;
    }

    private List<RuleNode> createRuleNodesInDifferentOrder(RuleChainId ruleChainId) {
        List<RuleNode> result = new ArrayList<>();
        result.add(getPushToAnalyticsNode(ruleChainId));
        result.add(getPushToCloudNode(ruleChainId));
        result.add(getRpcCallRequestNode(ruleChainId));
        result.add(getLogOtherNode(ruleChainId));
        result.add(getLogRpcFromDeviceNode(ruleChainId));
        result.add(getMessageTypeSwitchNode(ruleChainId));
        result.add(getSaveClientAttributesNode(ruleChainId));
        result.add(getSaveTimeSeriesNode(ruleChainId));
        result.add(getAlarmRulesNode(ruleChainId));
        result.add(getCheckpointNode(ruleChainId));
        result.add(getAcknowledgeNode(ruleChainId));
        result.add(getOutputNode(ruleChainId));
        return result;
    }


    private RuleNode getOutputNode(RuleChainId ruleChainId) {
        return createRuleNode(ruleChainId,
                "org.thingsboard.rule.engine.flow.TbRuleChainOutputNode",
                "Output node",
                JacksonUtil.toJsonNode("{\"version\":0}"),
                JacksonUtil.toJsonNode("{\"description\":\"\",\"layoutX\":178,\"layoutY\":592}"));
    }

    private RuleNode getCheckpointNode(RuleChainId ruleChainId) {
        return createRuleNode(ruleChainId,
                "org.thingsboard.rule.engine.flow.TbCheckpointNode",
                "Checkpoint node",
                JacksonUtil.toJsonNode("{\"queueName\":\"HighPriority\"}"),
                JacksonUtil.toJsonNode("{\"description\":\"\",\"layoutX\":178,\"layoutY\":647}"));
    }

    private RuleNode getSaveTimeSeriesNode(RuleChainId ruleChainId) {
        return createRuleNode(ruleChainId,
                "org.thingsboard.rule.engine.telemetry.TbMsgTimeseriesNode",
                "Save Timeseries",
                JacksonUtil.toJsonNode("{\"defaultTTL\":0}"),
                JacksonUtil.toJsonNode("{\"layoutX\":823,\"layoutY\":157}"));
    }

    private RuleNode getMessageTypeSwitchNode(RuleChainId ruleChainId) {
        return createRuleNode(ruleChainId,
                "org.thingsboard.rule.engine.filter.TbMsgTypeSwitchNode",
                "Message Type Switch",
                JacksonUtil.toJsonNode("{\"version\":0}"),
                JacksonUtil.toJsonNode("{\"layoutX\":347,\"layoutY\":149}"));
    }

    private RuleNode getLogOtherNode(RuleChainId ruleChainId) {
        return createRuleNode(ruleChainId,
                "org.thingsboard.rule.engine.action.TbLogNode",
                "Log Other",
                JacksonUtil.toJsonNode("{\"jsScript\":\"return '\\\\nIncoming message:\\\\n' + JSON.stringify(msg) + '\\\\nIncoming metadata:\\\\n' + JSON.stringify(metadata);\"}"),
                JacksonUtil.toJsonNode("{\"layoutX\":824,\"layoutY\":378}"));
    }

    private RuleNode getPushToCloudNode(RuleChainId ruleChainId) {
        return createRuleNode(ruleChainId,
                "org.thingsboard.rule.engine.edge.TbMsgPushToCloudNode",
                "Push to cloud",
                JacksonUtil.toJsonNode("{\"scope\":\"SERVER_SCOPE\"}"),
                JacksonUtil.toJsonNode("{\"layoutX\":1129,\"layoutY\":52}"));
    }

    private RuleNode getAcknowledgeNode(RuleChainId ruleChainId) {
        return createRuleNode(ruleChainId,
                "org.thingsboard.rule.engine.flow.TbAckNode",
                "Acknowledge node",
                JacksonUtil.toJsonNode("{\"version\":0}"),
                JacksonUtil.toJsonNode("{\"description\":\"\",\"layoutX\":177,\"layoutY\":703}"));
    }

<<<<<<< HEAD
    private RuleNode getAlarmRulesNode(RuleChainId ruleChainId) throws JsonProcessingException {
        return createRuleNode(ruleChainId,
                "org.thingsboard.rule.engine.action.TbAlarmRulesNode",
                "Alarm Rules Node",
                null,
                JacksonUtil.OBJECT_MAPPER.readTree("{\"description\":\"Process incoming messages from devices with the alarm rules. Dispatch all incoming messages with \\\"Success\\\" relation type.\",\"layoutX\":187,\"layoutY\":468}"));
=======
    private RuleNode getDeviceProfileNode(RuleChainId ruleChainId) {
        return createRuleNode(ruleChainId,
                "org.thingsboard.rule.engine.profile.TbDeviceProfileNode",
                "Device Profile Node",
                JacksonUtil.toJsonNode("{\"persistAlarmRulesState\":false,\"fetchAlarmRulesStateOnStart\":false}"),
                JacksonUtil.toJsonNode("{\"description\":\"Process incoming messages from devices with the alarm rules defined in the device profile. Dispatch all incoming messages with \\\"Success\\\" relation type.\",\"layoutX\":187,\"layoutY\":468}"));
>>>>>>> ae515e79
    }

    private RuleNode getSaveClientAttributesNode(RuleChainId ruleChainId) {
        return createRuleNode(ruleChainId,
                "org.thingsboard.rule.engine.telemetry.TbMsgAttributesNode",
                "Save Client Attributes",
                JacksonUtil.toJsonNode("{\"scope\":\"CLIENT_SCOPE\"}"),
                JacksonUtil.toJsonNode("{\"layoutX\":824,\"layoutY\":52}"));
    }

    private RuleNode getLogRpcFromDeviceNode(RuleChainId ruleChainId) {
        return createRuleNode(ruleChainId,
                "org.thingsboard.rule.engine.action.TbLogNode",
                "Log RPC from Device",
                JacksonUtil.toJsonNode("{\"jsScript\":\"return '\\\\nIncoming message:\\\\n' + JSON.stringify(msg) + '\\\\nIncoming metadata:\\\\n' + JSON.stringify(metadata);\"}"),
                JacksonUtil.toJsonNode("{\"layoutX\":825,\"layoutY\":266}"));
    }

    private RuleNode getRpcCallRequestNode(RuleChainId ruleChainId) {
        return createRuleNode(ruleChainId,
                "org.thingsboard.rule.engine.rpc.TbSendRPCRequestNode",
                "RPC Call Request",
                JacksonUtil.toJsonNode("{\"timeoutInSeconds\":60}"),
                JacksonUtil.toJsonNode("{\"layoutX\":824,\"layoutY\":466}"));
    }

    private RuleNode getPushToAnalyticsNode(RuleChainId ruleChainId) {
        return createRuleNode(ruleChainId,
                "org.thingsboard.rule.engine.flow.TbRuleChainInputNode",
                "Push to Analytics",
                JacksonUtil.toJsonNode("{\"ruleChainId\":\"af588000-6c7c-11ec-bafd-c9a47a5c8d99\"}"),
                JacksonUtil.toJsonNode("{\"description\":\"\",\"layoutX\":477,\"layoutY\":560}"));
    }
}<|MERGE_RESOLUTION|>--- conflicted
+++ resolved
@@ -374,21 +374,12 @@
                 JacksonUtil.toJsonNode("{\"description\":\"\",\"layoutX\":177,\"layoutY\":703}"));
     }
 
-<<<<<<< HEAD
-    private RuleNode getAlarmRulesNode(RuleChainId ruleChainId) throws JsonProcessingException {
+    private RuleNode getAlarmRulesNode(RuleChainId ruleChainId) {
         return createRuleNode(ruleChainId,
                 "org.thingsboard.rule.engine.action.TbAlarmRulesNode",
                 "Alarm Rules Node",
                 null,
-                JacksonUtil.OBJECT_MAPPER.readTree("{\"description\":\"Process incoming messages from devices with the alarm rules. Dispatch all incoming messages with \\\"Success\\\" relation type.\",\"layoutX\":187,\"layoutY\":468}"));
-=======
-    private RuleNode getDeviceProfileNode(RuleChainId ruleChainId) {
-        return createRuleNode(ruleChainId,
-                "org.thingsboard.rule.engine.profile.TbDeviceProfileNode",
-                "Device Profile Node",
-                JacksonUtil.toJsonNode("{\"persistAlarmRulesState\":false,\"fetchAlarmRulesStateOnStart\":false}"),
-                JacksonUtil.toJsonNode("{\"description\":\"Process incoming messages from devices with the alarm rules defined in the device profile. Dispatch all incoming messages with \\\"Success\\\" relation type.\",\"layoutX\":187,\"layoutY\":468}"));
->>>>>>> ae515e79
+                JacksonUtil.toJsonNode("{\"description\":\"Process incoming messages from devices with the alarm rules. Dispatch all incoming messages with \\\"Success\\\" relation type.\",\"layoutX\":187,\"layoutY\":468}"));
     }
 
     private RuleNode getSaveClientAttributesNode(RuleChainId ruleChainId) {
