/**
 * Copyright © 2016-2024 The Thingsboard Authors
 *
 * Licensed under the Apache License, Version 2.0 (the "License");
 * you may not use this file except in compliance with the License.
 * You may obtain a copy of the License at
 *
 *     http://www.apache.org/licenses/LICENSE-2.0
 *
 * Unless required by applicable law or agreed to in writing, software
 * distributed under the License is distributed on an "AS IS" BASIS,
 * WITHOUT WARRANTIES OR CONDITIONS OF ANY KIND, either express or implied.
 * See the License for the specific language governing permissions and
 * limitations under the License.
 */
package org.thingsboard.server.service.entitiy.alarm;

import com.fasterxml.jackson.databind.node.ObjectNode;
import lombok.extern.slf4j.Slf4j;
import org.junit.Test;
import org.junit.runner.RunWith;
import org.springframework.boot.test.mock.mockito.MockBean;
import org.springframework.boot.test.mock.mockito.SpyBean;
import org.springframework.test.context.ContextConfiguration;
import org.springframework.test.context.TestPropertySource;
import org.springframework.test.context.junit4.SpringRunner;
import org.thingsboard.common.util.JacksonUtil;
import org.thingsboard.server.cluster.TbClusterService;
import org.thingsboard.server.common.data.User;
import org.thingsboard.server.common.data.alarm.Alarm;
import org.thingsboard.server.common.data.alarm.AlarmApiCallResult;
import org.thingsboard.server.common.data.alarm.AlarmComment;
import org.thingsboard.server.common.data.alarm.AlarmCommentType;
import org.thingsboard.server.common.data.alarm.AlarmInfo;
import org.thingsboard.server.common.data.audit.ActionType;
import org.thingsboard.server.common.data.exception.ThingsboardException;
import org.thingsboard.server.common.data.id.AlarmId;
import org.thingsboard.server.common.data.id.TenantId;
import org.thingsboard.server.common.data.id.UserId;
import org.thingsboard.server.dao.alarm.AlarmCommentService;
import org.thingsboard.server.common.data.page.PageData;
import org.thingsboard.server.dao.alarm.AlarmService;
import org.thingsboard.server.dao.alarm.rule.AlarmRuleService;
import org.thingsboard.server.dao.customer.CustomerService;
import org.thingsboard.server.dao.edge.EdgeService;
import org.thingsboard.server.service.entitiy.TbLogEntityActionService;
import org.thingsboard.server.service.executors.DbCallbackExecutorService;
import org.thingsboard.server.service.sync.vc.EntitiesVersionControlService;
import org.thingsboard.server.service.telemetry.AlarmSubscriptionService;

import java.util.Collections;
import java.util.List;
import java.util.UUID;

import static org.mockito.ArgumentMatchers.any;
import static org.mockito.ArgumentMatchers.anyLong;
import static org.mockito.ArgumentMatchers.eq;
import static org.mockito.Mockito.times;
import static org.mockito.Mockito.verify;
import static org.mockito.Mockito.when;

@Slf4j
@RunWith(SpringRunner.class)
@ContextConfiguration(classes = DefaultTbAlarmService.class)
@TestPropertySource(properties = {
        "server.log_controller_error_stack_trace=false"
})
public class DefaultTbAlarmServiceTest {

    @MockBean
    protected DbCallbackExecutorService dbExecutor;
    @MockBean
    protected TbLogEntityActionService logEntityActionService;
    @MockBean
    protected EdgeService edgeService;
    @MockBean
    protected AlarmService alarmService;
    @MockBean
    protected TbAlarmCommentService tbAlarmCommentService;
    @MockBean
    protected AlarmCommentService alarmCommentService;
    @MockBean
    protected AlarmSubscriptionService alarmSubscriptionService;
    @MockBean
    protected CustomerService customerService;
    @MockBean
    protected TbClusterService tbClusterService;
    @MockBean
    protected AlarmRuleService alarmRuleService;
    @MockBean
    private EntitiesVersionControlService vcService;
    @SpyBean
    DefaultTbAlarmService service;

    @Test
    public void testSave() throws ThingsboardException {
        var alarm = new AlarmInfo();
        when(alarmSubscriptionService.createAlarm(any())).thenReturn(AlarmApiCallResult.builder()
                .successful(true)
                .modified(true)
                .alarm(alarm)
                .build());
        service.save(alarm, new User());

        verify(logEntityActionService, times(1)).logEntityAction(any(), any(), any(), any(), eq(ActionType.ADDED), any());
        verify(alarmSubscriptionService, times(1)).createAlarm(any());
    }

    @Test
    public void testAck() throws ThingsboardException {
        var alarm = new Alarm();
        when(alarmSubscriptionService.acknowledgeAlarm(any(), any(), anyLong()))
                .thenReturn(AlarmApiCallResult.builder().successful(true).modified(true).alarm(new AlarmInfo()).build());
        service.ack(alarm, new User(new UserId(UUID.randomUUID())));

<<<<<<< HEAD
        verify(tbAlarmCommentService, times(1)).saveAlarmComment(any(), any(), any());
        verify(notificationEntityService, times(1)).logEntityAction(any(), any(), any(), any(), eq(ActionType.ALARM_ACK), any());
=======
        verify(alarmCommentService, times(1)).saveAlarmComment(any(), any(), any());
        verify(logEntityActionService, times(1)).logEntityAction(any(), any(), any(), any(), eq(ActionType.ALARM_ACK), any());
>>>>>>> 51a31ced
        verify(alarmSubscriptionService, times(1)).acknowledgeAlarm(any(), any(), anyLong());
    }

    @Test
    public void testClear() throws ThingsboardException {
        var alarm = new Alarm();
        alarm.setAcknowledged(true);
        when(alarmSubscriptionService.clearAlarm(any(), any(), anyLong(), any()))
                .thenReturn(AlarmApiCallResult.builder().successful(true).cleared(true).alarm(new AlarmInfo()).build());
        service.clear(alarm, new User(new UserId(UUID.randomUUID())));

<<<<<<< HEAD
        verify(tbAlarmCommentService, times(1)).saveAlarmComment(any(), any(), any());
        verify(notificationEntityService, times(1)).logEntityAction(any(), any(), any(), any(), eq(ActionType.ALARM_CLEAR), any());
=======
        verify(alarmCommentService, times(1)).saveAlarmComment(any(), any(), any());
        verify(logEntityActionService, times(1)).logEntityAction(any(), any(), any(), any(), eq(ActionType.ALARM_CLEAR), any());
>>>>>>> 51a31ced
        verify(alarmSubscriptionService, times(1)).clearAlarm(any(), any(), anyLong(), any());
    }

    @Test
    public void testDelete() {
        service.delete(new Alarm(), new User());

        verify(logEntityActionService, times(1)).logEntityAction(any(), any(), any(), any(), eq(ActionType.DELETED), any());
        verify(alarmSubscriptionService, times(1)).deleteAlarm(any(), any());
    }

    @Test
    public void testUnassignAlarm() throws ThingsboardException {
        AlarmInfo alarm = new AlarmInfo();
        alarm.setId(new AlarmId(UUID.randomUUID()));
        when(alarmSubscriptionService.unassignAlarm(any(), any(), anyLong()))
                .thenReturn(AlarmApiCallResult.builder().successful(true).modified(true).alarm(alarm).build());

        User user = new User();
        user.setEmail("testEmail@gmail.com");
        user.setId(new UserId(UUID.randomUUID()));
        service.unassign(new Alarm(), 0L, user);

        ObjectNode commentNode = JacksonUtil.newObjectNode();
        commentNode.put("subtype", "ASSIGN");
        commentNode.put("text", "Alarm was unassigned by user " + user.getTitle());
        commentNode.put("userId", user.getId().getId().toString());
        AlarmComment expectedAlarmComment = AlarmComment.builder()
                .alarmId(alarm.getId())
                .type(AlarmCommentType.SYSTEM)
                .comment(commentNode)
                .build();

        verify(tbAlarmCommentService, times(1))
                .saveAlarmComment(eq(alarm), eq(expectedAlarmComment), eq(user));
    }

    @Test
    public void testUnassignDeletedUserAlarms() throws ThingsboardException {
        AlarmInfo alarm = new AlarmInfo();
        alarm.setId(new AlarmId(UUID.randomUUID()));

        when(alarmService.findAlarmIdsByAssigneeId(any(), any(), any()))
                .thenReturn(new PageData<>(List.of(alarm.getId()), 0, 1, false))
                .thenReturn(new PageData<>(Collections.EMPTY_LIST, 0, 0, false));
        when(alarmSubscriptionService.unassignAlarm(any(), any(), anyLong()))
                .thenReturn(AlarmApiCallResult.builder().successful(true).modified(true).alarm(alarm).build());

        User user = new User();
        user.setEmail("testEmail@gmail.com");
        user.setId(new UserId(UUID.randomUUID()));
        service.unassignDeletedUserAlarms(new TenantId(UUID.randomUUID()), user, System.currentTimeMillis());

        ObjectNode commentNode = JacksonUtil.newObjectNode();
        commentNode.put("subtype", "ASSIGN");
        commentNode.put("text", String.format("Alarm was unassigned because user %s - was deleted", user.getTitle()));
        AlarmComment expectedAlarmComment = AlarmComment.builder()
                .alarmId(alarm.getId())
                .type(AlarmCommentType.SYSTEM)
                .comment(commentNode)
                .build();

        verify(tbAlarmCommentService, times(1))
                .saveAlarmComment(eq(alarm), eq(expectedAlarmComment), eq(null));
    }


}<|MERGE_RESOLUTION|>--- conflicted
+++ resolved
@@ -113,13 +113,8 @@
                 .thenReturn(AlarmApiCallResult.builder().successful(true).modified(true).alarm(new AlarmInfo()).build());
         service.ack(alarm, new User(new UserId(UUID.randomUUID())));
 
-<<<<<<< HEAD
         verify(tbAlarmCommentService, times(1)).saveAlarmComment(any(), any(), any());
-        verify(notificationEntityService, times(1)).logEntityAction(any(), any(), any(), any(), eq(ActionType.ALARM_ACK), any());
-=======
-        verify(alarmCommentService, times(1)).saveAlarmComment(any(), any(), any());
         verify(logEntityActionService, times(1)).logEntityAction(any(), any(), any(), any(), eq(ActionType.ALARM_ACK), any());
->>>>>>> 51a31ced
         verify(alarmSubscriptionService, times(1)).acknowledgeAlarm(any(), any(), anyLong());
     }
 
@@ -131,13 +126,8 @@
                 .thenReturn(AlarmApiCallResult.builder().successful(true).cleared(true).alarm(new AlarmInfo()).build());
         service.clear(alarm, new User(new UserId(UUID.randomUUID())));
 
-<<<<<<< HEAD
         verify(tbAlarmCommentService, times(1)).saveAlarmComment(any(), any(), any());
-        verify(notificationEntityService, times(1)).logEntityAction(any(), any(), any(), any(), eq(ActionType.ALARM_CLEAR), any());
-=======
-        verify(alarmCommentService, times(1)).saveAlarmComment(any(), any(), any());
         verify(logEntityActionService, times(1)).logEntityAction(any(), any(), any(), any(), eq(ActionType.ALARM_CLEAR), any());
->>>>>>> 51a31ced
         verify(alarmSubscriptionService, times(1)).clearAlarm(any(), any(), anyLong(), any());
     }
 
