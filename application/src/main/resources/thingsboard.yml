#
# Copyright © 2016-2023 The Thingsboard Authors
#
# Licensed under the Apache License, Version 2.0 (the "License");
# you may not use this file except in compliance with the License.
# You may obtain a copy of the License at
#
#     http://www.apache.org/licenses/LICENSE-2.0
#
# Unless required by applicable law or agreed to in writing, software
# distributed under the License is distributed on an "AS IS" BASIS,
# WITHOUT WARRANTIES OR CONDITIONS OF ANY KIND, either express or implied.
# See the License for the specific language governing permissions and
# limitations under the License.
#

# Server common parameters
server:
  # Server bind-address
  address: "${HTTP_BIND_ADDRESS:0.0.0.0}"
  # Server bind port
  port: "${HTTP_BIND_PORT:8080}"
  # Server forward headers strategy
  forward_headers_strategy: "${HTTP_FORWARD_HEADERS_STRATEGY:NONE}"
  # Server SSL configuration
  ssl:
    # Enable/disable SSL support
    enabled: "${SSL_ENABLED:false}"
    # Server SSL credentials
    credentials:
      # Server credentials type (PEM - pem certificate file; KEYSTORE - java keystore)
      type: "${SSL_CREDENTIALS_TYPE:PEM}"
      # PEM server credentials
      pem:
        # Path to the server certificate file (holds server certificate or certificate chain, may include server private key)
        cert_file: "${SSL_PEM_CERT:server.pem}"
        # Path to the server certificate private key file (optional). Required if the private key is not present in the server certificate file
        key_file: "${SSL_PEM_KEY:server_key.pem}"
        # Server certificate private key password (optional)
        key_password: "${SSL_PEM_KEY_PASSWORD:server_key_password}"
      # Keystore server credentials
      keystore:
        # Type of the key store (JKS or PKCS12)
        type: "${SSL_KEY_STORE_TYPE:PKCS12}"
        # Path to the key store that holds the SSL certificate
        store_file: "${SSL_KEY_STORE:classpath:keystore/keystore.p12}"
        # Password used to access the key store
        store_password: "${SSL_KEY_STORE_PASSWORD:thingsboard}"
        # Key alias
        key_alias: "${SSL_KEY_ALIAS:tomcat}"
        # Password used to access the key
        key_password: "${SSL_KEY_PASSWORD:thingsboard}"
  # HTTP/2 support (takes effect only if server SSL is enabled)
  http2:
    # Enable/disable HTTP/2 support
    enabled: "${HTTP2_ENABLED:true}"
  # Log errors with stacktrace when REST API throws an exception with the message "Please contact sysadmin"
  log_controller_error_stack_trace: "${HTTP_LOG_CONTROLLER_ERROR_STACK_TRACE:false}"
  ws:
    # Timeout for sending data to client WebSocket session in milliseconds
    send_timeout: "${TB_SERVER_WS_SEND_TIMEOUT:5000}"
    # recommended timeout >= 30 seconds. The platform will attempt to send a 'ping' request 3 times within the timeout
    ping_timeout: "${TB_SERVER_WS_PING_TIMEOUT:30000}"
    dynamic_page_link:
      # Refresh rate of the dynamic alarm end entity data queries
      refresh_interval: "${TB_SERVER_WS_DYNAMIC_PAGE_LINK_REFRESH_INTERVAL_SEC:60}"
      # Thread pool size to execute dynamic queries
      refresh_pool_size: "${TB_SERVER_WS_DYNAMIC_PAGE_LINK_REFRESH_POOL_SIZE:1}"
      # Maximum number of dynamic queries per refresh interval. For example, no more than 10 alarm queries are executed by the user simultaneously in all browsers.
      max_alarm_queries_per_refresh_interval: "${TB_SERVER_WS_MAX_ALARM_QUERIES_PER_REFRESH_INTERVAL:10}"
      # Maximum number of dynamic queries per user. For example, no more than 10 alarm widgets opened by the user simultaneously in all browsers
      max_per_user: "${TB_SERVER_WS_DYNAMIC_PAGE_LINK_MAX_PER_USER:10}"
    # Maximum number of entities returned for single entity subscription. For example, no more than 10,000 entities on the map widget
    max_entities_per_data_subscription: "${TB_SERVER_WS_MAX_ENTITIES_PER_DATA_SUBSCRIPTION:10000}"
    # Maximum number of alarms returned for single alarm subscription. For example, no more than 10,000 alarms on the alarm widget
    max_entities_per_alarm_subscription: "${TB_SERVER_WS_MAX_ENTITIES_PER_ALARM_SUBSCRIPTION:10000}"
    # Maximum queue size of the websocket updates per session. This restriction prevents infinite updates of WS
    max_queue_messages_per_session: "${TB_SERVER_WS_DEFAULT_QUEUE_MESSAGES_PER_SESSION:1000}"
    # Maximum time between WS session opening and sending auth command
    auth_timeout_ms: "${TB_SERVER_WS_AUTH_TIMEOUT_MS:10000}"
  rest:
    server_side_rpc:
      # Minimum value of the server-side RPC timeout. May override value provided in the REST API call.
      # Since 2.5 migration to queues, the RPC delay depends on the size of the pending messages in the queue.
      # So default UI parameter of 500ms may not be sufficient for loaded environments.
      min_timeout: "${MIN_SERVER_SIDE_RPC_TIMEOUT:5000}"
      # Default value of the server-side RPC timeout.
      default_timeout: "${DEFAULT_SERVER_SIDE_RPC_TIMEOUT:10000}"
    rate_limits:
      # Limit that prohibits resetting the password for the user too often. The value of the rate limit. By default, no more than 5 requests per hour
      reset_password_per_user: "${RESET_PASSWORD_PER_USER_RATE_LIMIT_CONFIGURATION:5:3600}"

# Application info parameters
app:
  # Application version
  version: "@project.version@"

# Zookeeper connection parameters
zk:
  # Enable/disable zookeeper discovery service.
  enabled: "${ZOOKEEPER_ENABLED:false}"
  # Zookeeper connect string
  url: "${ZOOKEEPER_URL:localhost:2181}"
  # Zookeeper retry interval in milliseconds
  retry_interval_ms: "${ZOOKEEPER_RETRY_INTERVAL_MS:3000}"
  # Zookeeper connection timeout in milliseconds
  connection_timeout_ms: "${ZOOKEEPER_CONNECTION_TIMEOUT_MS:3000}"
  # Zookeeper session timeout in milliseconds
  session_timeout_ms: "${ZOOKEEPER_SESSION_TIMEOUT_MS:3000}"
  # Name of the directory in zookeeper 'filesystem'
  zk_dir: "${ZOOKEEPER_NODES_DIR:/thingsboard}"
  # The recalculate_delay property is recommended in a microservices architecture setup for rule-engine services.
  # This property provides a pause to ensure that when a rule-engine service is restarted, other nodes don't immediately attempt to recalculate their partitions.
  # The delay is recommended because the initialization of rule chain actors is time-consuming. Avoiding unnecessary recalculations during a restart can enhance system performance and stability.
  recalculate_delay: "${ZOOKEEPER_RECALCULATE_DELAY_MS:0}"

# Cluster parameters
cluster:
  stats:
    # Enable/Disable the cluster statistics. Calculates the number of messages sent between cluster nodes based on each type
    enabled: "${TB_CLUSTER_STATS_ENABLED:false}"
    # Interval of printing the cluster stats to the log file
    print_interval_ms: "${TB_CLUSTER_STATS_PRINT_INTERVAL_MS:10000}"

# Plugins configuration parameters
plugins:
  # Comma-separated package list used during classpath scanning for plugins
  scan_packages: "${PLUGINS_SCAN_PACKAGES:org.thingsboard.server.extensions,org.thingsboard.rule.engine}"

# Security parameters
security:
  # JWT Token parameters
  jwt: # Since 3.4.2 values are persisted in the database during installation or upgrade. On Install, the key will be generated randomly if no custom value set. You can change it later from Web UI under SYS_ADMIN
    tokenExpirationTime: "${JWT_TOKEN_EXPIRATION_TIME:9000}" # Number of seconds (2.5 hours)
    refreshTokenExpTime: "${JWT_REFRESH_TOKEN_EXPIRATION_TIME:604800}" # Number of seconds (1 week).
    tokenIssuer: "${JWT_TOKEN_ISSUER:thingsboard.io}" # User JWT Token issuer
    tokenSigningKey: "${JWT_TOKEN_SIGNING_KEY:thingsboardDefaultSigningKey}" # Base64 encoded
  # Enable/disable access to Tenant Administrators JWT token by System Administrator or Customer Users JWT token by Tenant Administrator
  user_token_access_enabled: "${SECURITY_USER_TOKEN_ACCESS_ENABLED:true}"
  # Enable/disable case-sensitive username login
  user_login_case_sensitive: "${SECURITY_USER_LOGIN_CASE_SENSITIVE:true}"
  claim:
    # Enable/disable claiming devices; if false -> the device's [claimingAllowed] SERVER_SCOPE attribute must be set to [true] to allow claiming the specific device
    allowClaimingByDefault: "${SECURITY_CLAIM_ALLOW_CLAIMING_BY_DEFAULT:true}"
    # Time allowed to claim the device in milliseconds
    duration: "${SECURITY_CLAIM_DURATION:86400000}" # 1 minute, note this value must equal claimDevices.timeToLiveInMinutes value
  basic:
    # Enable/Disable basic security options
    enabled: "${SECURITY_BASIC_ENABLED:false}"
  oauth2:
    # Redirect URL where access code from external user management system will be processed
    loginProcessingUrl: "${SECURITY_OAUTH2_LOGIN_PROCESSING_URL:/login/oauth2/code/}"
    githubMapper:
      # The email addresses that will be mapped from the URL
      emailUrl: "${SECURITY_OAUTH2_GITHUB_MAPPER_EMAIL_URL_KEY:https://api.github.com/user/emails}"
  java_cacerts:
    # CA certificates keystore default path. Typically this keystore is at JAVA_HOME/lib/security/cacerts
    path: "${SECURITY_JAVA_CACERTS_PATH:${java.home}/lib/security/cacerts}"
    # The password of the cacerts keystore file
    password: "${SECURITY_JAVA_CACERTS_PASSWORD:changeit}"

# Mail settings parameters
mail:
  oauth2:
    # Interval for checking refresh token expiration in seconds(by default, 1 day).
    refreshTokenCheckingInterval: "${REFRESH_TOKEN_EXPIRATION_CHECKING_INTERVAL:86400}"

# Usage statistics parameters
usage:
  stats:
    report:
      # Enable/Disable the collection of API usage statistics. Collected on a system and tenant level by default
      enabled: "${USAGE_STATS_REPORT_ENABLED:true}"
      # Enable/Disable the collection of API usage statistics on a customer level
      enabled_per_customer: "${USAGE_STATS_REPORT_PER_CUSTOMER_ENABLED:false}"
      # Statistics reporting interval, set to send summarized data every 10 seconds by default
      interval: "${USAGE_STATS_REPORT_INTERVAL:10}"
    check:
      # Interval of checking the start of the next cycle and re-enabling the blocked tenants/customers
      cycle: "${USAGE_STATS_CHECK_CYCLE:60000}"
    # In milliseconds. The default value is 3 minutes
    gauge_report_interval: "${USAGE_STATS_GAUGE_REPORT_INTERVAL:180000}"
    devices:
      # In seconds, the default value is 1 minute. When changing, in cluster mode, make sure usage.stats.gauge_report_interval is set to x2-x3 of this value
      report_interval: "${DEVICES_STATS_REPORT_INTERVAL:60}"

# UI settings parameters
ui:
  # Dashboard parameters
  dashboard:
    # Maximum allowed datapoints fetched by widgets
    max_datapoints_limit: "${DASHBOARD_MAX_DATAPOINTS_LIMIT:50000}"
  # Help parameters
  help:
    # Base URL for UI help assets
    base-url: "${UI_HELP_BASE_URL:https://raw.githubusercontent.com/thingsboard/thingsboard-ui-help/release-3.6.2}"

# Database telemetry parameters
database:
  ts_max_intervals: "${DATABASE_TS_MAX_INTERVALS:700}" # Max number of DB queries generated by a single API call to fetch telemetry records
  ts:
    type: "${DATABASE_TS_TYPE:sql}" # cassandra, sql, or timescale (for hybrid mode, DATABASE_TS_TYPE value should be cassandra, or timescale)
  ts_latest:
    type: "${DATABASE_TS_LATEST_TYPE:sql}" # cassandra, sql, or timescale (for hybrid mode, DATABASE_TS_TYPE value should be cassandra, or timescale)

# Cassandra driver configuration parameters
cassandra:
  # Thingsboard cluster name
  cluster_name: "${CASSANDRA_CLUSTER_NAME:Thingsboard Cluster}"
  # Thingsboard keyspace name
  keyspace_name: "${CASSANDRA_KEYSPACE_NAME:thingsboard}"
  # Specify node list
  url: "${CASSANDRA_URL:127.0.0.1:9042}"
  # Specify the local data center name
  local_datacenter: "${CASSANDRA_LOCAL_DATACENTER:datacenter1}"
  ssl:
    # Enable/disable secure connection
    enabled: "${CASSANDRA_USE_SSL:false}"
    # Enable/disable validation of Cassandra server hostname
    # If enabled, the hostname of the Cassandra server must match the CN of the server certificate
    hostname_validation: "${CASSANDRA_SSL_HOSTNAME_VALIDATION:true}"
    # Set trust store for client authentication of the server (optional, uses trust store from default SSLContext if not set)
    trust_store: "${CASSANDRA_SSL_TRUST_STORE:}"
    # The password for Cassandra trust store key
    trust_store_password: "${CASSANDRA_SSL_TRUST_STORE_PASSWORD:}"
    # Set key store for server authentication of the client (optional, uses key store from default SSLContext if not set)
    # A key store is only needed if the Cassandra server requires client authentication
    key_store: "${CASSANDRA_SSL_KEY_STORE:}"
    # The password for the Cassandra key store
    key_store_password: "${CASSANDRA_SSL_KEY_STORE_PASSWORD:}"
    # Comma-separated list of cipher suites (optional, uses Java default cipher suites if not set)
    cipher_suites: "${CASSANDRA_SSL_CIPHER_SUITES:}"
  # Enable/disable JMX
  jmx: "${CASSANDRA_USE_JMX:false}"
  # Enable/disable metrics collection.
  metrics: "${CASSANDRA_USE_METRICS:false}"
  # NONE SNAPPY LZ4
  compression: "${CASSANDRA_COMPRESSION:none}"
  # Specify cassandra cluster initialization timeout in milliseconds (if no hosts are available during startup)
  init_timeout_ms: "${CASSANDRA_CLUSTER_INIT_TIMEOUT_MS:300000}"
  # Specify cassandra cluster initialization retry interval (if no hosts available during startup)
  init_retry_interval_ms: "${CASSANDRA_CLUSTER_INIT_RETRY_INTERVAL_MS:3000}"
  # Cassandra max local requests per connection
  max_requests_per_connection_local: "${CASSANDRA_MAX_REQUESTS_PER_CONNECTION_LOCAL:32768}"
  # Cassandra max remote requests per connection
  max_requests_per_connection_remote: "${CASSANDRA_MAX_REQUESTS_PER_CONNECTION_REMOTE:32768}"
  # Credential parameters
  credentials: "${CASSANDRA_USE_CREDENTIALS:false}"
  # Specify your username
  username: "${CASSANDRA_USERNAME:}"
  # Specify your password
  password: "${CASSANDRA_PASSWORD:}"
  # Astra DB connect https://astra.datastax.com/
  cloud:
    # /etc/thingsboard/astra/secure-connect-thingsboard.zip
    secure_connect_bundle_path: "${CASSANDRA_CLOUD_SECURE_BUNDLE_PATH:}"
    # DucitQPHMzPCBOZqFYexAfKk
    client_id: "${CASSANDRA_CLOUD_CLIENT_ID:}"
    # ZnF7FpuHp43FP5BzM+KY8wGmSb4Ql6BhT4Z7sOU13ze+gXQ-n7OkFpNuB,oACUIQObQnK0g4bSPoZhK5ejkcF9F.j6f64j71Sr.tiRe0Fsq2hPS1ZCGSfAaIgg63IydG
    client_secret: "${CASSANDRA_CLOUD_CLIENT_SECRET:}"

  # Cassandra cluster connection socket parameters #
  socket:
    # Sets the timeout, in milliseconds, of a native connection from ThingsBoard to Cassandra. The default value is 5000
    connect_timeout: "${CASSANDRA_SOCKET_TIMEOUT:5000}"
    # Timeout before closing the connection. Value set in milliseconds
    read_timeout: "${CASSANDRA_SOCKET_READ_TIMEOUT:20000}"
    # Gets if TCP keep-alive must be used
    keep_alive: "${CASSANDRA_SOCKET_KEEP_ALIVE:true}"
    # Enable/Disable reuse-address. The socket option allows for the reuse of local addresses and ports
    reuse_address: "${CASSANDRA_SOCKET_REUSE_ADDRESS:true}"
    # Sets the linger-on-close timeout. By default, this option is not set by the driver. The actual value will be the default from the underlying Netty transport
    so_linger: "${CASSANDRA_SOCKET_SO_LINGER:}"
    # Enable/Disable Nagle's algorithm
    tcp_no_delay: "${CASSANDRA_SOCKET_TCP_NO_DELAY:false}"
    # Sets a hint to the size of the underlying buffers for incoming network I/O. By default, this option is not set by the driver. The actual value will be the default from the underlying Netty transport
    receive_buffer_size: "${CASSANDRA_SOCKET_RECEIVE_BUFFER_SIZE:}"
    # Returns the hint to the size of the underlying buffers for outgoing network I/O. By default, this option is not set by the driver. The actual value will be the default from the underlying Netty transport
    send_buffer_size: "${CASSANDRA_SOCKET_SEND_BUFFER_SIZE:}"

  # Cassandra cluster connection query parameters
  query:
    # Consistency levels in Cassandra can be configured to manage availability versus data accuracy. The consistency level defaults to ONE for all write and read operations
    read_consistency_level: "${CASSANDRA_READ_CONSISTENCY_LEVEL:ONE}"
    # Consistency levels in Cassandra can be configured to manage availability versus data accuracy. The consistency level defaults to ONE for all write and read operations
    write_consistency_level: "${CASSANDRA_WRITE_CONSISTENCY_LEVEL:ONE}"
    # The fetch size specifies how many rows will be returned at once by Cassandra (in other words, it’s the size of each page)
    default_fetch_size: "${CASSANDRA_DEFAULT_FETCH_SIZE:2000}"
    # Specify partitioning size for timestamp key-value storage. Example: MINUTES, HOURS, DAYS, MONTHS, INDEFINITE
    ts_key_value_partitioning: "${TS_KV_PARTITIONING:MONTHS}"
    # Enable/Disable timestamp key-value partioning on read queries
    use_ts_key_value_partitioning_on_read: "${USE_TS_KV_PARTITIONING_ON_READ:true}"
    # The number of partitions that are cached in memory of each service. It is useful to decrease the load of re-inserting the same partitions again
    ts_key_value_partitions_max_cache_size: "${TS_KV_PARTITIONS_MAX_CACHE_SIZE:100000}"
    # Timeseries Time To Live (in seconds) for Cassandra Record. 0 - record has never expired
    ts_key_value_ttl: "${TS_KV_TTL:0}"
    # Maximum number of Cassandra queries that are waiting for execution
    buffer_size: "${CASSANDRA_QUERY_BUFFER_SIZE:200000}"
    # Maximum number of concurrent Cassandra queries
    concurrent_limit: "${CASSANDRA_QUERY_CONCURRENT_LIMIT:1000}"
    # Max time in milliseconds query waits for execution
    permit_max_wait_time: "${PERMIT_MAX_WAIT_TIME:120000}"
    # Amount of threads to dispatch cassandra queries
    dispatcher_threads: "${CASSANDRA_QUERY_DISPATCHER_THREADS:2}"
    callback_threads: "${CASSANDRA_QUERY_CALLBACK_THREADS:4}" # Buffered rate executor (read, write) for managing I/O rate. See "nosql-*-callback" threads in JMX
    result_processing_threads: "${CASSANDRA_QUERY_RESULT_PROCESSING_THREADS:50}" # Result set transformer and processing. See "cassandra-callback" threads in JMX
    # Cassandra query queue polling interval in milliseconds
    poll_ms: "${CASSANDRA_QUERY_POLL_MS:50}"
    # Interval in milliseconds for printing Cassandra query queue statistic
    rate_limit_print_interval_ms: "${CASSANDRA_QUERY_RATE_LIMIT_PRINT_MS:10000}"
    # set all data type values except target to null for the same ts on save
    set_null_values_enabled: "${CASSANDRA_QUERY_SET_NULL_VALUES_ENABLED:false}"
    # log one of cassandra queries with specified frequency (0 - logging is disabled)
    print_queries_freq: "${CASSANDRA_QUERY_PRINT_FREQ:0}"
    tenant_rate_limits:
      # Whether to print rate-limited tenant names when printing Cassandra query queue statistic
      print_tenant_names: "${CASSANDRA_QUERY_TENANT_RATE_LIMITS_PRINT_TENANT_NAMES:false}"

# SQL configuration parameters
sql:
  # Specify batch size for persisting attribute updates
  attributes:
    batch_size: "${SQL_ATTRIBUTES_BATCH_SIZE:1000}" # Batch size for persisting attribute updates
    batch_max_delay: "${SQL_ATTRIBUTES_BATCH_MAX_DELAY_MS:50}" # Max timeout for attributes entries queue polling. The value is set in milliseconds
    stats_print_interval_ms: "${SQL_ATTRIBUTES_BATCH_STATS_PRINT_MS:10000}" # Interval in milliseconds for printing attributes updates statistic
    batch_threads: "${SQL_ATTRIBUTES_BATCH_THREADS:3}" # batch thread count has to be a prime number like 3 or 5 to gain perfect hash distribution
    value_no_xss_validation: "${SQL_ATTRIBUTES_VALUE_NO_XSS_VALIDATION:false}" # If true attribute values will be checked for XSS vulnerability
  ts:
    batch_size: "${SQL_TS_BATCH_SIZE:10000}" # Batch size for persisting timeseries inserts
    batch_max_delay: "${SQL_TS_BATCH_MAX_DELAY_MS:100}" # Max timeout for time-series entries queue polling. The value set in milliseconds
    stats_print_interval_ms: "${SQL_TS_BATCH_STATS_PRINT_MS:10000}" # Interval in milliseconds for printing timeseries insert statistic
    batch_threads: "${SQL_TS_BATCH_THREADS:3}" # batch thread count has to be a prime number like 3 or 5 to gain perfect hash distribution
    value_no_xss_validation: "${SQL_TS_VALUE_NO_XSS_VALIDATION:false}" # If true telemetry values will be checked for XSS vulnerability
  ts_latest:
    batch_size: "${SQL_TS_LATEST_BATCH_SIZE:1000}" # Batch size for persisting latest telemetry updates
    batch_max_delay: "${SQL_TS_LATEST_BATCH_MAX_DELAY_MS:50}" # Maximum timeout for latest telemetry entries queue polling. The value set in milliseconds
    stats_print_interval_ms: "${SQL_TS_LATEST_BATCH_STATS_PRINT_MS:10000}" # Interval in milliseconds for printing latest telemetry updates statistic
    batch_threads: "${SQL_TS_LATEST_BATCH_THREADS:3}" # batch thread count has to be a prime number like 3 or 5 to gain perfect hash distribution
    update_by_latest_ts: "${SQL_TS_UPDATE_BY_LATEST_TIMESTAMP:true}" # Update latest values only if the timestamp of the new record is greater or equals the timestamp of the previously saved latest value. The latest values are stored separately from historical values for fast lookup from DB. Insert of historical value happens in any case
  events:
    batch_size: "${SQL_EVENTS_BATCH_SIZE:10000}" # Batch size for persisting latest telemetry updates
    batch_max_delay: "${SQL_EVENTS_BATCH_MAX_DELAY_MS:100}" # Max timeout for latest telemetry entries queue polling. The value set in milliseconds
    stats_print_interval_ms: "${SQL_EVENTS_BATCH_STATS_PRINT_MS:10000}" # Interval in milliseconds for printing latest telemetry updates statistic
    batch_threads: "${SQL_EVENTS_BATCH_THREADS:3}" # batch thread count has to be a prime number like 3 or 5 to gain perfect hash distribution
    partition_size: "${SQL_EVENTS_REGULAR_PARTITION_SIZE_HOURS:168}" # Number of hours to partition the events. The current value corresponds to one week.
    debug_partition_size: "${SQL_EVENTS_DEBUG_PARTITION_SIZE_HOURS:1}" # Number of hours to partition the debug events. The current value corresponds to one hour.
  edge_events:
    batch_size: "${SQL_EDGE_EVENTS_BATCH_SIZE:1000}" # Batch size for persisting latest telemetry updates
    batch_max_delay: "${SQL_EDGE_EVENTS_BATCH_MAX_DELAY_MS:100}" # Max timeout for latest telemetry entries queue polling. The value set in milliseconds
    stats_print_interval_ms: "${SQL_EDGE_EVENTS_BATCH_STATS_PRINT_MS:10000}" # Interval in milliseconds for printing latest telemetry updates statistic
    partition_size: "${SQL_EDGE_EVENTS_PARTITION_SIZE_HOURS:168}" # Number of hours to partition the events. The current value corresponds to one week.
  audit_logs:
    partition_size: "${SQL_AUDIT_LOGS_PARTITION_SIZE_HOURS:168}" # Default value - 1 week
  alarm_comments:
    partition_size: "${SQL_ALARM_COMMENTS_PARTITION_SIZE_HOURS:168}" # Default value - 1 week
  notifications:
    partition_size: "${SQL_NOTIFICATIONS_PARTITION_SIZE_HOURS:168}" # Default value - 1 week
  # Specify whether to sort entities before batch update. Should be enabled for cluster mode to avoid deadlocks
  batch_sort: "${SQL_BATCH_SORT:true}"
  # Specify whether to remove null characters from strValue of attributes and timeseries before insert
  remove_null_chars: "${SQL_REMOVE_NULL_CHARS:true}"
  # Specify whether to log database queries and their parameters generated by the entity query repository
  log_queries: "${SQL_LOG_QUERIES:false}"
  # Threshold of slow SQL queries to log. The value set in milliseconds
  log_queries_threshold: "${SQL_LOG_QUERIES_THRESHOLD:5000}"
  # Enable/Disable logging statistic information about tenants
  log_tenant_stats: "${SQL_LOG_TENANT_STATS:true}"
  # Interval in milliseconds for printing the latest statistic information about the tenant
  log_tenant_stats_interval_ms: "${SQL_LOG_TENANT_STATS_INTERVAL_MS:60000}"
  postgres:
    # Specify partitioning size for timestamp key-value storage. Example: DAYS, MONTHS, YEARS, INDEFINITE.
    ts_key_value_partitioning: "${SQL_POSTGRES_TS_KV_PARTITIONING:MONTHS}"
  timescale:
    # Specify Interval size for new data chunks storage.
    chunk_time_interval: "${SQL_TIMESCALE_CHUNK_TIME_INTERVAL:604800000}"
    batch_threads: "${SQL_TIMESCALE_BATCH_THREADS:3}" # batch thread count has to be a prime number like 3 or 5 to gain perfect hash distribution
  ttl:
    ts:
      # Enable/disable TTL (Time To Live) for timeseries records
      enabled: "${SQL_TTL_TS_ENABLED:true}"
      execution_interval_ms: "${SQL_TTL_TS_EXECUTION_INTERVAL:86400000}" # Number of milliseconds. The current value corresponds to one day
      ts_key_value_ttl: "${SQL_TTL_TS_TS_KEY_VALUE_TTL:0}" # Number of seconds
    events:
      # Enable/disable TTL (Time To Live) for event records
      enabled: "${SQL_TTL_EVENTS_ENABLED:true}"
      execution_interval_ms: "${SQL_TTL_EVENTS_EXECUTION_INTERVAL:3600000}" # Number of milliseconds (max random initial delay and fixed period).
      # Number of seconds. TTL is disabled by default. The accuracy of the cleanup depends on the sql.events.partition_size parameter.
      events_ttl: "${SQL_TTL_EVENTS_EVENTS_TTL:0}"
      # Number of seconds. The current value corresponds to one week. The accuracy of the cleanup depends on the sql.events.debug_partition_size parameter.
      debug_events_ttl: "${SQL_TTL_EVENTS_DEBUG_EVENTS_TTL:604800}"
    edge_events:
      enabled: "${SQL_TTL_EDGE_EVENTS_ENABLED:true}" # Enable/disable TTL (Time To Live) for edge event records
      execution_interval_ms: "${SQL_TTL_EDGE_EVENTS_EXECUTION_INTERVAL:86400000}" # Number of milliseconds. The current value corresponds to one day
      edge_events_ttl: "${SQL_TTL_EDGE_EVENTS_TTL:2628000}" # Number of seconds. The current value corresponds to one month
    alarms:
      checking_interval: "${SQL_ALARMS_TTL_CHECKING_INTERVAL:7200000}" # Number of milliseconds. The current value corresponds to two hours
      removal_batch_size: "${SQL_ALARMS_TTL_REMOVAL_BATCH_SIZE:3000}" # To delete outdated alarms not all at once but in batches
    rpc:
      enabled: "${SQL_TTL_RPC_ENABLED:true}" # Enable/disable TTL (Time To Live) for rpc call records
      checking_interval: "${SQL_RPC_TTL_CHECKING_INTERVAL:7200000}" # Number of milliseconds. The current value corresponds to two hours
    audit_logs:
      enabled: "${SQL_TTL_AUDIT_LOGS_ENABLED:true}" # Enable/disable TTL (Time To Live) for audit log records
      ttl: "${SQL_TTL_AUDIT_LOGS_SECS:0}" # Disabled by default. The accuracy of the cleanup depends on the sql.audit_logs.partition_size
      checking_interval_ms: "${SQL_TTL_AUDIT_LOGS_CHECKING_INTERVAL_MS:86400000}" # Default value - 1 day
    notifications:
      enabled: "${SQL_TTL_NOTIFICATIONS_ENABLED:true}" # Enable/disable TTL (Time To Live) for notification center records
      ttl: "${SQL_TTL_NOTIFICATIONS_SECS:2592000}" # Default value - 30 days
      checking_interval_ms: "${SQL_TTL_NOTIFICATIONS_CHECKING_INTERVAL_MS:86400000}" # Default value - 1 day
  relations:
    max_level: "${SQL_RELATIONS_MAX_LEVEL:50}" # This value has to be reasonably small to prevent infinite recursion as early as possible
    pool_size: "${SQL_RELATIONS_POOL_SIZE:4}" # This value has to be reasonably small to prevent the relation query from blocking all other DB calls
    query_timeout: "${SQL_RELATIONS_QUERY_TIMEOUT_SEC:20}" # This value has to be reasonably small to prevent the relation query from blocking all other DB calls

# Actor system parameters
actors:
  system:
    throughput: "${ACTORS_SYSTEM_THROUGHPUT:5}" # Number of messages the actor system will process per actor before switching to processing of messages for the next actor
    scheduler_pool_size: "${ACTORS_SYSTEM_SCHEDULER_POOL_SIZE:1}" # Thread pool size for actor system scheduler
    max_actor_init_attempts: "${ACTORS_SYSTEM_MAX_ACTOR_INIT_ATTEMPTS:10}" # Maximum number of attempts to init the actor before disabling the actor
    app_dispatcher_pool_size: "${ACTORS_SYSTEM_APP_DISPATCHER_POOL_SIZE:1}" # Thread pool size for main actor system dispatcher
    tenant_dispatcher_pool_size: "${ACTORS_SYSTEM_TENANT_DISPATCHER_POOL_SIZE:2}" # Thread pool size for actor system dispatcher that process messages for tenant actors
    device_dispatcher_pool_size: "${ACTORS_SYSTEM_DEVICE_DISPATCHER_POOL_SIZE:4}" # Thread pool size for actor system dispatcher that process messages for device actors
    rule_dispatcher_pool_size: "${ACTORS_SYSTEM_RULE_DISPATCHER_POOL_SIZE:8}" # Thread pool size for actor system dispatcher that process messages for rule engine (chain/node) actors
    edge_dispatcher_pool_size: "${ACTORS_SYSTEM_EDGE_DISPATCHER_POOL_SIZE:4}" # Thread pool size for actor system dispatcher that process messages for edge actors
  tenant:
    create_components_on_init: "${ACTORS_TENANT_CREATE_COMPONENTS_ON_INIT:true}" # Create components in initialization
  session:
    max_concurrent_sessions_per_device: "${ACTORS_MAX_CONCURRENT_SESSION_PER_DEVICE:1}" # Max number of concurrent sessions per device
    sync:
      # Default timeout for processing requests using synchronous session (HTTP, CoAP) in milliseconds
      timeout: "${ACTORS_SESSION_SYNC_TIMEOUT:10000}"
  rule:
    # Specify thread pool size for database request callbacks executor service
    db_callback_thread_pool_size: "${ACTORS_RULE_DB_CALLBACK_THREAD_POOL_SIZE:50}"
    # Specify thread pool size for mail sender executor service
    mail_thread_pool_size: "${ACTORS_RULE_MAIL_THREAD_POOL_SIZE:40}"
    # Specify thread pool size for password reset emails
    mail_password_reset_thread_pool_size: "${ACTORS_RULE_MAIL_PASSWORD_RESET_THREAD_POOL_SIZE:10}"
    # Specify thread pool size for sms sender executor service
    sms_thread_pool_size: "${ACTORS_RULE_SMS_THREAD_POOL_SIZE:50}"
    # Whether to allow usage of system mail service for rules
    allow_system_mail_service: "${ACTORS_RULE_ALLOW_SYSTEM_MAIL_SERVICE:true}"
    # Whether to allow usage of system sms service for rules
    allow_system_sms_service: "${ACTORS_RULE_ALLOW_SYSTEM_SMS_SERVICE:true}"
    # Specify thread pool size for external call service
    external_call_thread_pool_size: "${ACTORS_RULE_EXTERNAL_CALL_THREAD_POOL_SIZE:50}"
    chain:
      # Errors for particular actors are persisted once per specified amount of milliseconds
      error_persist_frequency: "${ACTORS_RULE_CHAIN_ERROR_FREQUENCY:3000}"
      debug_mode_rate_limits_per_tenant:
        # Enable/Disable the rate limit of persisted debug events for all rule nodes per tenant
        enabled: "${ACTORS_RULE_CHAIN_DEBUG_MODE_RATE_LIMITS_PER_TENANT_ENABLED:true}"
        # The value of DEBUG mode rate limit. By default, no more then 50 thousand events per hour
        configuration: "${ACTORS_RULE_CHAIN_DEBUG_MODE_RATE_LIMITS_PER_TENANT_CONFIGURATION:50000:3600}"
    node:
      # Errors for particular actor are persisted once per specified amount of milliseconds
      error_persist_frequency: "${ACTORS_RULE_NODE_ERROR_FREQUENCY:3000}"
    transaction:
      # Size of queues that store messages for transaction rule nodes
      queue_size: "${ACTORS_RULE_TRANSACTION_QUEUE_SIZE:15000}"
      # Time in milliseconds for transaction to complete
      duration: "${ACTORS_RULE_TRANSACTION_DURATION:60000}"
    external:
      # Force acknowledgment of the incoming message for external rule nodes to decrease processing latency.
      # Enqueue the result of external node processing as a separate message to the rule engine.
      force_ack: "${ACTORS_RULE_EXTERNAL_NODE_FORCE_ACK:false}"
  rpc:
    # Maximum number of persistent RPC call retries in case of failed request delivery.
    max_retries: "${ACTORS_RPC_MAX_RETRIES:5}"
    # RPC submit strategies. Allowed values: BURST, SEQUENTIAL_ON_ACK_FROM_DEVICE, SEQUENTIAL_ON_RESPONSE_FROM_DEVICE.
    submit_strategy: "${ACTORS_RPC_SUBMIT_STRATEGY_TYPE:BURST}"
    # Time in milliseconds for RPC to receive a response after delivery. Used only for SEQUENTIAL_ON_RESPONSE_FROM_DEVICE submit strategy.
    response_timeout_ms: "${ACTORS_RPC_RESPONSE_TIMEOUT_MS:30000}"
  statistics:
    # Enable/disable actor statistics
    enabled: "${ACTORS_STATISTICS_ENABLED:true}"
    # Frequency of printing the JS executor statistics
    js_print_interval_ms: "${ACTORS_JS_STATISTICS_PRINT_INTERVAL_MS:10000}"
    # Actors statistic persistence frequency in milliseconds
    persist_frequency: "${ACTORS_STATISTICS_PERSIST_FREQUENCY:3600000}"

# Cache settings parameters
cache:
  # caffeine or redis
  type: "${CACHE_TYPE:caffeine}"
  maximumPoolSize: "${CACHE_MAXIMUM_POOL_SIZE:16}" # max pool size to process futures that call the external cache
  attributes:
    # make sure that if cache.type is 'redis' and cache.attributes.enabled is 'true' if you change 'maxmemory-policy' Redis config property to 'allkeys-lru', 'allkeys-lfu' or 'allkeys-random'
    enabled: "${CACHE_ATTRIBUTES_ENABLED:true}"
  specs:
    relations:
      timeToLiveInMinutes: "${CACHE_SPECS_RELATIONS_TTL:1440}" # Relations cache TTL
      maxSize: "${CACHE_SPECS_RELATIONS_MAX_SIZE:10000}" # 0 means the cache is disabled
    deviceCredentials:
      timeToLiveInMinutes: "${CACHE_SPECS_DEVICE_CREDENTIALS_TTL:1440}" # Device credentials cache TTL
      maxSize: "${CACHE_SPECS_DEVICE_CREDENTIALS_MAX_SIZE:10000}" # 0 means the cache is disabled
    devices:
      timeToLiveInMinutes: "${CACHE_SPECS_DEVICES_TTL:1440}" # Device cache TTL
      maxSize: "${CACHE_SPECS_DEVICES_MAX_SIZE:10000}" # 0 means the cache is disabled
    sessions:
      timeToLiveInMinutes: "${CACHE_SPECS_SESSIONS_TTL:1440}" # Sessions cache TTL
      maxSize: "${CACHE_SPECS_SESSIONS_MAX_SIZE:10000}" # 0 means the cache is disabled
    assets:
      timeToLiveInMinutes: "${CACHE_SPECS_ASSETS_TTL:1440}" # Asset cache TTL
      maxSize: "${CACHE_SPECS_ASSETS_MAX_SIZE:10000}" # 0 means the cache is disabled
    entityViews:
      timeToLiveInMinutes: "${CACHE_SPECS_ENTITY_VIEWS_TTL:1440}" # Entity view cache TTL
      maxSize: "${CACHE_SPECS_ENTITY_VIEWS_MAX_SIZE:10000}" # 0 means the cache is disabled
    claimDevices:
      timeToLiveInMinutes: "${CACHE_SPECS_CLAIM_DEVICES_TTL:1440}" # Claim devices cache TTL
      maxSize: "${CACHE_SPECS_CLAIM_DEVICES_MAX_SIZE:1000}" # 0 means the cache is disabled
    securitySettings:
      timeToLiveInMinutes: "${CACHE_SPECS_SECURITY_SETTINGS_TTL:1440}" # Security settings cache TTL
      maxSize: "${CACHE_SPECS_SECURITY_SETTINGS_MAX_SIZE:10000}" # 0 means the cache is disabled
    tenantProfiles:
      timeToLiveInMinutes: "${CACHE_SPECS_TENANT_PROFILES_TTL:1440}" # Tenant profiles cache TTL
      maxSize: "${CACHE_SPECS_TENANT_PROFILES_MAX_SIZE:10000}" # 0 means the cache is disabled
    tenants:
      timeToLiveInMinutes: "${CACHE_SPECS_TENANTS_TTL:1440}" # Tenant cache TTL
      maxSize: "${CACHE_SPECS_TENANTS_MAX_SIZE:10000}" # 0 means the cache is disabled
    tenantsExist:
      # Environment variables are intentionally the same as in 'tenants' cache to be equal.
      timeToLiveInMinutes: "${CACHE_SPECS_TENANTS_TTL:1440}"
      maxSize: "${CACHE_SPECS_TENANTS_MAX_SIZE:10000}" # 0 means the cache is disabled
    deviceProfiles:
      timeToLiveInMinutes: "${CACHE_SPECS_DEVICE_PROFILES_TTL:1440}" # Device profile cache TTL
      maxSize: "${CACHE_SPECS_DEVICE_PROFILES_MAX_SIZE:10000}" # 0 means the cache is disabled
    assetProfiles:
      timeToLiveInMinutes: "${CACHE_SPECS_ASSET_PROFILES_TTL:1440}" # Asset profile cache TTL
      maxSize: "${CACHE_SPECS_ASSET_PROFILES_MAX_SIZE:10000}" # 0 means the cache is disabled
    notificationSettings:
      timeToLiveInMinutes: "${CACHE_SPECS_NOTIFICATION_SETTINGS_TTL:10}" # Notification settings cache TTL
      maxSize: "${CACHE_SPECS_NOTIFICATION_SETTINGS_MAX_SIZE:1000}" # 0 means the cache is disabled
    sentNotifications:
      timeToLiveInMinutes: "${CACHE_SPECS_SENT_NOTIFICATIONS_TTL:1440}" # Sent notifications cache TTL
      maxSize: "${CACHE_SPECS_SENT_NOTIFICATIONS_MAX_SIZE:10000}" # 0 means the cache is disabled
    attributes:
      timeToLiveInMinutes: "${CACHE_SPECS_ATTRIBUTES_TTL:1440}" # Attributes cache TTL
      maxSize: "${CACHE_SPECS_ATTRIBUTES_MAX_SIZE:100000}" # 0 means the cache is disabled
    userSessionsInvalidation:
      # The value of this TTL is ignored and replaced by the JWT refresh token expiration time
      timeToLiveInMinutes: "0"
      maxSize: "${CACHE_SPECS_USERS_UPDATE_TIME_MAX_SIZE:10000}" # 0 means the cache is disabled
    otaPackages:
      timeToLiveInMinutes: "${CACHE_SPECS_OTA_PACKAGES_TTL:60}" # Ota packages cache TTL
      maxSize: "${CACHE_SPECS_OTA_PACKAGES_MAX_SIZE:10}" # 0 means the cache is disabled
    otaPackagesData:
      timeToLiveInMinutes: "${CACHE_SPECS_OTA_PACKAGES_DATA_TTL:60}" # Ota packages data cache TTL
      maxSize: "${CACHE_SPECS_OTA_PACKAGES_DATA_MAX_SIZE:10}" # 0 means the cache is disabled
    edges:
      timeToLiveInMinutes: "${CACHE_SPECS_EDGES_TTL:1440}" # Edges cache TTL
      maxSize: "${CACHE_SPECS_EDGES_MAX_SIZE:10000}" # 0 means the cache is disabled
    repositorySettings:
      timeToLiveInMinutes: "${CACHE_SPECS_REPOSITORY_SETTINGS_TTL:1440}" # Repository settings cache TTL
      maxSize: "${CACHE_SPECS_REPOSITORY_SETTINGS_MAX_SIZE:10000}" # 0 means the cache is disabled
    autoCommitSettings:
      timeToLiveInMinutes: "${CACHE_SPECS_AUTO_COMMIT_SETTINGS_TTL:1440}" # Autocommit settings cache TTL
      maxSize: "${CACHE_SPECS_AUTO_COMMIT_SETTINGS_MAX_SIZE:10000}" # 0 means the cache is disabled
    twoFaVerificationCodes:
      timeToLiveInMinutes: "${CACHE_SPECS_TWO_FA_VERIFICATION_CODES_TTL:60}" # Two factor verification codes cache TTL
      maxSize: "${CACHE_SPECS_TWO_FA_VERIFICATION_CODES_MAX_SIZE:100000}" # 0 means the cache is disabled
    versionControlTask:
      timeToLiveInMinutes: "${CACHE_SPECS_VERSION_CONTROL_TASK_TTL:20}" # Version control task cache TTL
      maxSize: "${CACHE_SPECS_VERSION_CONTROL_TASK_MAX_SIZE:100000}" # 0 means the cache is disabled
    userSettings:
      timeToLiveInMinutes: "${CACHE_SPECS_USER_SETTINGS_TTL:1440}" # User settings cache TTL
      maxSize: "${CACHE_SPECS_USER_SETTINGS_MAX_SIZE:100000}" # 0 means the cache is disabled
    dashboardTitles:
      timeToLiveInMinutes: "${CACHE_SPECS_DASHBOARD_TITLES_TTL:1440}" # Dashboard titles cache TTL
      maxSize: "${CACHE_SPECS_DASHBOARD_TITLES_MAX_SIZE:100000}" # 0 means the cache is disabled
    entityCount:
      timeToLiveInMinutes: "${CACHE_SPECS_ENTITY_COUNT_TTL:1440}" # Entity count cache TTL
      maxSize: "${CACHE_SPECS_ENTITY_COUNT_MAX_SIZE:100000}" # 0 means the cache is disabled
    resourceInfo:
      timeToLiveInMinutes: "${CACHE_SPECS_RESOURCE_INFO_TTL:1440}" # Resource info cache TTL
      maxSize: "${CACHE_SPECS_RESOURCE_INFO_MAX_SIZE:100000}" # 0 means the cache is disabled
    alarmTypes:
      timeToLiveInMinutes: "${CACHE_SPECS_ALARM_TYPES_TTL:60}" # Alarm types cache TTL
      maxSize: "${CACHE_SPECS_ALARM_TYPES_MAX_SIZE:10000}" # 0 means the cache is disabled

  # Deliberately placed outside the 'specs' group above
  notificationRules:
    timeToLiveInMinutes: "${CACHE_SPECS_NOTIFICATION_RULES_TTL:30}" # Notification rules cache TTL
    maxSize: "${CACHE_SPECS_NOTIFICATION_RULES_MAX_SIZE:1000}" # 0 means the cache is disabled
  rateLimits:
    timeToLiveInMinutes: "${CACHE_SPECS_RATE_LIMITS_TTL:120}" # Rate limits cache TTL
    maxSize: "${CACHE_SPECS_RATE_LIMITS_MAX_SIZE:200000}" # 0 means the cache is disabled
  entityLimits:
    timeToLiveInMinutes: "${CACHE_SPECS_ENTITY_LIMITS_TTL:5}" # Entity limits cache TTL
    maxSize: "${CACHE_SPECS_ENTITY_LIMITS_MAX_SIZE:100000}" # 0 means the cache is disabled
  image:
    etag:
      timeToLiveInMinutes: "${CACHE_SPECS_IMAGE_ETAGS_TTL:44640}" # Image ETags cache TTL
      maxSize: "${CACHE_SPECS_IMAGE_ETAGS_MAX_SIZE:10000}" # 0 means the cache is disabled
    systemImagesBrowserTtlInMinutes: "${CACHE_SPECS_IMAGE_SYSTEM_BROWSER_TTL:0}" # Browser cache TTL for system images in minutes. 0 means the cache is disabled
    tenantImagesBrowserTtlInMinutes: "${CACHE_SPECS_IMAGE_TENANT_BROWSER_TTL:0}" # Browser cache TTL for tenant images in minutes. 0 means the cache is disabled

# Spring data parameters
spring.data.redis.repositories.enabled: false # Disable this because it is not required.

# Redis configuration parameters
redis:
  # standalone or cluster or sentinel
  connection:
    # Redis deployment type: Standalone (single Redis node deployment) OR Cluster
    type: "${REDIS_CONNECTION_TYPE:standalone}"
  standalone:
    # Redis connection host
    host: "${REDIS_HOST:localhost}"
    # Redis connection port
    port: "${REDIS_PORT:6379}"
    # Use the default Redis configuration file
    useDefaultClientConfig: "${REDIS_USE_DEFAULT_CLIENT_CONFIG:true}"
    # This value may be used only if you used not default ClientConfig
    clientName: "${REDIS_CLIENT_NAME:standalone}"
    # This value may be used only if you used not default ClientConfig
    connectTimeout: "${REDIS_CLIENT_CONNECT_TIMEOUT:30000}"
    # This value may be used only if you used not default ClientConfig
    readTimeout: "${REDIS_CLIENT_READ_TIMEOUT:60000}"
    # This value may be used only if you used not default ClientConfig
    usePoolConfig: "${REDIS_CLIENT_USE_POOL_CONFIG:false}"
  cluster:
    # Comma-separated list of "host:port" pairs to bootstrap from.
    nodes: "${REDIS_NODES:}"
    # Maximum number of redirects to follow when executing commands across the cluster.
    max-redirects: "${REDIS_MAX_REDIRECTS:12}"
    # if set false will be used pool config build from values of the pool config section
    useDefaultPoolConfig: "${REDIS_USE_DEFAULT_POOL_CONFIG:true}"
  sentinel:
    # name of the master node
    master: "${REDIS_MASTER:}"
    # comma-separated list of "host:port" pairs of sentinels
    sentinels: "${REDIS_SENTINELS:}"
    # password to authenticate with sentinel
    password: "${REDIS_SENTINEL_PASSWORD:}"
    # if set false will be used pool config build from values of the pool config section
    useDefaultPoolConfig: "${REDIS_USE_DEFAULT_POOL_CONFIG:true}"
  # db index
  db: "${REDIS_DB:0}"
  # db password
  password: "${REDIS_PASSWORD:}"
  # pool config
  pool_config:
    # Maximum number of connections that can be allocated by the connection pool
    maxTotal: "${REDIS_POOL_CONFIG_MAX_TOTAL:128}"
    # Maximum number of idle connections that can be maintained in the pool without being closed
    maxIdle: "${REDIS_POOL_CONFIG_MAX_IDLE:128}"
    # Minumum number of idle connections that can be maintained in the pool without being closed
    minIdle: "${REDIS_POOL_CONFIG_MIN_IDLE:16}"
    # Enable/Disable PING command sent when a connection is borrowed
    testOnBorrow: "${REDIS_POOL_CONFIG_TEST_ON_BORROW:true}"
    # The property is used to specify whether to test the connection before returning it to the connection pool.
    testOnReturn: "${REDIS_POOL_CONFIG_TEST_ON_RETURN:true}"
    # The property is used in the context of connection pooling in Redis
    testWhileIdle: "${REDIS_POOL_CONFIG_TEST_WHILE_IDLE:true}"
    # Minimum time that an idle connection should be idle before it can be evicted from the connection pool. The value is set in milliseconds
    minEvictableMs: "${REDIS_POOL_CONFIG_MIN_EVICTABLE_MS:60000}"
    # Specifies the time interval in milliseconds between two consecutive eviction runs
    evictionRunsMs: "${REDIS_POOL_CONFIG_EVICTION_RUNS_MS:30000}"
    # Maximum time in milliseconds where a client is willing to wait for a connection from the pool when all connections are exhausted
    maxWaitMills: "${REDIS_POOL_CONFIG_MAX_WAIT_MS:60000}"
    # Specifies the number of connections to test for eviction during each eviction run
    numberTestsPerEvictionRun: "${REDIS_POOL_CONFIG_NUMBER_TESTS_PER_EVICTION_RUN:3}"
    # Determines the behavior when a thread requests a connection from the pool, but there are no available connections, and the pool cannot create more due to the maxTotal configuration
    blockWhenExhausted: "${REDIS_POOL_CONFIG_BLOCK_WHEN_EXHAUSTED:true}"
  # TTL for short-living SET commands that are used to replace DEL to enable transaction support
  evictTtlInMs: "${REDIS_EVICT_TTL_MS:60000}"


# Update version parameters
updates:
  # Enable/disable checks for the new version
  enabled: "${UPDATES_ENABLED:true}"

# Spring CORS configuration parameters
spring.mvc.cors:
  mappings:
    # Intercept path
    "[/api/**]":
      #Comma-separated list of origins to allow. '*' allows all origins. When not set, CORS support is disabled.
      allowed-origin-patterns: "*"
      #Comma-separated list of methods to allow. '*' allows all methods.
      allowed-methods: "*"
      #Comma-separated list of headers to allow in a request. '*' allows all headers.
      allowed-headers: "*"
      #How long, in seconds, the response from a pre-flight request can be cached by clients.
      max-age: "1800"
      #Set whether credentials are supported. When not set, credentials are not supported.
      allow-credentials: "true"

# General spring parameters
spring.main.allow-circular-references: "true" # Spring Boot configuration property that controls whether circular dependencies between beans are allowed.
spring.freemarker.checkTemplateLocation: "false" # spring freemarker configuration
spring.mvc.async.request-timeout: "${SPRING_MVC_ASYNC_REQUEST_TIMEOUT:30000}" # The default timeout for asynchronous requests in milliseconds
spring.mvc.pathmatch.matching-strategy: "ANT_PATH_MATCHER" # For endpoints matching in Swagger
spring.resources.chain:
  compressed: "true" # This property enables or disables support for serving pre-compressed resources (for example, a .gzip or .br file)
  strategy:
    content:
      enabled: "true" # This property enables or disables the content Version Strategy. This strategy allows Spring to generate a unique version for static resources, which is based on the content of the resource

spring.servlet.multipart.max-file-size: "${SPRING_SERVLET_MULTIPART_MAX_FILE_SIZE:50MB}" # Total file size cannot exceed 50MB when configuring file uploads
spring.servlet.multipart.max-request-size: "${SPRING_SERVLET_MULTIPART_MAX_REQUEST_SIZE:50MB}" # Total request size for a multipart/form-data cannot exceed 50MB

spring.jpa.properties.hibernate.jdbc.lob.non_contextual_creation: "true" #Fix Postgres JPA Error (Method org.postgresql.jdbc.PgConnection.createClob() is not yet implemented)
spring.jpa.properties.hibernate.order_by.default_null_ordering: "${SPRING_JPA_PROPERTIES_HIBERNATE_ORDER_BY_DEFAULT_NULL_ORDERING:last}" # Note: as for current Spring JPA version, custom NullHandling for the Sort.Order is ignored and this parameter is used
spring.jpa.properties.hibernate.dialect: "${SPRING_JPA_DIALECT:org.thingsboard.server.dao.ThingsboardPostgreSQLDialect}" # we use custom dialect that contains ilike(arg1, arg2) function (is interpreted to postgres ILIKE operator)

# SQL DAO Configuration parameters
spring:
  data:
    jpa:
      repositories:
        enabled: "true" # Enable/Disable the Spring Data JPA repositories support
  jpa:
    properties:
<<<<<<< HEAD
      jakarta.persistence.query.timeout: "${JAVAX_PERSISTENCE_QUERY_TIMEOUT:30000}"
    open-in-view: "false"
=======
      javax.persistence.query.timeout: "${JAVAX_PERSISTENCE_QUERY_TIMEOUT:30000}" # General timeout for JDBC queries
    open-in-view: "false" # Enabled by default. Therefore, database queries may be performed during view rendering. Explicitly configure spring.jpa.open-in-view to disable this warning
>>>>>>> 5cc0dc6d
    hibernate:
      # You can set a Hibernate feature that controls the DDL behavior in a more fine-grained way. The standard Hibernate property values are none, validate, update, create-drop. Spring Boot chooses a default value for you based on whether it thinks your database is embedded (default create-drop) or not (default none)
      ddl-auto: "none"
  datasource:
    # Database driver for Spring JPA - org.postgresql.Driver
    driverClassName: "${SPRING_DRIVER_CLASS_NAME:org.postgresql.Driver}"
    # Database connection URL
    url: "${SPRING_DATASOURCE_URL:jdbc:postgresql://localhost:5432/thingsboard}"
    # Database user name
    username: "${SPRING_DATASOURCE_USERNAME:postgres}"
    # Database user password
    password: "${SPRING_DATASOURCE_PASSWORD:postgres}"
    hikari:
      # This property controls the amount of time that a connection can be out of the pool before a message is logged indicating a possible connection leak. A value of 0 means leak detection is disabled
      leakDetectionThreshold: "${SPRING_DATASOURCE_HIKARI_LEAK_DETECTION_THRESHOLD:0}"
      # This property increases the number of connections in the pool as demand increases. At the same time, the property ensures that the pool doesn't grow to the point of exhausting a system's resources, which ultimately affects an application's performance and availability
      maximumPoolSize: "${SPRING_DATASOURCE_MAXIMUM_POOL_SIZE:16}"
      registerMbeans: "${SPRING_DATASOURCE_HIKARI_REGISTER_MBEANS:false}" # true - enable MBean to diagnose pools state via JMX

# Audit log parameters
audit-log:
  # Enable/disable audit log functionality.
  enabled: "${AUDIT_LOG_ENABLED:true}"
  # Logging levels per each entity type.
  # Allowed values: OFF (disable), W (log write operations), RW (log read and write operations)
  logging-level:
    mask:
      "device": "${AUDIT_LOG_MASK_DEVICE:W}" # Device logging levels. Allowed values: OFF (disable), W (log write operations), RW (log read and write operation
      "asset": "${AUDIT_LOG_MASK_ASSET:W}" # Asset logging levels. Allowed values: OFF (disable), W (log write operations), RW (log read and write operation
      "dashboard": "${AUDIT_LOG_MASK_DASHBOARD:W}" # Dashboard logging levels. Allowed values: OFF (disable), W (log write operations), RW (log read and write operation
      "widget_type": "${AUDIT_LOG_MASK_WIDGET_TYPE:W}" # Widget type logging levels. Allowed values: OFF (disable), W (log write operations), RW (log read and write operation
      "widgets_bundle": "${AUDIT_LOG_MASK_WIDGETS_BUNDLE:W}" # Widget bundles logging levels. Allowed values: OFF (disable), W (log write operations), RW (log read and write operation
      "customer": "${AUDIT_LOG_MASK_CUSTOMER:W}" # Customer logging levels. Allowed values: OFF (disable), W (log write operations), RW (log read and write operation
      "user": "${AUDIT_LOG_MASK_USER:W}" # User logging levels. Allowed values: OFF (disable), W (log write operations), RW (log read and write operation
      "rule_chain": "${AUDIT_LOG_MASK_RULE_CHAIN:W}" # Rule chain logging levels. Allowed values: OFF (disable), W (log write operations), RW (log read and write operation
      "alarm": "${AUDIT_LOG_MASK_ALARM:W}" # Alarm logging levels. Allowed values: OFF (disable), W (log write operations), RW (log read and write operation
      "entity_view": "${AUDIT_LOG_MASK_ENTITY_VIEW:W}" # Entity view logging levels. Allowed values: OFF (disable), W (log write operations), RW (log read and write operation
      "device_profile": "${AUDIT_LOG_MASK_DEVICE_PROFILE:W}" # Device profile logging levels. Allowed values: OFF (disable), W (log write operations), RW (log read and write operation
      "asset_profile": "${AUDIT_LOG_MASK_ASSET_PROFILE:W}" # Asset profile logging levels. Allowed values: OFF (disable), W (log write operations), RW (log read and write operation
      "edge": "${AUDIT_LOG_MASK_EDGE:W}" # Edge logging levels. Allowed values: OFF (disable), W (log write operations), RW (log read and write operation
      "tb_resource": "${AUDIT_LOG_MASK_RESOURCE:W}" # TB resource logging levels. Allowed values: OFF (disable), W (log write operations), RW (log read and write operation
      "ota_package": "${AUDIT_LOG_MASK_OTA_PACKAGE:W}" # Ota package logging levels. Allowed values: OFF (disable), W (log write operations), RW (log read and write operation
  sink:
    # Type of external sink. possible options: none, elasticsearch
    type: "${AUDIT_LOG_SINK_TYPE:none}"
    # Name of the index where audit logs are stored
    # Index name could contain next placeholders (not mandatory):
    # @{TENANT} - substituted by tenant ID
    # @{DATE} - substituted by current date in format provided in audit_log.sink.date_format
    index_pattern: "${AUDIT_LOG_SINK_INDEX_PATTERN:@{TENANT}_AUDIT_LOG_@{DATE}}"
    # Date format. Details of the pattern can be found here:
    # https://docs.oracle.com/javase/8/docs/api/java/time/format/DateTimeFormatter.html
    date_format: "${AUDIT_LOG_SINK_DATE_FORMAT:YYYY.MM.dd}"
    scheme_name: "${AUDIT_LOG_SINK_SCHEME_NAME:http}" # http or https
    host: "${AUDIT_LOG_SINK_HOST:localhost}" # Host of external sink system
    port: "${AUDIT_LOG_SINK_PORT:9200}" # Port of external sink system
    user_name: "${AUDIT_LOG_SINK_USER_NAME:}" # Username used to access external sink system
    password: "${AUDIT_LOG_SINK_PASSWORD:}" # Password used to access external sink system

# Device state parameters
state:
  # Should be greater than transport.sessions.report_timeout
  defaultInactivityTimeoutInSec: "${DEFAULT_INACTIVITY_TIMEOUT:600}"
  defaultStateCheckIntervalInSec: "${DEFAULT_STATE_CHECK_INTERVAL:60}" # Interval for checking the device state after a specified period. Time in seconds
  # Controls whether we store the device 'active' flag in attributes (default) or telemetry.
  # If you device to change this parameter, you should re-create the device info view as one of the following:
  # If 'persistToTelemetry' is changed from 'false' to 'true': 'CREATE OR REPLACE VIEW device_info_view AS SELECT * FROM device_info_active_ts_view;'
  # If 'persistToTelemetry' is changed from 'true' to 'false': 'CREATE OR REPLACE VIEW device_info_view AS SELECT * FROM device_info_active_attribute_view;'
  persistToTelemetry: "${PERSIST_STATE_TO_TELEMETRY:false}"

# Tbel parameters
tbel:
  # Enable/Disable TBEL feature.
  enabled: "${TBEL_ENABLED:true}"
  # Limit the number of arguments that are passed to the function to execute the script
  max_total_args_size: "${TBEL_MAX_TOTAL_ARGS_SIZE:100000}"
  # Maximum allowed symbols in a result after processing a script
  max_result_size: "${TBEL_MAX_RESULT_SIZE:300000}"
  # Maximum allowed symbols in the script body
  max_script_body_size: "${TBEL_MAX_SCRIPT_BODY_SIZE:50000}"
  # Maximum allowed TBEL script execution memory
  max_memory_limit_mb: "${TBEL_MAX_MEMORY_LIMIT_MB: 8}"
  # Maximum allowed TBEL script execution errors before it will be blacklisted
  max_errors: "${TBEL_MAX_ERRORS:3}"
  # TBEL Eval max request timeout in milliseconds. 0 - no timeout
  max_requests_timeout: "${TBEL_MAX_REQUEST_TIMEOUT:500}"
  # Maximum time in seconds for black listed function to stay in the list.
  max_black_list_duration_sec: "${TBEL_MAX_BLACKLIST_DURATION_SEC:60}"
  # Specify thread pool size for javascript executor service
  thread_pool_size: "${TBEL_THREAD_POOL_SIZE:50}"
  # Maximum cache size of TBEL compiled scripts
  compiled_scripts_cache_size: "${TBEL_COMPILED_SCRIPTS_CACHE_SIZE:1000}"
  stats:
    # Enable/Disable stats collection for TBEL engine
    enabled: "${TB_TBEL_STATS_ENABLED:false}"
    # Interval of logging for TBEL stats
    print_interval_ms: "${TB_TBEL_STATS_PRINT_INTERVAL_MS:10000}"

# JS parameters
js:
  # local (Nashorn Engine, deprecated) OR remote JS-Executors (NodeJS)
  evaluator: "${JS_EVALUATOR:local}"
  # Limit the number of arguments that are passed to the function to execute the script
  max_total_args_size: "${JS_MAX_TOTAL_ARGS_SIZE:100000}"
  # Maximum allowed symbols in a result after processing a script
  max_result_size: "${JS_MAX_RESULT_SIZE:300000}"
  # Maximum allowed symbols in script body
  max_script_body_size: "${JS_MAX_SCRIPT_BODY_SIZE:50000}"
  # Built-in JVM JavaScript environment properties
  local:
    # Specify thread pool size for javascript executor service
    js_thread_pool_size: "${LOCAL_JS_THREAD_POOL_SIZE:50}"
    # Use Sandboxed (secured) JVM JavaScript environment
    use_js_sandbox: "${USE_LOCAL_JS_SANDBOX:true}"
    # Specify thread pool size for JavaScript sandbox resource monitor
    monitor_thread_pool_size: "${LOCAL_JS_SANDBOX_MONITOR_THREAD_POOL_SIZE:4}"
    # Maximum CPU time in milliseconds allowed for script execution
    max_cpu_time: "${LOCAL_JS_SANDBOX_MAX_CPU_TIME:8000}"
    # Maximum allowed JavaScript execution errors before JavaScript will be blacklisted
    max_errors: "${LOCAL_JS_SANDBOX_MAX_ERRORS:3}"
    # JS Eval max request timeout. 0 - no timeout
    max_requests_timeout: "${LOCAL_JS_MAX_REQUEST_TIMEOUT:0}"
    # Maximum time in seconds for black listed function to stay in the list.
    max_black_list_duration_sec: "${LOCAL_JS_SANDBOX_MAX_BLACKLIST_DURATION_SEC:60}"
    stats:
      # Enable/Disable stats collection for local JS executor
      enabled: "${TB_JS_LOCAL_STATS_ENABLED:false}"
      # Interval of logging for local JS executor stats
      print_interval_ms: "${TB_JS_LOCAL_STATS_PRINT_INTERVAL_MS:10000}"
  # Remote JavaScript environment properties
  remote:
    # Specify thread pool size for javascript executor service
    js_thread_pool_size: "${REMOTE_JS_THREAD_POOL_SIZE:50}"
    # Maximum allowed JavaScript execution errors before JavaScript will be blacklisted
    max_errors: "${REMOTE_JS_SANDBOX_MAX_ERRORS:3}"
    # Maximum time in seconds for black listed function to stay in the list.
    max_black_list_duration_sec: "${REMOTE_JS_SANDBOX_MAX_BLACKLIST_DURATION_SEC:60}"
    stats:
      # Enable/Disable stats collection for remote JS executor
      enabled: "${TB_JS_REMOTE_STATS_ENABLED:false}"
      # Interval of logging for remote JS executor stats
      print_interval_ms: "${TB_JS_REMOTE_STATS_PRINT_INTERVAL_MS:10000}"

# Transport configuration parameters
transport:
  sessions:
    # Inactivity timeout for device session in transport service. The last activity time of the device session is updated if the device sends any message, including keepalive messages
    inactivity_timeout: "${TB_TRANSPORT_SESSIONS_INACTIVITY_TIMEOUT:300000}"
    # Interval of periodic check for expired sessions and report of the changes to session last activity time
    report_timeout: "${TB_TRANSPORT_SESSIONS_REPORT_TIMEOUT:3000}"
  json:
    # Cast String data types to Numeric if possible when processing Telemetry/Attributes JSON
    type_cast_enabled: "${JSON_TYPE_CAST_ENABLED:true}"
    # Maximum allowed string value length when processing Telemetry/Attributes JSON (0 value disables string value length check)
    max_string_value_length: "${JSON_MAX_STRING_VALUE_LENGTH:0}"
  client_side_rpc:
    # Processing timeout interval of the RPC command on the CLIENT SIDE. Time in milliseconds
    timeout: "${CLIENT_SIDE_RPC_TIMEOUT:60000}"
  # Enable/disable http/mqtt/coap transport protocols (has higher priority than certain protocol's 'enabled' property)
  api_enabled: "${TB_TRANSPORT_API_ENABLED:true}"
  log:
    # Enable/Disable log of transport messages to telemetry. For example, logging of LwM2M registration update
    enabled: "${TB_TRANSPORT_LOG_ENABLED:true}"
    # Maximum length of the log message. The content will be truncated to the specified value if needed
    max_length: "${TB_TRANSPORT_LOG_MAX_LENGTH:1024}"
  rate_limits:
    # Enable or disable generic rate limits. Device and Tenant-specific rate limits are controlled in Tenant Profile.
    ip_limits_enabled: "${TB_TRANSPORT_IP_RATE_LIMITS_ENABLED:false}"
    # Maximum number of connect attempts with invalid credentials
    max_wrong_credentials_per_ip: "${TB_TRANSPORT_MAX_WRONG_CREDENTIALS_PER_IP:10}"
    # Timeout (in milliseconds) to expire block IP addresses
    ip_block_timeout: "${TB_TRANSPORT_IP_BLOCK_TIMEOUT:60000}"
  # Local HTTP transport parameters
  http:
    # Enable/Disable local HTTP transport protocol
    enabled: "${HTTP_ENABLED:true}"
    # HTTP request processing timeout in milliseconds
    request_timeout: "${HTTP_REQUEST_TIMEOUT:60000}"
    # HTTP maximum request processing timeout in milliseconds
    max_request_timeout: "${HTTP_MAX_REQUEST_TIMEOUT:300000}"
  # Local MQTT transport parameters
  mqtt:
    # Enable/disable mqtt transport protocol.
    enabled: "${MQTT_ENABLED:true}"
    # MQTT bind-address
    bind_address: "${MQTT_BIND_ADDRESS:0.0.0.0}"
    # MQTT bind port
    bind_port: "${MQTT_BIND_PORT:1883}"
    # Enable proxy protocol support. Disabled by default. If enabled, supports both v1 and v2.
    # Useful to get the real IP address of the client in the logs and for rate limits.
    proxy_enabled: "${MQTT_PROXY_PROTOCOL_ENABLED:false}"
    # MQTT processing timeout in milliseconds
    timeout: "${MQTT_TIMEOUT:10000}"
    msg_queue_size_per_device_limit: "${MQTT_MSG_QUEUE_SIZE_PER_DEVICE_LIMIT:100}" # messages await in the queue before the device connected state. This limit works on the low level before TenantProfileLimits mechanism
    netty:
      # Netty leak detector level
      leak_detector_level: "${NETTY_LEAK_DETECTOR_LVL:DISABLED}"
      # Netty BOSS threads count
      boss_group_thread_count: "${NETTY_BOSS_GROUP_THREADS:1}"
      # Netty worker threads count
      worker_group_thread_count: "${NETTY_WORKER_GROUP_THREADS:12}"
      # Max payload size in bytes
      max_payload_size: "${NETTY_MAX_PAYLOAD_SIZE:65536}"
      # Enables TCP keepalive. This means that TCP starts sending keepalive probes when a connection is idle for some time
      so_keep_alive: "${NETTY_SO_KEEPALIVE:false}"
    # MQTT SSL configuration
    ssl:
      # Enable/disable SSL support
      enabled: "${MQTT_SSL_ENABLED:false}"
      # MQTT SSL bind-address
      bind_address: "${MQTT_SSL_BIND_ADDRESS:0.0.0.0}"
      # MQTT SSL bind port
      bind_port: "${MQTT_SSL_BIND_PORT:8883}"
      # SSL protocol: See https://docs.oracle.com/en/java/javase/11/docs/specs/security/standard-names.html#sslcontext-algorithms
      protocol: "${MQTT_SSL_PROTOCOL:TLSv1.2}"
      # Server SSL credentials
      credentials:
        # Server credentials type (PEM - pem certificate file; KEYSTORE - java keystore)
        type: "${MQTT_SSL_CREDENTIALS_TYPE:PEM}"
        # PEM server credentials
        pem:
          # Path to the server certificate file (holds server certificate or certificate chain, may include server private key)
          cert_file: "${MQTT_SSL_PEM_CERT:mqttserver.pem}"
          # Path to the server certificate private key file. Optional by default. Required if the private key is not present in server certificate file;
          key_file: "${MQTT_SSL_PEM_KEY:mqttserver_key.pem}"
          # Server certificate private key password (optional)
          key_password: "${MQTT_SSL_PEM_KEY_PASSWORD:server_key_password}"
        # Keystore server credentials
        keystore:
          # Type of the key store (JKS or PKCS12)
          type: "${MQTT_SSL_KEY_STORE_TYPE:JKS}"
          # Path to the key store that holds the SSL certificate
          store_file: "${MQTT_SSL_KEY_STORE:mqttserver.jks}"
          # Password used to access the key store
          store_password: "${MQTT_SSL_KEY_STORE_PASSWORD:server_ks_password}"
          # Optional alias of the private key. If not set, the platform will load the first private key from the keystore
          key_alias: "${MQTT_SSL_KEY_ALIAS:}"
          # Optional password to access the private key. If not set, the platform will attempt to load the private keys that are not protected with the password;
          key_password: "${MQTT_SSL_KEY_PASSWORD:server_key_password}"
      # Skip certificate validity check for client certificates.
      skip_validity_check_for_client_cert: "${MQTT_SSL_SKIP_VALIDITY_CHECK_FOR_CLIENT_CERT:false}"
  # Local CoAP transport parameters
  coap:
    # Enable/disable CoAP transport protocol.
    enabled: "${COAP_ENABLED:true}"
    # CoAP bind-address
    bind_address: "${COAP_BIND_ADDRESS:0.0.0.0}"
    # CoAP bind port
    bind_port: "${COAP_BIND_PORT:5683}"
    # CoaP processing timeout in milliseconds
    timeout: "${COAP_TIMEOUT:10000}"
    # CoaP piggyback response timeout in milliseconds
    piggyback_timeout: "${COAP_PIGGYBACK_TIMEOUT:500}"
    # Default PSM Activity Timer if not specified in device profile
    psm_activity_timer: "${COAP_PSM_ACTIVITY_TIMER:10000}"
    # Default PSM Activity Timer if not specified in device profile
    paging_transmission_window: "${COAP_PAGING_TRANSMISSION_WINDOW:10000}"
    dtls:
      # Enable/disable DTLS 1.2 support
      enabled: "${COAP_DTLS_ENABLED:false}"
      # RFC7925_RETRANSMISSION_TIMEOUT_IN_MILLISECONDS = 9000
      retransmission_timeout: "${COAP_DTLS_RETRANSMISSION_TIMEOUT_MS:9000}"
      # CoAP DTLS bind-address
      bind_address: "${COAP_DTLS_BIND_ADDRESS:0.0.0.0}"
      # CoAP DTLS bind port
      bind_port: "${COAP_DTLS_BIND_PORT:5684}"
      # Server DTLS credentials
      credentials:
        # Server credentials type (PEM - pem certificate file; KEYSTORE - java keystore)
        type: "${COAP_DTLS_CREDENTIALS_TYPE:PEM}"
        # PEM server credentials
        pem:
          # Path to the server certificate file (holds server certificate or certificate chain, may include server private key)
          cert_file: "${COAP_DTLS_PEM_CERT:coapserver.pem}"
          # Path to the server certificate private key file. Optional by default. Required if the private key is not present in the server certificate file;
          key_file: "${COAP_DTLS_PEM_KEY:coapserver_key.pem}"
          # Server certificate private key password (optional)
          key_password: "${COAP_DTLS_PEM_KEY_PASSWORD:server_key_password}"
        # Keystore server credentials
        keystore:
          # Type of the key store (JKS or PKCS12)
          type: "${COAP_DTLS_KEY_STORE_TYPE:JKS}"
          # Path to the key store that holds the SSL certificate
          store_file: "${COAP_DTLS_KEY_STORE:coapserver.jks}"
          # Password used to access the key store
          store_password: "${COAP_DTLS_KEY_STORE_PASSWORD:server_ks_password}"
          # Key alias
          key_alias: "${COAP_DTLS_KEY_ALIAS:serveralias}"
          # Password used to access the key
          key_password: "${COAP_DTLS_KEY_PASSWORD:server_key_password}"
      x509:
        # Skip certificate validity check for client certificates.
        skip_validity_check_for_client_cert: "${TB_COAP_X509_DTLS_SKIP_VALIDITY_CHECK_FOR_CLIENT_CERT:false}"
        # Inactivity timeout of DTLS session. Used to clean cache
        dtls_session_inactivity_timeout: "${TB_COAP_X509_DTLS_SESSION_INACTIVITY_TIMEOUT:86400000}"
        # Interval of periodic eviction of the timed-out DTLS sessions
        dtls_session_report_timeout: "${TB_COAP_X509_DTLS_SESSION_REPORT_TIMEOUT:1800000}"
  # Local LwM2M transport parameters
  lwm2m:
    # Enable/disable LwM2M transport protocol.
    enabled: "${LWM2M_ENABLED:true}"
    dtls:
      # RFC7925_RETRANSMISSION_TIMEOUT_IN_MILLISECONDS = 9000
      retransmission_timeout: "${LWM2M_DTLS_RETRANSMISSION_TIMEOUT_MS:9000}"
    server:
      # LwM2M Server ID
      id: "${LWM2M_SERVER_ID:123}"
      # LwM2M server bind address. Bind to all interfaces by default
      bind_address: "${LWM2M_BIND_ADDRESS:0.0.0.0}"
      # LwM2M server bind port
      bind_port: "${LWM2M_BIND_PORT:5685}"
      security:
        # LwM2M server bind address for DTLS. Bind to all interfaces by default
        bind_address: "${LWM2M_SECURITY_BIND_ADDRESS:0.0.0.0}"
        # LwM2M server bind port for DTLS
        bind_port: "${LWM2M_SECURITY_BIND_PORT:5686}"
        # Server X509 Certificates support
        credentials:
          # Whether to enable LWM2M server X509 Certificate/RPK support
          enabled: "${LWM2M_SERVER_CREDENTIALS_ENABLED:false}"
          # Server credentials type (PEM - pem certificate file; KEYSTORE - java keystore)
          type: "${LWM2M_SERVER_CREDENTIALS_TYPE:PEM}"
          # PEM server credentials
          pem:
            # Path to the server certificate file (holds server certificate or certificate chain, may include server private key)
            cert_file: "${LWM2M_SERVER_PEM_CERT:lwm2mserver.pem}"
            # Path to the server certificate private key file. Optional by default. Required if the private key is not present in the server certificate file;
            key_file: "${LWM2M_SERVER_PEM_KEY:lwm2mserver_key.pem}"
            # Server certificate private key password (optional)
            key_password: "${LWM2M_SERVER_PEM_KEY_PASSWORD:server_key_password}"
          # Keystore server credentials
          keystore:
            # Type of the key store (JKS or PKCS12)
            type: "${LWM2M_SERVER_KEY_STORE_TYPE:JKS}"
            # Path to the key store that holds the SSL certificate
            store_file: "${LWM2M_SERVER_KEY_STORE:lwm2mserver.jks}"
            # Password used to access the key store
            store_password: "${LWM2M_SERVER_KEY_STORE_PASSWORD:server_ks_password}"
            # Key alias
            key_alias: "${LWM2M_SERVER_KEY_ALIAS:server}"
            # Password used to access the key
            key_password: "${LWM2M_SERVER_KEY_PASSWORD:server_ks_password}"
        # Only Certificate_x509:
        skip_validity_check_for_client_cert: "${TB_LWM2M_SERVER_SECURITY_SKIP_VALIDITY_CHECK_FOR_CLIENT_CERT:false}"
    bootstrap:
      # Enable/disable Bootstrap Server
      enabled: "${LWM2M_ENABLED_BS:true}"
      # Default value in LwM2M client after start in mode Bootstrap for the object : name "LWM2M Security" field: "Short Server ID" (deviceProfile: Bootstrap.BOOTSTRAP SERVER.Short ID)
      id: "${LWM2M_SERVER_ID_BS:111}"
      # LwM2M bootstrap server bind address. Bind to all interfaces by default
      bind_address: "${LWM2M_BS_BIND_ADDRESS:0.0.0.0}"
      # LwM2M bootstrap server bind port
      bind_port: "${LWM2M_BS_BIND_PORT:5687}"
      security:
        # LwM2M bootstrap server bind address for DTLS. Bind to all interfaces by default
        bind_address: "${LWM2M_BS_SECURITY_BIND_ADDRESS:0.0.0.0}"
        # LwM2M bootstrap server bind address for DTLS. Bind to all interfaces by default
        bind_port: "${LWM2M_BS_SECURITY_BIND_PORT:5688}"
        # Bootstrap server X509 Certificates support
        credentials:
          # Whether to enable LWM2M bootstrap server X509 Certificate/RPK support
          enabled: "${LWM2M_BS_CREDENTIALS_ENABLED:false}"
          # Server credentials type (PEM - pem certificate file; KEYSTORE - java keystore)
          type: "${LWM2M_BS_CREDENTIALS_TYPE:PEM}"
          # PEM server credentials
          pem:
            # Path to the server certificate file (holds server certificate or certificate chain, may include server private key)
            cert_file: "${LWM2M_BS_PEM_CERT:lwm2mserver.pem}"
            # Path to the server certificate private key file. Optional by default. Required if the private key is not present in server certificate file
            key_file: "${LWM2M_BS_PEM_KEY:lwm2mserver_key.pem}"
            # Server certificate private key password (optional)
            key_password: "${LWM2M_BS_PEM_KEY_PASSWORD:server_key_password}"
          # Keystore server credentials
          keystore:
            # Type of the key store (JKS or PKCS12)
            type: "${LWM2M_BS_KEY_STORE_TYPE:JKS}"
            # Path to the key store that holds the SSL certificate
            store_file: "${LWM2M_BS_KEY_STORE:lwm2mserver.jks}"
            # Password used to access the key store
            store_password: "${LWM2M_BS_KEY_STORE_PASSWORD:server_ks_password}"
            # Key alias
            key_alias: "${LWM2M_BS_KEY_ALIAS:bootstrap}"
            # Password used to access the key
            key_password: "${LWM2M_BS_KEY_PASSWORD:server_ks_password}"
    security:
      # X509 trust certificates
      trust-credentials:
        # Whether to load X509 trust certificates
        enabled: "${LWM2M_TRUST_CREDENTIALS_ENABLED:false}"
        # Trust certificates store type (PEM - pem certificates file; KEYSTORE - java keystore)
        type: "${LWM2M_TRUST_CREDENTIALS_TYPE:PEM}"
        # PEM certificates
        pem:
          # Path to the certificates file (holds trust certificates)
          cert_file: "${LWM2M_TRUST_PEM_CERT:lwm2mtruststorechain.pem}"
        # Keystore with trust certificates
        keystore:
          # Type of the key store (JKS or PKCS12)
          type: "${LWM2M_TRUST_KEY_STORE_TYPE:JKS}"
          # Path to the key store that holds the X509 certificates
          store_file: "${LWM2M_TRUST_KEY_STORE:lwm2mtruststorechain.jks}"
          # Password used to access the key store
          store_password: "${LWM2M_TRUST_KEY_STORE_PASSWORD:server_ks_password}"
      # Set usage of recommended cipher suites; true - allow only recommended cipher suites; false - allow not recommended cipher suites
      recommended_ciphers: "${LWM2M_RECOMMENDED_CIPHERS:false}"
      # Set usage of recommended supported groups (curves); true - allow only recommended supported groups, false - allow not recommended supported groups
      recommended_supported_groups: "${LWM2M_RECOMMENDED_SUPPORTED_GROUPS:true}"
    # Timeout of LwM2M operation
    timeout: "${LWM2M_TIMEOUT:120000}"
    # Thread pool size for processing of the LwM2M uplinks
    uplink_pool_size: "${LWM2M_UPLINK_POOL_SIZE:10}"
    # Thread pool size for processing of the LwM2M downlinks
    downlink_pool_size: "${LWM2M_DOWNLINK_POOL_SIZE:10}"
    # Thread pool size for processing of the OTA updates
    ota_pool_size: "${LWM2M_OTA_POOL_SIZE:10}"
    # Period of cleanup for the registrations in store
    clean_period_in_sec: "${LWM2M_CLEAN_PERIOD_IN_SEC:2}"
    # Maximum log size
    log_max_length: "${LWM2M_LOG_MAX_LENGTH:1024}"
    # PSM Activity Timer if not specified in the device profile
    psm_activity_timer: "${LWM2M_PSM_ACTIVITY_TIMER:10000}"
    # Paging Transmission Window for eDRX support if not specified in the device profile
    paging_transmission_window: "${LWM2M_PAGING_TRANSMISSION_WINDOW:10000}"
    network_config: # In this section you can specify custom parameters for LwM2M network configuration and expose the env variables to configure outside
  #      - key: "PROTOCOL_STAGE_THREAD_COUNT"
  #        value: "${LWM2M_PROTOCOL_STAGE_THREAD_COUNT:4}"
  snmp:
    # Enable/disable SNMP transport protocol
    enabled: "${SNMP_ENABLED:true}"
    # Snmp bind port
    bind_port: "${SNMP_BIND_PORT:1620}"
    response_processing:
      # parallelism level for executor (workStealingPool) that is responsible for handling responses from SNMP devices
      parallelism_level: "${SNMP_RESPONSE_PROCESSING_PARALLELISM_LEVEL:20}"
    # to configure SNMP to work over UDP or TCP
    underlying_protocol: "${SNMP_UNDERLYING_PROTOCOL:udp}"
    # Batch size to request OID mappings from the device (useful when the device profile has multiple hundreds of OID mappings)
    max_request_oids: "${SNMP_MAX_REQUEST_OIDS:100}"
    response:
      # To ignore SNMP response values that do not match the data type of the configured OID mapping (by default false - will throw an error if any value of the response not match configured data types)
      ignore_type_cast_errors: "${SNMP_RESPONSE_IGNORE_TYPE_CAST_ERRORS:false}"
  stats:
    # Enable/Disable the collection of transport statistics
    enabled: "${TB_TRANSPORT_STATS_ENABLED:true}"
    # Interval of transport statistics logging
    print-interval-ms: "${TB_TRANSPORT_STATS_PRINT_INTERVAL_MS:60000}"

# Device connectivity parameters
device:
  connectivity:
    http:
      # If true check-connectivity service will include curl command to the list of all test commands using DEVICE_CONNECTIVITY_HTTP_HOST and DEVICE_CONNECTIVITY_HTTP_PORT variables
      enabled: "${DEVICE_CONNECTIVITY_HTTP_ENABLED:true}"
      # Host of http transport service. If empty, the base URL will be used.
      host: "${DEVICE_CONNECTIVITY_HTTP_HOST:}"
      # Port of http transport service. If empty, default http port will be used.
      port: "${DEVICE_CONNECTIVITY_HTTP_PORT:8080}"
    https:
      # If true check-connectivity service will include curl command to the list of all test commands using DEVICE_CONNECTIVITY_HTTPS_HOST and DEVICE_CONNECTIVITY_HTTPS_PORT variables
      enabled: "${DEVICE_CONNECTIVITY_HTTPS_ENABLED:false}"
      # Host of http transport service. If empty, the base URL will be used.
      host: "${DEVICE_CONNECTIVITY_HTTPS_HOST:}"
      # Port of http transport service. If empty, the default https port will be used.
      port: "${DEVICE_CONNECTIVITY_HTTPS_PORT:443}"
    mqtt:
      # If true mosquito command will be included to the list of all test commands using DEVICE_CONNECTIVITY_MQTT_HOST and DEVICE_CONNECTIVITY_MQTT_PORT
      enabled: "${DEVICE_CONNECTIVITY_MQTT_ENABLED:true}"
      # Host of mqtt transport service. If empty, the base url host will be used.
      host: "${DEVICE_CONNECTIVITY_MQTT_HOST:}"
      # Port of mqtt transport service
      port: "${DEVICE_CONNECTIVITY_MQTT_PORT:1883}"
    mqtts:
      # If true mosquito command will be included in the list of all test commands using DEVICE_CONNECTIVITY_MQTTS_HOST and DEVICE_CONNECTIVITY_MQTTS_PORT<
      enabled: "${DEVICE_CONNECTIVITY_MQTTS_ENABLED:false}"
      # Host of mqtt transport service. If empty, the base URL host will be used.
      host: "${DEVICE_CONNECTIVITY_MQTTS_HOST:}"
      # Port of mqtt transport service. If empty, the default port for mqtts will be used.
      port: "${DEVICE_CONNECTIVITY_MQTTS_PORT:8883}"
      # Path to the MQTT CA root certificate file
      pem_cert_file: "${DEVICE_CONNECTIVITY_MQTTS_CA_ROOT_CERT:cafile.pem}"
    coap:
      # If true coap command will be included in the list of all test commands using DEVICE_CONNECTIVITY_COAP_HOST and DEVICE_CONNECTIVITY_COAP_PORT.
      enabled: "${DEVICE_CONNECTIVITY_COAP_ENABLED:true}"
      # Host of coap transport service. If empty, the base URL host will be used.
      host: "${DEVICE_CONNECTIVITY_COAP_HOST:}"
      # Port of coap transport service. If empty, the default port for coap will be used.
      port: "${DEVICE_CONNECTIVITY_COAP_PORT:5683}"
    coaps:
      # If true coap command will be included in the list of all test commands using DEVICE_CONNECTIVITY_COAPS_HOST and DEVICE_CONNECTIVITY_COAPS_PORT.
      enabled: "${DEVICE_CONNECTIVITY_COAPS_ENABLED:false}"
      # Host of coap transport service. If empty, the base URL host will be used.
      host: "${DEVICE_CONNECTIVITY_COAPS_HOST:}"
      # Port of coap transport service. If empty, the default port for coaps will be used.
      port: "${DEVICE_CONNECTIVITY_COAPS_PORT:5684}"

# Edges parameters
edges:
  # Enable/disable Edge instance
  enabled: "${EDGES_ENABLED:true}"
  rpc:
    # RPC port bind
    port: "${EDGES_RPC_PORT:7070}"
    # Maximum time of keeping alive client RPC connection. Time in seconds
    client_max_keep_alive_time_sec: "${EDGES_RPC_CLIENT_MAX_KEEP_ALIVE_TIME_SEC:1}"
    # Maximum time of keep-alive connection. Time in seconds
    keep_alive_time_sec: "${EDGES_RPC_KEEP_ALIVE_TIME_SEC:10}"
    # Timeout of keep alive RPC connection. Time in seconds
    keep_alive_timeout_sec: "${EDGES_RPC_KEEP_ALIVE_TIMEOUT_SEC:5}"
    ssl:
      # Enable/disable SSL support
      enabled: "${EDGES_RPC_SSL_ENABLED:false}"
      # Cert file to be used during TLS connectivity to the cloud
      cert: "${EDGES_RPC_SSL_CERT:certChainFile.pem}"
      # Private key file associated with the Cert certificate. This key is used in the encryption process during a secure connection
      private_key: "${EDGES_RPC_SSL_PRIVATE_KEY:privateKeyFile.pem}"
    # Maximum size (in bytes) of inbound messages the cloud can handle from the edge. By default, it can handle messages up to 4 Megabytes
    max_inbound_message_size: "${EDGES_RPC_MAX_INBOUND_MESSAGE_SIZE:4194304}"
  storage:
    # Max records of edge event to read from DB and sent to the edge
    max_read_records_count: "${EDGES_STORAGE_MAX_READ_RECORDS_COUNT:50}"
    # Number of milliseconds to wait before the next check of edge events in DB
    no_read_records_sleep: "${EDGES_NO_READ_RECORDS_SLEEP:1000}"
    # Number of milliseconds to wait before resending failed batch of edge events to edge
    sleep_between_batches: "${EDGES_SLEEP_BETWEEN_BATCHES:60000}"
  # Number of threads that are used to check DB for edge events
  scheduler_pool_size: "${EDGES_SCHEDULER_POOL_SIZE:1}"
  # Number of threads that are used to send downlink messages to edge over gRPC
  send_scheduler_pool_size: "${EDGES_SEND_SCHEDULER_POOL_SIZE:1}"
  # Number of threads that are used to convert edge events from DB into downlink messages and send them for delivery
  grpc_callback_thread_pool_size: "${EDGES_GRPC_CALLBACK_POOL_SIZE:1}"
  state:
    # Persist state of edge (active, last connect, last disconnect) into timeseries or attributes tables. 'false' means to store edge state into attributes table
    persistToTelemetry: "${EDGES_PERSIST_STATE_TO_TELEMETRY:false}"

<<<<<<< HEAD
springdoc:
  api-docs.enabled: "${SWAGGER_ENABLED:true}"
  default-produces-media-type: "${SWAGGER_DEFAULT_PRODUCES_MEDIA_TYPE:application/json}"

swagger:
  api_path: "${SWAGGER_API_PATH:/api/**}"
=======
# Swagger common parameters
swagger:
  # If false swagger API docs will be unavailable
  enabled: "${SWAGGER_ENABLED:true}"
  # General swagger match pattern of swagger UI links
  api_path_regex: "${SWAGGER_API_PATH_REGEX:/api/.*}"
  # General swagger match pattern path of swagger UI links
  security_path_regex: "${SWAGGER_SECURITY_PATH_REGEX:/api/.*}"
  # Nonsecurity API path match pattern of swagger UI links
>>>>>>> 5cc0dc6d
  non_security_path_regex: "${SWAGGER_NON_SECURITY_PATH_REGEX:/api/(?:noauth|v1)/.*}"
  # The title on the API doc UI page
  title: "${SWAGGER_TITLE:ThingsBoard REST API}"
  # The description on the API doc UI page
  description: "${SWAGGER_DESCRIPTION: ThingsBoard open-source IoT platform REST API documentation.}"
  contact:
    # The contact name on the API doc UI page
    name: "${SWAGGER_CONTACT_NAME:ThingsBoard team}"
    # The contact URL on the API doc UI page
    url: "${SWAGGER_CONTACT_URL:https://thingsboard.io}"
    # The contact email on the API doc UI page
    email: "${SWAGGER_CONTACT_EMAIL:info@thingsboard.io}"
  license:
    # The license title on the API doc UI page
    title: "${SWAGGER_LICENSE_TITLE:Apache License Version 2.0}"
    # Link to the license body on the API doc UI page
    url: "${SWAGGER_LICENSE_URL:https://github.com/thingsboard/thingsboard/blob/master/LICENSE}"
  # The version of the API doc to display. Default to the package version.
  version: "${SWAGGER_VERSION:}"

# Queue configuration parameters
queue:
  type: "${TB_QUEUE_TYPE:in-memory}" # in-memory or kafka (Apache Kafka) or aws-sqs (AWS SQS) or pubsub (PubSub) or service-bus (Azure Service Bus) or rabbitmq (RabbitMQ)
  prefix: "${TB_QUEUE_PREFIX:}" # Global queue prefix. If specified, prefix is added before default topic name: 'prefix.default_topic_name'. Prefix is applied to all topics (and consumer groups for kafka).
  in_memory:
    stats:
      # For debug level
      print-interval-ms: "${TB_QUEUE_IN_MEMORY_STATS_PRINT_INTERVAL_MS:60000}"
  kafka:
    # Kafka Bootstrap nodes in "host:port" format
    bootstrap.servers: "${TB_KAFKA_SERVERS:localhost:9092}"
    ssl:
      # Enable/Disable SSL Kafka communication
      enabled: "${TB_KAFKA_SSL_ENABLED:false}"
      # The location of the trust store file
      truststore.location: "${TB_KAFKA_SSL_TRUSTSTORE_LOCATION:}"
      # The password of trust store file if specified
      truststore.password: "${TB_KAFKA_SSL_TRUSTSTORE_PASSWORD:}"
      # The location of the key store file. This is optional for the client and can be used for two-way authentication for the client
      keystore.location: "${TB_KAFKA_SSL_KEYSTORE_LOCATION:}"
      # The store password for the key store file. This is optional for the client and only needed if ‘ssl.keystore.location’ is configured. Key store password is not supported for PEM format
      keystore.password: "${TB_KAFKA_SSL_KEYSTORE_PASSWORD:}"
      # The password of the private key in the key store file or the PEM key specified in ‘keystore.key’
      key.password: "${TB_KAFKA_SSL_KEY_PASSWORD:}"
    # The number of acknowledgments the producer requires the leader to have received before considering a request complete. This controls the durability of records that are sent. The following settings are allowed:0, 1 and all
    acks: "${TB_KAFKA_ACKS:all}"
    # Number of retries. Resend any record whose send fails with a potentially transient error
    retries: "${TB_KAFKA_RETRIES:1}"
    # The compression type for all data generated by the producer. The default is none (i.e. no compression). Valid values none or gzip
    compression.type: "${TB_KAFKA_COMPRESSION_TYPE:none}" # none or gzip
    # Default batch size. This setting gives the upper bound of the batch size to be sent
    batch.size: "${TB_KAFKA_BATCH_SIZE:16384}"
    # This variable creates a small amount of artificial delay—that is, rather than immediately sending out a record
    linger.ms: "${TB_KAFKA_LINGER_MS:1}"
    # The maximum size of a request in bytes. This setting will limit the number of record batches the producer will send in a single request to avoid sending huge requests
    max.request.size: "${TB_KAFKA_MAX_REQUEST_SIZE:1048576}"
    # The maximum number of unacknowledged requests the client will send on a single connection before blocking
    max.in.flight.requests.per.connection: "${TB_KAFKA_MAX_IN_FLIGHT_REQUESTS_PER_CONNECTION:5}"
    # The total bytes of memory the producer can use to buffer records waiting to be sent to the server
    buffer.memory: "${TB_BUFFER_MEMORY:33554432}"
    # The multiple copies of data over the multiple brokers of Kafka
    replication_factor: "${TB_QUEUE_KAFKA_REPLICATION_FACTOR:1}"
    # The maximum delay between invocations of poll() method when using consumer group management. This places an upper bound on the amount of time that the consumer can be idle before fetching more records
    max_poll_interval_ms: "${TB_QUEUE_KAFKA_MAX_POLL_INTERVAL_MS:300000}"
    # The maximum number of records returned in a single call of poll() method
    max_poll_records: "${TB_QUEUE_KAFKA_MAX_POLL_RECORDS:8192}"
    # The maximum amount of data per-partition the server will return. Records are fetched in batches by the consumer
    max_partition_fetch_bytes: "${TB_QUEUE_KAFKA_MAX_PARTITION_FETCH_BYTES:16777216}"
    # The maximum amount of data the server will return. Records are fetched in batches by the consumer
    fetch_max_bytes: "${TB_QUEUE_KAFKA_FETCH_MAX_BYTES:134217728}"
    request.timeout.ms: "${TB_QUEUE_KAFKA_REQUEST_TIMEOUT_MS:30000}" # (30 seconds) # refer to https://docs.confluent.io/platform/current/installation/configuration/producer-configs.html#producerconfigs_request.timeout.ms
    session.timeout.ms: "${TB_QUEUE_KAFKA_SESSION_TIMEOUT_MS:10000}" # (10 seconds) # refer to https://docs.confluent.io/platform/current/installation/configuration/consumer-configs.html#consumerconfigs_session.timeout.ms
    auto_offset_reset: "${TB_QUEUE_KAFKA_AUTO_OFFSET_RESET:earliest}" # earliest, latest or none
    # Enable/Disable using of Confluent Cloud
    use_confluent_cloud: "${TB_QUEUE_KAFKA_USE_CONFLUENT_CLOUD:false}"
    confluent:
      # The endpoint identification algorithm used by clients to validate server hostname. The default value is https
      ssl.algorithm: "${TB_QUEUE_KAFKA_CONFLUENT_SSL_ALGORITHM:https}"
      # The mechanism used to authenticate Schema Registry requests. SASL/PLAIN should only be used with TLS/SSL as a transport layer to ensure that clear passwords are not transmitted on the wire without encryption
      sasl.mechanism: "${TB_QUEUE_KAFKA_CONFLUENT_SASL_MECHANISM:PLAIN}"
      # Using JAAS Configuration for specifying multiple SASL mechanisms on a broker
      sasl.config: "${TB_QUEUE_KAFKA_CONFLUENT_SASL_JAAS_CONFIG:org.apache.kafka.common.security.plain.PlainLoginModule required username=\"CLUSTER_API_KEY\" password=\"CLUSTER_API_SECRET\";}"
      # Protocol used to communicate with brokers. Valid values are: PLAINTEXT, SSL, SASL_PLAINTEXT, SASL_SSL
      security.protocol: "${TB_QUEUE_KAFKA_CONFLUENT_SECURITY_PROTOCOL:SASL_SSL}"
    # Key-value properties for Kafka consumer per specific topic, e.g. tb_ota_package is a topic name for ota, tb_rule_engine.sq is a topic name for default SequentialByOriginator queue.
    # Check TB_QUEUE_CORE_OTA_TOPIC and TB_QUEUE_RE_SQ_TOPIC params
    consumer-properties-per-topic:
      tb_ota_package:
        # Key-value properties for Kafka consumer per specific topic, e.g. tb_ota_package is a topic name for ota, tb_rule_engine.sq is a topic name for default SequentialByOriginator queue. Check TB_QUEUE_CORE_OTA_TOPIC and TB_QUEUE_RE_SQ_TOPIC params
        - key: max.poll.records
          # Example of specific consumer properties value per topic
          value: "${TB_QUEUE_KAFKA_OTA_MAX_POLL_RECORDS:10}"
      tb_version_control:
        # Example of specific consumer properties value per topic for VC
        - key: max.poll.interval.ms
          # Example of specific consumer properties value per topic for VC
          value: "${TB_QUEUE_KAFKA_VC_MAX_POLL_INTERVAL_MS:600000}"
    #      tb_rule_engine.sq:
    #        - key: max.poll.records
    #          value: "${TB_QUEUE_KAFKA_SQ_MAX_POLL_RECORDS:1024}"
    other-inline: "${TB_QUEUE_KAFKA_OTHER_PROPERTIES:}" # In this section you can specify custom parameters (semicolon separated) for Kafka consumer/producer/admin # Example "metrics.recording.level:INFO;metrics.sample.window.ms:30000"
    other: # DEPRECATED. In this section, you can specify custom parameters for Kafka consumer/producer and expose the env variables to configure outside
    #  - key: "request.timeout.ms" # refer to https://docs.confluent.io/platform/current/installation/configuration/producer-configs.html#producerconfigs_request.timeout.ms
    #    value: "${TB_QUEUE_KAFKA_REQUEST_TIMEOUT_MS:30000}" # (30 seconds)
    #  - key: "session.timeout.ms" # refer to https://docs.confluent.io/platform/current/installation/configuration/consumer-configs.html#consumerconfigs_session.timeout.ms
    #    value: "${TB_QUEUE_KAFKA_SESSION_TIMEOUT_MS:10000}" # (10 seconds)
    topic-properties:
      # Kafka properties for Rule Engine
      rule-engine: "${TB_QUEUE_KAFKA_RE_TOPIC_PROPERTIES:retention.ms:604800000;segment.bytes:26214400;retention.bytes:1048576000;partitions:1;min.insync.replicas:1}"
      # Kafka properties for Core topics
      core: "${TB_QUEUE_KAFKA_CORE_TOPIC_PROPERTIES:retention.ms:604800000;segment.bytes:26214400;retention.bytes:1048576000;partitions:1;min.insync.replicas:1}"
      # Kafka properties for Transport Api topics
      transport-api: "${TB_QUEUE_KAFKA_TA_TOPIC_PROPERTIES:retention.ms:604800000;segment.bytes:26214400;retention.bytes:1048576000;partitions:10;min.insync.replicas:1}"
      # Kafka properties for Notifications topics
      notifications: "${TB_QUEUE_KAFKA_NOTIFICATIONS_TOPIC_PROPERTIES:retention.ms:604800000;segment.bytes:26214400;retention.bytes:1048576000;partitions:1;min.insync.replicas:1}"
      # Kafka properties for JS Executor topics
      js-executor: "${TB_QUEUE_KAFKA_JE_TOPIC_PROPERTIES:retention.ms:604800000;segment.bytes:26214400;retention.bytes:104857600;partitions:100;min.insync.replicas:1}"
      # Kafka properties for OTA updates topic
      ota-updates: "${TB_QUEUE_KAFKA_OTA_TOPIC_PROPERTIES:retention.ms:604800000;segment.bytes:26214400;retention.bytes:1048576000;partitions:10;min.insync.replicas:1}"
      # Kafka properties for Version Control topic
      version-control: "${TB_QUEUE_KAFKA_VC_TOPIC_PROPERTIES:retention.ms:604800000;segment.bytes:26214400;retention.bytes:1048576000;partitions:1;min.insync.replicas:1}"
    consumer-stats:
      # Prints lag between consumer group offset and last messages offset in Kafka topics
      enabled: "${TB_QUEUE_KAFKA_CONSUMER_STATS_ENABLED:true}"
      # Statistics printing interval for Kafka's consumer-groups stats
      print-interval-ms: "${TB_QUEUE_KAFKA_CONSUMER_STATS_MIN_PRINT_INTERVAL_MS:60000}"
      # Time to wait for the stats-loading requests to Kafka to finish
      kafka-response-timeout-ms: "${TB_QUEUE_KAFKA_CONSUMER_STATS_RESPONSE_TIMEOUT_MS:1000}"
  aws_sqs:
    # Use the default credentials provider for AWS SQS
    use_default_credential_provider_chain: "${TB_QUEUE_AWS_SQS_USE_DEFAULT_CREDENTIAL_PROVIDER_CHAIN:false}"
    # Access key ID from AWS IAM user
    access_key_id: "${TB_QUEUE_AWS_SQS_ACCESS_KEY_ID:YOUR_KEY}"
    # Secret access key from AWS IAM user
    secret_access_key: "${TB_QUEUE_AWS_SQS_SECRET_ACCESS_KEY:YOUR_SECRET}"
    # Region from AWS account
    region: "${TB_QUEUE_AWS_SQS_REGION:YOUR_REGION}"
    # Number of threads per each AWS SQS queue in consumer
    threads_per_topic: "${TB_QUEUE_AWS_SQS_THREADS_PER_TOPIC:1}"
    queue-properties:
      # AWS SQS queue properties. VisibilityTimeout in seconds;MaximumMessageSize in bytes;MessageRetentionPeriod in seconds
      rule-engine: "${TB_QUEUE_AWS_SQS_RE_QUEUE_PROPERTIES:VisibilityTimeout:30;MaximumMessageSize:262144;MessageRetentionPeriod:604800}"
      # AWS SQS queue properties. VisibilityTimeout in seconds;MaximumMessageSize in bytes;MessageRetentionPeriod in seconds
      core: "${TB_QUEUE_AWS_SQS_CORE_QUEUE_PROPERTIES:VisibilityTimeout:30;MaximumMessageSize:262144;MessageRetentionPeriod:604800}"
      # AWS SQS queue properties. VisibilityTimeout in seconds;MaximumMessageSize in bytes;MessageRetentionPeriod in seconds
      transport-api: "${TB_QUEUE_AWS_SQS_TA_QUEUE_PROPERTIES:VisibilityTimeout:30;MaximumMessageSize:262144;MessageRetentionPeriod:604800}"
      # AWS SQS queue properties. VisibilityTimeout in seconds;MaximumMessageSize in bytes;MessageRetentionPeriod in seconds
      notifications: "${TB_QUEUE_AWS_SQS_NOTIFICATIONS_QUEUE_PROPERTIES:VisibilityTimeout:30;MaximumMessageSize:262144;MessageRetentionPeriod:604800}"
      # VisibilityTimeout:30;MaximumMessageSize:262144;MessageRetentionPeriod:604800
      js-executor: "${TB_QUEUE_AWS_SQS_JE_QUEUE_PROPERTIES:VisibilityTimeout:30;MaximumMessageSize:262144;MessageRetentionPeriod:604800}"
      # VisibilityTimeout in seconds;MaximumMessageSize in bytes;MessageRetentionPeriod in seconds
      ota-updates: "${TB_QUEUE_AWS_SQS_OTA_QUEUE_PROPERTIES:VisibilityTimeout:30;MaximumMessageSize:262144;MessageRetentionPeriod:604800}"
      # VisibilityTimeout in seconds;MaximumMessageSize in bytes;MessageRetentionPeriod in seconds
      version-control: "${TB_QUEUE_AWS_SQS_VC_QUEUE_PROPERTIES:VisibilityTimeout:30;MaximumMessageSize:262144;MessageRetentionPeriod:604800}"
  pubsub:
    # Project ID from Google Cloud
    project_id: "${TB_QUEUE_PUBSUB_PROJECT_ID:YOUR_PROJECT_ID}"
    # API Credentials in JSON format
    service_account: "${TB_QUEUE_PUBSUB_SERVICE_ACCOUNT:YOUR_SERVICE_ACCOUNT}"
    # Message size for PubSub queue.Value in bytes
    max_msg_size: "${TB_QUEUE_PUBSUB_MAX_MSG_SIZE:1048576}"
    # Number of messages per consumer
    max_messages: "${TB_QUEUE_PUBSUB_MAX_MESSAGES:1000}"
    # Thread pool size for pubsub queue executor provider. If set to 0 - default pubsub executor provider value will be used (5 * number of available processors)
    executor_thread_pool_size: "${TB_QUEUE_PUBSUB_EXECUTOR_THREAD_POOL_SIZE:0}"
    queue-properties:
      # Pub/Sub properties for Rule Engine subscribers, messages which will commit after ackDeadlineInSec period can be consumed again
      rule-engine: "${TB_QUEUE_PUBSUB_RE_QUEUE_PROPERTIES:ackDeadlineInSec:30;messageRetentionInSec:604800}"
      # Pub/Sub properties for Core subscribers, messages which will commit after ackDeadlineInSec period can be consumed again
      core: "${TB_QUEUE_PUBSUB_CORE_QUEUE_PROPERTIES:ackDeadlineInSec:30;messageRetentionInSec:604800}"
      # Pub/Sub properties for Transport API subscribers, messages which will commit after ackDeadlineInSec period can be consumed again
      transport-api: "${TB_QUEUE_PUBSUB_TA_QUEUE_PROPERTIES:ackDeadlineInSec:30;messageRetentionInSec:604800}"
      # Pub/Sub properties for Version Control subscribers, messages which will commit after ackDeadlineInSec period can be consumed again
      notifications: "${TB_QUEUE_PUBSUB_NOTIFICATIONS_QUEUE_PROPERTIES:ackDeadlineInSec:30;messageRetentionInSec:604800}"
      # PubSub queue properties
      js-executor: "${TB_QUEUE_PUBSUB_JE_QUEUE_PROPERTIES:ackDeadlineInSec:30;messageRetentionInSec:604800}"
      # Pub/Sub properties for Transport Api subscribers, messages which will commit after ackDeadlineInSec period can be consumed again
      version-control: "${TB_QUEUE_PUBSUB_VC_QUEUE_PROPERTIES:ackDeadlineInSec:30;messageRetentionInSec:604800}"
  service_bus:
    # Azure namespace
    namespace_name: "${TB_QUEUE_SERVICE_BUS_NAMESPACE_NAME:YOUR_NAMESPACE_NAME}"
    # Azure Service Bus Shared Access Signatures key name
    sas_key_name: "${TB_QUEUE_SERVICE_BUS_SAS_KEY_NAME:YOUR_SAS_KEY_NAME}"
    # Azure Service Bus Shared Access Signatures key
    sas_key: "${TB_QUEUE_SERVICE_BUS_SAS_KEY:YOUR_SAS_KEY}"
    # Number of messages per a consumer
    max_messages: "${TB_QUEUE_SERVICE_BUS_MAX_MESSAGES:1000}"
    queue-properties:
      # Azure Service Bus properties for Rule Engine queues
      rule-engine: "${TB_QUEUE_SERVICE_BUS_RE_QUEUE_PROPERTIES:lockDurationInSec:30;maxSizeInMb:1024;messageTimeToLiveInSec:604800}"
      # Azure Service Bus properties for Core queues
      core: "${TB_QUEUE_SERVICE_BUS_CORE_QUEUE_PROPERTIES:lockDurationInSec:30;maxSizeInMb:1024;messageTimeToLiveInSec:604800}"
      # Azure Service Bus properties for Transport Api queues
      transport-api: "${TB_QUEUE_SERVICE_BUS_TA_QUEUE_PROPERTIES:lockDurationInSec:30;maxSizeInMb:1024;messageTimeToLiveInSec:604800}"
      # Azure Service Bus properties for Notification queues
      notifications: "${TB_QUEUE_SERVICE_BUS_NOTIFICATIONS_QUEUE_PROPERTIES:lockDurationInSec:30;maxSizeInMb:1024;messageTimeToLiveInSec:604800}"
      # Azure Service Bus queue properties
      js-executor: "${TB_QUEUE_SERVICE_BUS_JE_QUEUE_PROPERTIES:lockDurationInSec:30;maxSizeInMb:1024;messageTimeToLiveInSec:604800}"
      # Azure Service Bus properties for Version Control queues
      version-control: "${TB_QUEUE_SERVICE_BUS_VC_QUEUE_PROPERTIES:lockDurationInSec:30;maxSizeInMb:1024;messageTimeToLiveInSec:604800}"
  rabbitmq:
    # By default empty
    exchange_name: "${TB_QUEUE_RABBIT_MQ_EXCHANGE_NAME:}"
    # RabbitMQ host used to establish connection
    host: "${TB_QUEUE_RABBIT_MQ_HOST:localhost}"
    # RabbitMQ host used to establish a connection
    port: "${TB_QUEUE_RABBIT_MQ_PORT:5672}"
    # Virtual hosts provide logical grouping and separation of resources
    virtual_host: "${TB_QUEUE_RABBIT_MQ_VIRTUAL_HOST:/}"
    # Username for RabbitMQ user account
    username: "${TB_QUEUE_RABBIT_MQ_USERNAME:YOUR_USERNAME}"
    # User password for RabbitMQ user account
    password: "${TB_QUEUE_RABBIT_MQ_PASSWORD:YOUR_PASSWORD}"
    # Network connection between clients and RabbitMQ nodes can fail. RabbitMQ Java client supports automatic recovery of connections and topology (queues, exchanges, bindings, and consumers)
    automatic_recovery_enabled: "${TB_QUEUE_RABBIT_MQ_AUTOMATIC_RECOVERY_ENABLED:false}"
    # The connection timeout for the RabbitMQ connection factory
    connection_timeout: "${TB_QUEUE_RABBIT_MQ_CONNECTION_TIMEOUT:60000}"
    # RabbitMQ has a timeout for connection handshake. When clients run in heavily constrained environments, it may be necessary to increase the timeout
    handshake_timeout: "${TB_QUEUE_RABBIT_MQ_HANDSHAKE_TIMEOUT:10000}"
    queue-properties:
      # RabbitMQ properties for Rule Engine queues
      rule-engine: "${TB_QUEUE_RABBIT_MQ_RE_QUEUE_PROPERTIES:x-max-length-bytes:1048576000;x-message-ttl:604800000}"
      # RabbitMQ properties for Core queues
      core: "${TB_QUEUE_RABBIT_MQ_CORE_QUEUE_PROPERTIES:x-max-length-bytes:1048576000;x-message-ttl:604800000}"
      # RabbitMQ properties for Transport API queues
      transport-api: "${TB_QUEUE_RABBIT_MQ_TA_QUEUE_PROPERTIES:x-max-length-bytes:1048576000;x-message-ttl:604800000}"
      # RabbitMQ properties for Notification queues
      notifications: "${TB_QUEUE_RABBIT_MQ_NOTIFICATIONS_QUEUE_PROPERTIES:x-max-length-bytes:1048576000;x-message-ttl:604800000}"
      # RabbitMQ queue properties
      js-executor: "${TB_QUEUE_RABBIT_MQ_JE_QUEUE_PROPERTIES:x-max-length-bytes:1048576000;x-message-ttl:604800000}"
      # RabbitMQ properties for Version Control queues
      version-control: "${TB_QUEUE_RABBIT_MQ_VC_QUEUE_PROPERTIES:x-max-length-bytes:1048576000;x-message-ttl:604800000}"
  partitions:
    hash_function_name: "${TB_QUEUE_PARTITIONS_HASH_FUNCTION_NAME:murmur3_128}" # murmur3_32, murmur3_128 or sha256
  transport_api:
    # Topic used to consume api requests from transport microservices
    requests_topic: "${TB_QUEUE_TRANSPORT_API_REQUEST_TOPIC:tb_transport.api.requests}"
    # Topic used to produce api responses to transport microservices
    responses_topic: "${TB_QUEUE_TRANSPORT_API_RESPONSE_TOPIC:tb_transport.api.responses}"
    # Maximum pending api requests from transport microservices to be handled by server
    max_pending_requests: "${TB_QUEUE_TRANSPORT_MAX_PENDING_REQUESTS:10000}"
    # Maximum timeout in milliseconds to handle api request from transport microservice by server
    max_requests_timeout: "${TB_QUEUE_TRANSPORT_MAX_REQUEST_TIMEOUT:10000}"
    # Amount of threads used to invoke callbacks
    max_callback_threads: "${TB_QUEUE_TRANSPORT_MAX_CALLBACK_THREADS:100}"
    # Amount of threads used for transport API requests
    max_core_handler_threads: "${TB_QUEUE_TRANSPORT_MAX_CORE_HANDLER_THREADS:16}"
    # Interval in milliseconds to poll api requests from transport microservices
    request_poll_interval: "${TB_QUEUE_TRANSPORT_REQUEST_POLL_INTERVAL_MS:25}"
    # Interval in milliseconds to poll api response from transport microservices
    response_poll_interval: "${TB_QUEUE_TRANSPORT_RESPONSE_POLL_INTERVAL_MS:25}"
  core:
    # Default topic name of Kafka, RabbitMQ, etc. queue
    topic: "${TB_QUEUE_CORE_TOPIC:tb_core}"
    # Interval in milliseconds to poll messages by Core microservices
    poll-interval: "${TB_QUEUE_CORE_POLL_INTERVAL_MS:25}"
    # Amount of partitions used by Core microservices
    partitions: "${TB_QUEUE_CORE_PARTITIONS:10}"
    # Timeout for processing a message pack by Core microservices
    pack-processing-timeout: "${TB_QUEUE_CORE_PACK_PROCESSING_TIMEOUT_MS:2000}"
    ota:
      # Default topic name for OTA updates
      topic: "${TB_QUEUE_CORE_OTA_TOPIC:tb_ota_package}"
      # The interval of processing the OTA updates for devices. Used to avoid any harm to the network due to many parallel OTA updates
      pack-interval-ms: "${TB_QUEUE_CORE_OTA_PACK_INTERVAL_MS:60000}"
      # The size of OTA updates notifications fetched from the queue. The queue stores pairs of firmware and device ids
      pack-size: "${TB_QUEUE_CORE_OTA_PACK_SIZE:100}"
    # Stats topic name for queue Kafka, RabbitMQ, etc.
    usage-stats-topic: "${TB_QUEUE_US_TOPIC:tb_usage_stats}"
    stats:
      # Enable/disable statistics for Core microservices
      enabled: "${TB_QUEUE_CORE_STATS_ENABLED:true}"
      # Statistics printing interval for Core microservices
      print-interval-ms: "${TB_QUEUE_CORE_STATS_PRINT_INTERVAL_MS:60000}"
  vc:
    # Default topic name for Kafka, RabbitMQ, etc.
    topic: "${TB_QUEUE_VC_TOPIC:tb_version_control}"
    # Number of partitions to associate with this queue. Used for scaling the number of messages that can be processed in parallel
    partitions: "${TB_QUEUE_VC_PARTITIONS:10}"
    # Interval in milliseconds between polling of the messages if no new messages arrive
    poll-interval: "${TB_QUEUE_VC_INTERVAL_MS:25}"
    # Timeout before retrying all failed and timed-out messages from the processing pack
    pack-processing-timeout: "${TB_QUEUE_VC_PACK_PROCESSING_TIMEOUT_MS:180000}"
    # Timeout for a request to VC-executor (for a request for the version of the entity, for a commit charge, etc.)
    request-timeout: "${TB_QUEUE_VC_REQUEST_TIMEOUT:180000}"
    # Queue settings for Kafka, RabbitMQ, etc. Limit for single message size
    msg-chunk-size: "${TB_QUEUE_VC_MSG_CHUNK_SIZE:250000}"
  js:
    # JS Eval request topic
    request_topic: "${REMOTE_JS_EVAL_REQUEST_TOPIC:js_eval.requests}"
    # JS Eval responses topic prefix that is combined with node id
    response_topic_prefix: "${REMOTE_JS_EVAL_RESPONSE_TOPIC:js_eval.responses}"
    # JS Eval max pending requests
    max_pending_requests: "${REMOTE_JS_MAX_PENDING_REQUESTS:10000}"
    # JS Eval max request timeout
    max_eval_requests_timeout: "${REMOTE_JS_MAX_EVAL_REQUEST_TIMEOUT:60000}"
    # JS max request timeout
    max_requests_timeout: "${REMOTE_JS_MAX_REQUEST_TIMEOUT:10000}"
    # JS execution max request timeout
    max_exec_requests_timeout: "${REMOTE_JS_MAX_EXEC_REQUEST_TIMEOUT:2000}"
    # JS response poll interval
    response_poll_interval: "${REMOTE_JS_RESPONSE_POLL_INTERVAL_MS:25}"
  rule-engine:
    # Deprecated. It will be removed in the nearest releases
    topic: "${TB_QUEUE_RULE_ENGINE_TOPIC:tb_rule_engine}"
    # Interval in milliseconds to poll messages by Rule Engine
    poll-interval: "${TB_QUEUE_RULE_ENGINE_POLL_INTERVAL_MS:25}"
    # Timeout for processing a message pack of Rule Engine
    pack-processing-timeout: "${TB_QUEUE_RULE_ENGINE_PACK_PROCESSING_TIMEOUT_MS:2000}"
    stats:
      # Enable/disable statistics for Rule Engine
      enabled: "${TB_QUEUE_RULE_ENGINE_STATS_ENABLED:true}"
      # Statistics printing interval for Rule Engine
      print-interval-ms: "${TB_QUEUE_RULE_ENGINE_STATS_PRINT_INTERVAL_MS:60000}"
      # Max length of the error message that is printed by statistics
      max-error-message-length: "${TB_QUEUE_RULE_ENGINE_MAX_ERROR_MESSAGE_LENGTH:4096}"
    queues:
      - name: "${TB_QUEUE_RE_MAIN_QUEUE_NAME:Main}" # queue name
        topic: "${TB_QUEUE_RE_MAIN_TOPIC:tb_rule_engine.main}" # queue topic
        poll-interval: "${TB_QUEUE_RE_MAIN_POLL_INTERVAL_MS:25}" # poll interval
        partitions: "${TB_QUEUE_RE_MAIN_PARTITIONS:10}" # number queue partitions
        consumer-per-partition: "${TB_QUEUE_RE_MAIN_CONSUMER_PER_PARTITION:true}" # if true - use for each customer different partition
        pack-processing-timeout: "${TB_QUEUE_RE_MAIN_PACK_PROCESSING_TIMEOUT_MS:2000}" # Timeout for processing a message pack
        submit-strategy:
          type: "${TB_QUEUE_RE_MAIN_SUBMIT_STRATEGY_TYPE:BURST}" # BURST, BATCH, SEQUENTIAL_BY_ORIGINATOR, SEQUENTIAL_BY_TENANT, SEQUENTIAL
          # For BATCH only
          batch-size: "${TB_QUEUE_RE_MAIN_SUBMIT_STRATEGY_BATCH_SIZE:1000}" # Maximum number of messages in batch
        processing-strategy:
          type: "${TB_QUEUE_RE_MAIN_PROCESSING_STRATEGY_TYPE:SKIP_ALL_FAILURES}" # SKIP_ALL_FAILURES, SKIP_ALL_FAILURES_AND_TIMED_OUT, RETRY_ALL, RETRY_FAILED, RETRY_TIMED_OUT, RETRY_FAILED_AND_TIMED_OUT
          # For RETRY_ALL, RETRY_FAILED, RETRY_TIMED_OUT, RETRY_FAILED_AND_TIMED_OUT
          retries: "${TB_QUEUE_RE_MAIN_PROCESSING_STRATEGY_RETRIES:3}" # Number of retries, 0 is unlimited
          failure-percentage: "${TB_QUEUE_RE_MAIN_PROCESSING_STRATEGY_FAILURE_PERCENTAGE:0}" # Skip retry if failures or timeouts are less than X percentage of messages;
          pause-between-retries: "${TB_QUEUE_RE_MAIN_PROCESSING_STRATEGY_RETRY_PAUSE:3}" # Time in seconds to wait in consumer thread before retries;
          max-pause-between-retries: "${TB_QUEUE_RE_MAIN_PROCESSING_STRATEGY_MAX_RETRY_PAUSE:3}" # Max allowed time in seconds for pause between retries.
      - name: "${TB_QUEUE_RE_HP_QUEUE_NAME:HighPriority}" # queue name
        topic: "${TB_QUEUE_RE_HP_TOPIC:tb_rule_engine.hp}" # queue topic
        poll-interval: "${TB_QUEUE_RE_HP_POLL_INTERVAL_MS:25}" # poll interval
        partitions: "${TB_QUEUE_RE_HP_PARTITIONS:10}"  # number queue partitions
        consumer-per-partition: "${TB_QUEUE_RE_HP_CONSUMER_PER_PARTITION:true}" # if true - use for each customer different partition
        pack-processing-timeout: "${TB_QUEUE_RE_HP_PACK_PROCESSING_TIMEOUT_MS:2000}" # Timeout for processing a message pack
        submit-strategy:
          type: "${TB_QUEUE_RE_HP_SUBMIT_STRATEGY_TYPE:BURST}" # BURST, BATCH, SEQUENTIAL_BY_ORIGINATOR, SEQUENTIAL_BY_TENANT, SEQUENTIAL
          # For BATCH only
          batch-size: "${TB_QUEUE_RE_HP_SUBMIT_STRATEGY_BATCH_SIZE:100}" # Maximum number of messages in batch
        processing-strategy:
          type: "${TB_QUEUE_RE_HP_PROCESSING_STRATEGY_TYPE:RETRY_FAILED_AND_TIMED_OUT}" # SKIP_ALL_FAILURES, SKIP_ALL_FAILURES_AND_TIMED_OUT, RETRY_ALL, RETRY_FAILED, RETRY_TIMED_OUT, RETRY_FAILED_AND_TIMED_OUT
          # For RETRY_ALL, RETRY_FAILED, RETRY_TIMED_OUT, RETRY_FAILED_AND_TIMED_OUT
          retries: "${TB_QUEUE_RE_HP_PROCESSING_STRATEGY_RETRIES:0}" # Number of retries, 0 is unlimited
          failure-percentage: "${TB_QUEUE_RE_HP_PROCESSING_STRATEGY_FAILURE_PERCENTAGE:0}" # Skip retry if failures or timeouts are less than X percentage of messages;
          pause-between-retries: "${TB_QUEUE_RE_HP_PROCESSING_STRATEGY_RETRY_PAUSE:5}" # Time in seconds to wait in consumer thread before retries;
          max-pause-between-retries: "${TB_QUEUE_RE_HP_PROCESSING_STRATEGY_MAX_RETRY_PAUSE:5}" # Max allowed time in seconds for pause between retries.
      - name: "${TB_QUEUE_RE_SQ_QUEUE_NAME:SequentialByOriginator}" # queue name
        topic: "${TB_QUEUE_RE_SQ_TOPIC:tb_rule_engine.sq}" # queue topic
        poll-interval: "${TB_QUEUE_RE_SQ_POLL_INTERVAL_MS:25}" # poll interval
        partitions: "${TB_QUEUE_RE_SQ_PARTITIONS:10}" # number queue partitions
        consumer-per-partition: "${TB_QUEUE_RE_SQ_CONSUMER_PER_PARTITION:true}" # if true - use for each customer different partition
        pack-processing-timeout: "${TB_QUEUE_RE_SQ_PACK_PROCESSING_TIMEOUT_MS:2000}" # Timeout for processing a message pack
        submit-strategy:
          type: "${TB_QUEUE_RE_SQ_SUBMIT_STRATEGY_TYPE:SEQUENTIAL_BY_ORIGINATOR}" # BURST, BATCH, SEQUENTIAL_BY_ORIGINATOR, SEQUENTIAL_BY_TENANT, SEQUENTIAL
          # For BATCH only
          batch-size: "${TB_QUEUE_RE_SQ_SUBMIT_STRATEGY_BATCH_SIZE:100}" # Maximum number of messages in batch
        processing-strategy:
          type: "${TB_QUEUE_RE_SQ_PROCESSING_STRATEGY_TYPE:RETRY_FAILED_AND_TIMED_OUT}" # SKIP_ALL_FAILURES, SKIP_ALL_FAILURES_AND_TIMED_OUT, RETRY_ALL, RETRY_FAILED, RETRY_TIMED_OUT, RETRY_FAILED_AND_TIMED_OUT
          # For RETRY_ALL, RETRY_FAILED, RETRY_TIMED_OUT, RETRY_FAILED_AND_TIMED_OUT
          retries: "${TB_QUEUE_RE_SQ_PROCESSING_STRATEGY_RETRIES:3}" # Number of retries, 0 is unlimited
          failure-percentage: "${TB_QUEUE_RE_SQ_PROCESSING_STRATEGY_FAILURE_PERCENTAGE:0}" # Skip retry if failures or timeouts are less than X percentage of messages;
          pause-between-retries: "${TB_QUEUE_RE_SQ_PROCESSING_STRATEGY_RETRY_PAUSE:5}" # Time in seconds to wait in consumer thread before retries;
          max-pause-between-retries: "${TB_QUEUE_RE_SQ_PROCESSING_STRATEGY_MAX_RETRY_PAUSE:5}" # Max allowed time in seconds for pause between retries.
    # After a queue is deleted (or the profile's isolation option was disabled), Rule Engine will continue reading related topics during this period before deleting the actual topics
    topic-deletion-delay: "${TB_QUEUE_RULE_ENGINE_TOPIC_DELETION_DELAY_SEC:15}"
    # Size of the thread pool that handles such operations as partition changes, config updates, queue deletion
    management-thread-pool-size: "${TB_QUEUE_RULE_ENGINE_MGMT_THREAD_POOL_SIZE:12}"
  transport:
    # For high-priority notifications that require minimum latency and processing time
    notifications_topic: "${TB_QUEUE_TRANSPORT_NOTIFICATIONS_TOPIC:tb_transport.notifications}"
    # Interval in milliseconds to poll messages
    poll_interval: "${TB_QUEUE_TRANSPORT_NOTIFICATIONS_POLL_INTERVAL_MS:25}"

# Event configuration parameters
event:
  debug:
    # Maximum number of symbols per debug event. The event content will be truncated if needed
    max-symbols: "${TB_MAX_DEBUG_EVENT_SYMBOLS:4096}"

# General service parameters
service:
  type: "${TB_SERVICE_TYPE:monolith}" # monolith or tb-core or tb-rule-engine
  # Unique id for this service (autogenerated if empty)
  id: "${TB_SERVICE_ID:}"
  rule_engine:
    # Comma-separated list of tenant profile ids assigned to this Rule Engine.
    # This Rule Engine will only be responsible for tenants with these profiles (in case 'isolation' option is enabled in the profile).
    assigned_tenant_profiles: "${TB_RULE_ENGINE_ASSIGNED_TENANT_PROFILES:}"
    pubsub:
      # Thread pool size for pubsub rule node executor provider. If not set - default pubsub executor provider value will be used (5 * number of available processors)
      executor_thread_pool_size: "${TB_RULE_ENGINE_PUBSUB_EXECUTOR_THREAD_POOL_SIZE:0}"

# Metrics parameters
metrics:
  # Enable/disable actuator metrics.
  enabled: "${METRICS_ENABLED:false}"
  timer:
    # Metrics percentiles returned by actuator for timer metrics. List of double values (divided by ,).
    percentiles: "${METRICS_TIMER_PERCENTILES:0.5}"
  system_info:
    # Persist frequency of system info (CPU, memory usage, etc.) in seconds
    persist_frequency: "${METRICS_SYSTEM_INFO_PERSIST_FREQUENCY_SECONDS:60}"
    # TTL in days for system info timeseries
    ttl: "${METRICS_SYSTEM_INFO_TTL_DAYS:7}"

# Version control parameters
vc:
  # Pool size for handling export tasks
  thread_pool_size: "${TB_VC_POOL_SIZE:6}"
  git:
    # Pool size for handling the git IO operations
    io_pool_size: "${TB_VC_GIT_POOL_SIZE:3}"
    # Default storing repository path
    repositories-folder: "${TB_VC_GIT_REPOSITORIES_FOLDER:${java.io.tmpdir}/repositories}"

# Notification system parameters
notification_system:
  # Specify thread pool size for Notification System processing notification rules and notification sending. Recommend value <= 10
  thread_pool_size: "${TB_NOTIFICATION_SYSTEM_THREAD_POOL_SIZE:10}"
  rules:
    # Semicolon-separated deduplication durations (in millis) for trigger types. Format: 'NotificationRuleTriggerType1:123;NotificationRuleTriggerType2:456'
    deduplication_durations: "${TB_NOTIFICATION_RULES_DEDUPLICATION_DURATIONS:NEW_PLATFORM_VERSION:0;RATE_LIMITS:14400000;}"

# General management parameters
management:
  endpoints:
    web:
      exposure:
        # Expose metrics endpoint (use value 'prometheus' to enable prometheus metrics).
        include: '${METRICS_ENDPOINTS_EXPOSE:info}'<|MERGE_RESOLUTION|>--- conflicted
+++ resolved
@@ -714,13 +714,8 @@
         enabled: "true" # Enable/Disable the Spring Data JPA repositories support
   jpa:
     properties:
-<<<<<<< HEAD
-      jakarta.persistence.query.timeout: "${JAVAX_PERSISTENCE_QUERY_TIMEOUT:30000}"
-    open-in-view: "false"
-=======
-      javax.persistence.query.timeout: "${JAVAX_PERSISTENCE_QUERY_TIMEOUT:30000}" # General timeout for JDBC queries
+      jakarta.persistence.query.timeout: "${JAVAX_PERSISTENCE_QUERY_TIMEOUT:30000}" # General timeout for JDBC queries
     open-in-view: "false" # Enabled by default. Therefore, database queries may be performed during view rendering. Explicitly configure spring.jpa.open-in-view to disable this warning
->>>>>>> 5cc0dc6d
     hibernate:
       # You can set a Hibernate feature that controls the DDL behavior in a more fine-grained way. The standard Hibernate property values are none, validate, update, create-drop. Spring Boot chooses a default value for you based on whether it thinks your database is embedded (default create-drop) or not (default none)
       ddl-auto: "none"
@@ -1255,24 +1250,18 @@
     # Persist state of edge (active, last connect, last disconnect) into timeseries or attributes tables. 'false' means to store edge state into attributes table
     persistToTelemetry: "${EDGES_PERSIST_STATE_TO_TELEMETRY:false}"
 
-<<<<<<< HEAD
+# Spring doc common parameters
 springdoc:
+  # If false swagger API docs will be unavailable
   api-docs.enabled: "${SWAGGER_ENABLED:true}"
+  # Swagger default produces media-type
   default-produces-media-type: "${SWAGGER_DEFAULT_PRODUCES_MEDIA_TYPE:application/json}"
 
-swagger:
-  api_path: "${SWAGGER_API_PATH:/api/**}"
-=======
 # Swagger common parameters
 swagger:
-  # If false swagger API docs will be unavailable
-  enabled: "${SWAGGER_ENABLED:true}"
   # General swagger match pattern of swagger UI links
-  api_path_regex: "${SWAGGER_API_PATH_REGEX:/api/.*}"
-  # General swagger match pattern path of swagger UI links
-  security_path_regex: "${SWAGGER_SECURITY_PATH_REGEX:/api/.*}"
+  api_path: "${SWAGGER_API_PATH:/api/**}"
   # Nonsecurity API path match pattern of swagger UI links
->>>>>>> 5cc0dc6d
   non_security_path_regex: "${SWAGGER_NON_SECURITY_PATH_REGEX:/api/(?:noauth|v1)/.*}"
   # The title on the API doc UI page
   title: "${SWAGGER_TITLE:ThingsBoard REST API}"
