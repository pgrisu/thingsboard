--- conflicted
+++ resolved
@@ -433,18 +433,15 @@
     edges:
       timeToLiveInMinutes: "${CACHE_SPECS_EDGES_TTL:1440}"
       maxSize: "${CACHE_SPECS_EDGES_MAX_SIZE:10000}"
-<<<<<<< HEAD
     repositorySettings:
       timeToLiveInMinutes: "${CACHE_SPECS_REPOSITORY_SETTINGS_TTL:1440}"
       maxSize: "${CACHE_SPECS_REPOSITORY_SETTINGS_MAX_SIZE:10000}"
     autoCommitSettings:
       timeToLiveInMinutes: "${CACHE_SPECS_AUTO_COMMIT_SETTINGS_TTL:1440}"
       maxSize: "${CACHE_SPECS_AUTO_COMMIT_SETTINGS_MAX_SIZE:10000}"
-=======
     twoFaVerificationCodes:
       timeToLiveInMinutes: "${CACHE_SPECS_TWO_FA_VERIFICATION_CODES_TTL:60}"
       maxSize: "${CACHE_SPECS_TWO_FA_VERIFICATION_CODES_MAX_SIZE:100000}"
->>>>>>> 309ac0b1
 
 redis:
   # standalone or cluster
