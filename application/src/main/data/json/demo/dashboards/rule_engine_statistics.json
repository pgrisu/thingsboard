{
  "title": "Rule Engine Statistics",
  "image": null,
  "mobileHide": false,
  "mobileOrder": null,
  "configuration": {
    "widgets": {
      "5eb79712-5c24-3060-7e4f-6af36b8f842d": {
        "type": "timeseries",
        "sizeX": 24,
        "sizeY": 5,
        "config": {
          "datasources": [
            {
              "type": "entity",
              "entityAliasId": "140f23dd-e3a0-ed98-6189-03c49d2d8018",
              "dataKeys": [
                {
                  "name": "ruleEngineException",
                  "type": "timeseries",
                  "label": "Rule Chain",
                  "color": "#2196f3",
                  "settings": {
                    "useCellStyleFunction": false,
                    "useCellContentFunction": true,
                    "cellContentFunction": "return JSON.parse(value).ruleChainName;"
                  },
                  "_hash": 0.9954481282345906
                },
                {
                  "name": "ruleEngineException",
                  "type": "timeseries",
                  "label": "Rule Node",
                  "color": "#4caf50",
                  "settings": {
                    "useCellStyleFunction": false,
                    "useCellContentFunction": true,
                    "cellContentFunction": "return JSON.parse(value).ruleNodeName;"
                  },
                  "_hash": 0.18580357036589978
                },
                {
                  "name": "ruleEngineException",
                  "type": "timeseries",
                  "label": "Latest Error",
                  "color": "#f44336",
                  "settings": {
                    "useCellStyleFunction": false,
                    "useCellContentFunction": true,
                    "cellContentFunction": "return JSON.parse(value).message;"
                  },
                  "_hash": 0.7255162989552142
                }
              ],
              "latestDataKeys": [
                {
                  "name": "queueName",
                  "type": "entityField",
                  "label": "Queue name",
                  "color": "#ffc107",
                  "settings": {},
                  "_hash": 0.019706324241253403
                },
                {
                  "name": "serviceId",
                  "type": "entityField",
                  "label": "Service Id",
                  "color": "#607d8b",
                  "settings": {},
                  "_hash": 0.6439850190675356
                }
              ]
            }
          ],
          "timewindow": {
            "realtime": {
              "interval": 1000,
              "timewindowMs": 86400000
            },
            "aggregation": {
              "type": "NONE",
              "limit": 200
            }
          },
          "showTitle": true,
          "backgroundColor": "rgb(255, 255, 255)",
          "color": "rgba(0, 0, 0, 0.87)",
          "padding": "8px",
          "settings": {
            "showTimestamp": true,
            "displayPagination": true,
            "defaultPageSize": 10
          },
          "title": "Exceptions",
          "dropShadow": true,
          "enableFullscreen": true,
          "titleStyle": {
            "fontSize": "16px",
            "fontWeight": 400
          },
          "useDashboardTimewindow": false,
          "showLegend": false,
          "widgetStyle": {},
          "actions": {},
          "showTitleIcon": false,
          "titleIcon": null,
          "iconColor": "rgba(0, 0, 0, 0.87)",
          "iconSize": "24px",
          "titleTooltip": "",
          "displayTimewindow": true
        },
        "id": "5eb79712-5c24-3060-7e4f-6af36b8f842d",
        "typeFullFqn": "system.cards.timeseries_table"
      },
      "42face47-730d-f930-fef5-2a1ef6304b16": {
        "typeFullFqn": "system.time_series_chart",
        "type": "timeseries",
        "sizeX": 8,
        "sizeY": 5,
        "config": {
          "datasources": [
            {
              "type": "entity",
              "entityAliasId": "140f23dd-e3a0-ed98-6189-03c49d2d8018",
              "dataKeys": [
                {
                  "name": "successfulMsgs",
                  "type": "timeseries",
                  "label": "{i18n:api-usage.successful}",
                  "color": "#4caf50",
                  "settings": {
                    "yAxisId": "default",
                    "showInLegend": true,
                    "dataHiddenByDefault": false,
                    "type": "line",
                    "lineSettings": {
                      "showLine": true,
                      "step": false,
                      "stepType": "start",
                      "smooth": false,
                      "lineType": "solid",
                      "lineWidth": 2.5,
                      "showPoints": false,
                      "showPointLabel": false,
                      "pointLabelPosition": "top",
                      "pointLabelFont": {
                        "family": "Roboto",
                        "size": 11,
                        "sizeUnit": "px",
                        "style": "normal",
                        "weight": "400",
                        "lineHeight": "1"
                      },
                      "pointLabelColor": "rgba(0, 0, 0, 0.76)",
                      "pointShape": "circle",
                      "pointSize": 12,
                      "fillAreaSettings": {
                        "type": "none",
                        "opacity": 0.4,
                        "gradient": {
                          "start": 100,
                          "end": 0
                        }
                      }
                    },
                    "barSettings": {
                      "showBorder": false,
                      "borderWidth": 2,
                      "borderRadius": 0,
                      "showLabel": false,
                      "labelPosition": "top",
                      "labelFont": {
                        "family": "Roboto",
                        "size": 11,
                        "sizeUnit": "px",
                        "style": "normal",
                        "weight": "400",
                        "lineHeight": "1"
                      },
                      "labelColor": "rgba(0, 0, 0, 0.76)",
                      "backgroundSettings": {
                        "type": "none",
                        "opacity": 0.4,
                        "gradient": {
                          "start": 100,
                          "end": 0
                        }
                      }
                    }
                  },
                  "_hash": 0.15490750967648736,
                  "aggregationType": null,
                  "units": null,
                  "decimals": null,
                  "funcBody": null,
                  "usePostProcessing": null,
                  "postFuncBody": null
                },
                {
                  "name": "failedMsgs",
                  "type": "timeseries",
                  "label": "{i18n:api-usage.permanent-failures}",
                  "color": "#ef5350",
                  "settings": {
                    "yAxisId": "default",
                    "showInLegend": true,
                    "dataHiddenByDefault": false,
                    "type": "line",
                    "lineSettings": {
                      "showLine": true,
                      "step": false,
                      "stepType": "start",
                      "smooth": false,
                      "lineType": "solid",
                      "lineWidth": 2.5,
                      "showPoints": false,
                      "showPointLabel": false,
                      "pointLabelPosition": "top",
                      "pointLabelFont": {
                        "family": "Roboto",
                        "size": 11,
                        "sizeUnit": "px",
                        "style": "normal",
                        "weight": "400",
                        "lineHeight": "1"
                      },
                      "pointLabelColor": "rgba(0, 0, 0, 0.76)",
                      "pointShape": "circle",
                      "pointSize": 12,
                      "fillAreaSettings": {
                        "type": "none",
                        "opacity": 0.4,
                        "gradient": {
                          "start": 100,
                          "end": 0
                        }
                      }
                    },
                    "barSettings": {
                      "showBorder": false,
                      "borderWidth": 2,
                      "borderRadius": 0,
                      "showLabel": false,
                      "labelPosition": "top",
                      "labelFont": {
                        "family": "Roboto",
                        "size": 11,
                        "sizeUnit": "px",
                        "style": "normal",
                        "weight": "400",
                        "lineHeight": "1"
                      },
                      "labelColor": "rgba(0, 0, 0, 0.76)",
                      "backgroundSettings": {
                        "type": "none",
                        "opacity": 0.4,
                        "gradient": {
                          "start": 100,
                          "end": 0
                        }
                      }
                    }
                  },
                  "_hash": 0.4186621166514697,
                  "aggregationType": null,
                  "units": null,
                  "decimals": null,
                  "funcBody": null,
                  "usePostProcessing": null,
                  "postFuncBody": null
                },
                {
                  "name": "tmpFailed",
                  "type": "timeseries",
                  "label": "{i18n:api-usage.processing-failures}",
                  "color": "#ffc107",
                  "settings": {
                    "yAxisId": "default",
                    "showInLegend": true,
                    "dataHiddenByDefault": false,
                    "type": "line",
                    "lineSettings": {
                      "showLine": true,
                      "step": false,
                      "stepType": "start",
                      "smooth": false,
                      "lineType": "solid",
                      "lineWidth": 2.5,
                      "showPoints": false,
                      "showPointLabel": false,
                      "pointLabelPosition": "top",
                      "pointLabelFont": {
                        "family": "Roboto",
                        "size": 11,
                        "sizeUnit": "px",
                        "style": "normal",
                        "weight": "400",
                        "lineHeight": "1"
                      },
                      "pointLabelColor": "rgba(0, 0, 0, 0.76)",
                      "pointShape": "circle",
                      "pointSize": 12,
                      "fillAreaSettings": {
                        "type": "none",
                        "opacity": 0.4,
                        "gradient": {
                          "start": 100,
                          "end": 0
                        }
                      }
                    },
                    "barSettings": {
                      "showBorder": false,
                      "borderWidth": 2,
                      "borderRadius": 0,
                      "showLabel": false,
                      "labelPosition": "top",
                      "labelFont": {
                        "family": "Roboto",
                        "size": 11,
                        "sizeUnit": "px",
                        "style": "normal",
                        "weight": "400",
                        "lineHeight": "1"
                      },
                      "labelColor": "rgba(0, 0, 0, 0.76)",
                      "backgroundSettings": {
                        "type": "none",
                        "opacity": 0.4,
                        "gradient": {
                          "start": 100,
                          "end": 0
                        }
                      }
                    }
                  },
                  "_hash": 0.49891007198715376,
                  "aggregationType": null,
                  "units": null,
                  "decimals": null,
                  "funcBody": null,
                  "usePostProcessing": null,
                  "postFuncBody": null
                }
              ],
<<<<<<< HEAD
              "latestDataKeys": [
                {
                  "name": "queueName",
                  "type": "entityField",
                  "label": "Queue name",
                  "color": "#ffc107",
                  "settings": {
                    "show": false,
                    "order": null,
                    "useCellStyleFunction": false,
                    "cellStyleFunction": "",
                    "useCellContentFunction": false,
                    "cellContentFunction": "",
                    "defaultColumnVisibility": "visible",
                    "columnSelectionToDisplay": "enabled"
                  },
                  "_hash": 0.15709042234841886,
                  "aggregationType": null,
                  "units": null,
                  "decimals": null,
                  "funcBody": null,
                  "usePostProcessing": null,
                  "postFuncBody": null
                },
                {
                  "name": "serviceId",
                  "type": "entityField",
                  "label": "Service Id",
                  "color": "#607d8b",
                  "settings": {
                    "show": false,
                    "order": null,
                    "useCellStyleFunction": false,
                    "cellStyleFunction": "",
                    "useCellContentFunction": false,
                    "cellContentFunction": "",
                    "defaultColumnVisibility": "visible",
                    "columnSelectionToDisplay": "enabled"
                  },
                  "_hash": 0.13037127418736705,
                  "aggregationType": null,
                  "units": null,
                  "decimals": null,
                  "funcBody": null,
                  "usePostProcessing": null,
                  "postFuncBody": null
                }
              ]
=======
              "alarmFilterConfig": {
                "statusList": [
                  "ACTIVE"
                ]
              }
>>>>>>> 04056bb6
            }
          ],
          "timewindow": {
            "hideInterval": false,
            "hideLastInterval": false,
            "hideQuickInterval": false,
            "hideAggregation": false,
            "hideAggInterval": false,
            "hideTimezone": false,
            "selectedTab": 0,
            "realtime": {
              "realtimeType": 0,
              "timewindowMs": 300000,
              "quickInterval": "CURRENT_DAY",
              "interval": 1000
            },
            "aggregation": {
              "type": "NONE",
              "limit": 8640
            }
          },
          "showTitle": true,
          "backgroundColor": "#FFFFFF",
          "color": "rgba(0, 0, 0, 0.87)",
          "padding": "0px",
          "settings": {
            "yAxes": {
              "default": {
                "units": null,
                "decimals": 0,
                "show": true,
                "label": "",
                "labelFont": {
                  "family": "Roboto",
                  "size": 12,
                  "sizeUnit": "px",
                  "style": "normal",
                  "weight": "600",
                  "lineHeight": "1"
                },
                "labelColor": "rgba(0, 0, 0, 0.54)",
                "position": "left",
                "showTickLabels": true,
                "tickLabelFont": {
                  "family": "Roboto",
                  "size": 12,
                  "sizeUnit": "px",
                  "style": "normal",
                  "weight": "400",
                  "lineHeight": "1"
                },
                "tickLabelColor": "rgba(0, 0, 0, 0.54)",
                "ticksFormatter": "var rounder = Math.pow(10, 1);\nvar powers = [\n  {key: 'Q', value: Math.pow(10, 15)},\n  {key: 'T', value: Math.pow(10, 12)},\n  {key: 'B', value: Math.pow(10, 9)},\n  {key: 'M', value: Math.pow(10, 6)},\n  {key: 'K', value: 1000}\n];\n\nvar key = '';\n\nfor (var i = 0; i < powers.length; i++) {\n    var reduced = value / powers[i].value;\n    reduced = Math.round(reduced * rounder) / rounder;\n    if (reduced >= 1) {\n        value = reduced;\n        key = powers[i].key;\n        break;\n    }\n}\nreturn value + key;",
                "showTicks": true,
                "ticksColor": "rgba(0, 0, 0, 0.54)",
                "showLine": true,
                "lineColor": "rgba(0, 0, 0, 0.54)",
                "showSplitLines": true,
                "splitLinesColor": "rgba(0, 0, 0, 0.12)",
                "id": "default",
                "order": 0,
                "min": null,
                "max": null
              }
            },
            "thresholds": [],
            "dataZoom": true,
            "stack": false,
            "xAxis": {
              "show": true,
              "label": "",
              "labelFont": {
                "family": "Roboto",
                "size": 12,
                "sizeUnit": "px",
                "style": "normal",
                "weight": "600",
                "lineHeight": "1"
              },
              "labelColor": "rgba(0, 0, 0, 0.54)",
              "position": "bottom",
              "showTickLabels": true,
              "tickLabelFont": {
                "family": "Roboto",
                "size": 10,
                "sizeUnit": "px",
                "style": "normal",
                "weight": "400",
                "lineHeight": "1"
              },
              "tickLabelColor": "rgba(0, 0, 0, 0.54)",
              "showTicks": true,
              "ticksColor": "rgba(0, 0, 0, 0.54)",
              "showLine": true,
              "lineColor": "rgba(0, 0, 0, 0.54)",
              "showSplitLines": true,
              "splitLinesColor": "rgba(0, 0, 0, 0.12)"
            },
            "noAggregationBarWidthSettings": {
              "strategy": "group",
              "groupWidth": {
                "relative": false,
                "relativeWidth": 2,
                "absoluteWidth": 1800000
              },
              "barWidth": {
                "relative": true,
                "relativeWidth": 2,
                "absoluteWidth": 1000
              }
            },
            "showLegend": true,
            "legendLabelFont": {
              "family": "Roboto",
              "size": 12,
              "sizeUnit": "px",
              "style": "normal",
              "weight": "400",
              "lineHeight": "16px"
            },
            "legendLabelColor": "rgba(0, 0, 0, 0.76)",
            "legendConfig": {
              "direction": "column",
              "position": "bottom",
              "sortDataKeys": false,
              "showMin": true,
              "showMax": true,
              "showAvg": false,
              "showTotal": true,
              "showLatest": false
            },
            "showTooltip": true,
            "tooltipTrigger": "axis",
            "tooltipValueFont": {
              "family": "Roboto",
              "size": 12,
              "sizeUnit": "px",
              "style": "normal",
              "weight": "500",
              "lineHeight": "16px"
            },
            "tooltipValueColor": "rgba(0, 0, 0, 0.76)",
            "tooltipShowDate": true,
            "tooltipDateFormat": {
              "format": "yyyy-MM-dd HH:mm:ss",
              "lastUpdateAgo": false,
              "custom": false
            },
            "tooltipDateFont": {
              "family": "Roboto",
              "size": 11,
              "sizeUnit": "px",
              "style": "normal",
              "weight": "400",
              "lineHeight": "16px"
            },
            "tooltipDateColor": "rgba(0, 0, 0, 0.76)",
            "tooltipDateInterval": true,
            "tooltipBackgroundColor": "rgba(255, 255, 255, 0.76)",
            "tooltipBackgroundBlur": 4,
            "animation": {
              "animation": true,
              "animationThreshold": 2000,
              "animationDuration": 300,
              "animationEasing": "cubicOut",
              "animationDelay": 0,
              "animationDurationUpdate": 300,
              "animationEasingUpdate": "cubicOut",
              "animationDelayUpdate": 0
            },
            "background": {
              "type": "color",
              "color": "#fff",
              "overlay": {
                "enabled": false,
                "color": "rgba(255,255,255,0.72)",
                "blur": 3
              }
            },
            "padding": "12px"
          },
          "title": "{i18n:api-usage.queue-stats}",
          "dropShadow": true,
          "enableFullscreen": true,
          "titleStyle": null,
          "configMode": "basic",
          "actions": {},
          "showTitleIcon": false,
          "titleIcon": "thermostat",
          "iconColor": "#1F6BDD",
          "useDashboardTimewindow": false,
          "displayTimewindow": true,
          "titleFont": {
            "size": 16,
            "sizeUnit": "px",
            "family": "Roboto",
            "weight": "500",
            "style": "normal",
            "lineHeight": "24px"
          },
          "titleColor": "rgba(0, 0, 0, 0.87)",
          "titleTooltip": "",
          "widgetStyle": {},
          "widgetCss": "",
          "pageSize": 1024,
          "units": "",
          "decimals": null,
          "noDataDisplayMessage": "",
          "timewindowStyle": {
            "showIcon": false,
            "iconSize": "24px",
            "icon": null,
            "iconPosition": "left",
            "font": {
              "size": 12,
              "sizeUnit": "px",
              "family": "Roboto",
              "weight": "400",
              "style": "normal",
              "lineHeight": "16px"
            },
            "color": "rgba(0, 0, 0, 0.38)",
            "displayTypePrefix": true
          },
          "margin": "0px",
          "borderRadius": "0px",
          "iconSize": "0px"
        },
        "row": 0,
        "col": 0,
        "id": "42face47-730d-f930-fef5-2a1ef6304b16"
      },
      "6a74ab56-cb36-e75e-c094-a51a896da94a": {
        "typeFullFqn": "system.time_series_chart",
        "type": "timeseries",
        "sizeX": 8,
        "sizeY": 5,
        "config": {
          "datasources": [
            {
              "type": "entity",
              "entityAliasId": "140f23dd-e3a0-ed98-6189-03c49d2d8018",
              "dataKeys": [
                {
                  "name": "timeoutMsgs",
                  "type": "timeseries",
                  "label": "{i18n:api-usage.permanent-timeouts}",
                  "color": "#4caf50",
                  "settings": {
                    "yAxisId": "default",
                    "showInLegend": true,
                    "dataHiddenByDefault": false,
                    "type": "line",
                    "lineSettings": {
                      "showLine": true,
                      "step": false,
                      "stepType": "start",
                      "smooth": false,
                      "lineType": "solid",
                      "lineWidth": 2.5,
                      "showPoints": false,
                      "showPointLabel": false,
                      "pointLabelPosition": "top",
                      "pointLabelFont": {
                        "family": "Roboto",
                        "size": 11,
                        "sizeUnit": "px",
                        "style": "normal",
                        "weight": "400",
                        "lineHeight": "1"
                      },
                      "pointLabelColor": "rgba(0, 0, 0, 0.76)",
                      "pointShape": "circle",
                      "pointSize": 12,
                      "fillAreaSettings": {
                        "type": "none",
                        "opacity": 0.4,
                        "gradient": {
                          "start": 100,
                          "end": 0
                        }
                      }
                    },
                    "barSettings": {
                      "showBorder": false,
                      "borderWidth": 2,
                      "borderRadius": 0,
                      "showLabel": false,
                      "labelPosition": "top",
                      "labelFont": {
                        "family": "Roboto",
                        "size": 11,
                        "sizeUnit": "px",
                        "style": "normal",
                        "weight": "400",
                        "lineHeight": "1"
                      },
                      "labelColor": "rgba(0, 0, 0, 0.76)",
                      "backgroundSettings": {
                        "type": "none",
                        "opacity": 0.4,
                        "gradient": {
                          "start": 100,
                          "end": 0
                        }
                      }
                    }
                  },
                  "_hash": 0.565222981550328,
                  "aggregationType": null,
                  "units": null,
                  "decimals": null,
                  "funcBody": null,
                  "usePostProcessing": null,
                  "postFuncBody": null
                },
                {
                  "name": "tmpTimeout",
                  "type": "timeseries",
                  "label": "{i18n:api-usage.processing-timeouts}",
                  "color": "#9c27b0",
                  "settings": {
                    "yAxisId": "default",
                    "showInLegend": true,
                    "dataHiddenByDefault": false,
                    "type": "line",
                    "lineSettings": {
                      "showLine": true,
                      "step": false,
                      "stepType": "start",
                      "smooth": false,
                      "lineType": "solid",
                      "lineWidth": 2.5,
                      "showPoints": false,
                      "showPointLabel": false,
                      "pointLabelPosition": "top",
                      "pointLabelFont": {
                        "family": "Roboto",
                        "size": 11,
                        "sizeUnit": "px",
                        "style": "normal",
                        "weight": "400",
                        "lineHeight": "1"
                      },
                      "pointLabelColor": "rgba(0, 0, 0, 0.76)",
                      "pointShape": "circle",
                      "pointSize": 12,
                      "fillAreaSettings": {
                        "type": "none",
                        "opacity": 0.4,
                        "gradient": {
                          "start": 100,
                          "end": 0
                        }
                      }
                    },
                    "barSettings": {
                      "showBorder": false,
                      "borderWidth": 2,
                      "borderRadius": 0,
                      "showLabel": false,
                      "labelPosition": "top",
                      "labelFont": {
                        "family": "Roboto",
                        "size": 11,
                        "sizeUnit": "px",
                        "style": "normal",
                        "weight": "400",
                        "lineHeight": "1"
                      },
                      "labelColor": "rgba(0, 0, 0, 0.76)",
                      "backgroundSettings": {
                        "type": "none",
                        "opacity": 0.4,
                        "gradient": {
                          "start": 100,
                          "end": 0
                        }
                      }
                    }
                  },
                  "_hash": 0.2679547062508352,
                  "aggregationType": null,
                  "units": null,
                  "decimals": null,
                  "funcBody": null,
                  "usePostProcessing": null,
                  "postFuncBody": null
                }
              ],
<<<<<<< HEAD
              "latestDataKeys": [
                {
                  "name": "queueName",
                  "type": "entityField",
                  "label": "Queue name",
                  "color": "#f44336",
                  "settings": {},
                  "_hash": 0.009348067096302426
                },
                {
                  "name": "serviceId",
                  "type": "entityField",
                  "label": "Service Id",
                  "color": "#ffc107",
                  "settings": {},
                  "_hash": 0.4586005983243109
                }
              ]
=======
              "alarmFilterConfig": {
                "statusList": [
                  "ACTIVE"
                ]
              }
>>>>>>> 04056bb6
            }
          ],
          "timewindow": {
            "hideInterval": false,
            "hideLastInterval": false,
            "hideQuickInterval": false,
            "hideAggregation": false,
            "hideAggInterval": false,
            "hideTimezone": false,
            "selectedTab": 0,
            "realtime": {
              "realtimeType": 0,
              "timewindowMs": 300000,
              "quickInterval": "CURRENT_DAY",
              "interval": 1000
            },
            "aggregation": {
              "type": "NONE",
              "limit": 8640
            }
          },
          "showTitle": true,
          "backgroundColor": "#FFFFFF",
          "color": "rgba(0, 0, 0, 0.87)",
          "padding": "0px",
          "settings": {
            "yAxes": {
              "default": {
                "units": null,
                "decimals": 0,
                "show": true,
                "label": "",
                "labelFont": {
                  "family": "Roboto",
                  "size": 12,
                  "sizeUnit": "px",
                  "style": "normal",
                  "weight": "600",
                  "lineHeight": "1"
                },
                "labelColor": "rgba(0, 0, 0, 0.54)",
                "position": "left",
                "showTickLabels": true,
                "tickLabelFont": {
                  "family": "Roboto",
                  "size": 12,
                  "sizeUnit": "px",
                  "style": "normal",
                  "weight": "400",
                  "lineHeight": "1"
                },
                "tickLabelColor": "rgba(0, 0, 0, 0.54)",
                "ticksFormatter": "var rounder = Math.pow(10, 1);\nvar powers = [\n  {key: 'Q', value: Math.pow(10, 15)},\n  {key: 'T', value: Math.pow(10, 12)},\n  {key: 'B', value: Math.pow(10, 9)},\n  {key: 'M', value: Math.pow(10, 6)},\n  {key: 'K', value: 1000}\n];\n\nvar key = '';\n\nfor (var i = 0; i < powers.length; i++) {\n    var reduced = value / powers[i].value;\n    reduced = Math.round(reduced * rounder) / rounder;\n    if (reduced >= 1) {\n        value = reduced;\n        key = powers[i].key;\n        break;\n    }\n}\nreturn value + key;",
                "showTicks": true,
                "ticksColor": "rgba(0, 0, 0, 0.54)",
                "showLine": true,
                "lineColor": "rgba(0, 0, 0, 0.54)",
                "showSplitLines": true,
                "splitLinesColor": "rgba(0, 0, 0, 0.12)",
                "id": "default",
                "order": 0,
                "min": null,
                "max": null
              }
            },
            "thresholds": [],
            "dataZoom": true,
            "stack": false,
            "xAxis": {
              "show": true,
              "label": "",
              "labelFont": {
                "family": "Roboto",
                "size": 12,
                "sizeUnit": "px",
                "style": "normal",
                "weight": "600",
                "lineHeight": "1"
              },
              "labelColor": "rgba(0, 0, 0, 0.54)",
              "position": "bottom",
              "showTickLabels": true,
              "tickLabelFont": {
                "family": "Roboto",
                "size": 10,
                "sizeUnit": "px",
                "style": "normal",
                "weight": "400",
                "lineHeight": "1"
              },
              "tickLabelColor": "rgba(0, 0, 0, 0.54)",
              "showTicks": true,
              "ticksColor": "rgba(0, 0, 0, 0.54)",
              "showLine": true,
              "lineColor": "rgba(0, 0, 0, 0.54)",
              "showSplitLines": true,
              "splitLinesColor": "rgba(0, 0, 0, 0.12)"
            },
            "noAggregationBarWidthSettings": {
              "strategy": "group",
              "groupWidth": {
                "relative": false,
                "relativeWidth": 2,
                "absoluteWidth": 1800000
              },
              "barWidth": {
                "relative": true,
                "relativeWidth": 2,
                "absoluteWidth": 1000
              }
            },
            "showLegend": true,
            "legendLabelFont": {
              "family": "Roboto",
              "size": 12,
              "sizeUnit": "px",
              "style": "normal",
              "weight": "400",
              "lineHeight": "16px"
            },
            "legendLabelColor": "rgba(0, 0, 0, 0.76)",
            "legendConfig": {
              "direction": "column",
              "position": "bottom",
              "sortDataKeys": false,
              "showMin": true,
              "showMax": true,
              "showAvg": false,
              "showTotal": true,
              "showLatest": false
            },
            "showTooltip": true,
            "tooltipTrigger": "axis",
            "tooltipValueFont": {
              "family": "Roboto",
              "size": 12,
              "sizeUnit": "px",
              "style": "normal",
              "weight": "500",
              "lineHeight": "16px"
            },
            "tooltipValueColor": "rgba(0, 0, 0, 0.76)",
            "tooltipShowDate": true,
            "tooltipDateFormat": {
              "format": "yyyy-MM-dd HH:mm:ss",
              "lastUpdateAgo": false,
              "custom": false
            },
            "tooltipDateFont": {
              "family": "Roboto",
              "size": 11,
              "sizeUnit": "px",
              "style": "normal",
              "weight": "400",
              "lineHeight": "16px"
            },
            "tooltipDateColor": "rgba(0, 0, 0, 0.76)",
            "tooltipDateInterval": true,
            "tooltipBackgroundColor": "rgba(255, 255, 255, 0.76)",
            "tooltipBackgroundBlur": 4,
            "animation": {
              "animation": true,
              "animationThreshold": 2000,
              "animationDuration": 300,
              "animationEasing": "cubicOut",
              "animationDelay": 0,
              "animationDurationUpdate": 300,
              "animationEasingUpdate": "cubicOut",
              "animationDelayUpdate": 0
            },
            "background": {
              "type": "color",
              "color": "#fff",
              "overlay": {
                "enabled": false,
                "color": "rgba(255,255,255,0.72)",
                "blur": 3
              }
            },
            "padding": "12px"
          },
          "title": "{i18n:api-usage.processing-failures-and-timeouts}",
          "dropShadow": true,
          "enableFullscreen": true,
          "titleStyle": null,
          "configMode": "basic",
          "actions": {},
          "showTitleIcon": false,
          "titleIcon": "thermostat",
          "iconColor": "#1F6BDD",
          "useDashboardTimewindow": false,
          "displayTimewindow": true,
          "titleFont": {
            "size": 16,
            "sizeUnit": "px",
            "family": "Roboto",
            "weight": "500",
            "style": "normal",
            "lineHeight": "24px"
          },
          "titleColor": "rgba(0, 0, 0, 0.87)",
          "titleTooltip": "",
          "widgetStyle": {},
          "widgetCss": "",
          "pageSize": 1024,
          "units": "",
          "decimals": null,
          "noDataDisplayMessage": "",
          "timewindowStyle": {
            "showIcon": false,
            "iconSize": "24px",
            "icon": null,
            "iconPosition": "left",
            "font": {
              "size": 12,
              "sizeUnit": "px",
              "family": "Roboto",
              "weight": "400",
              "style": "normal",
              "lineHeight": "16px"
            },
            "color": "rgba(0, 0, 0, 0.38)",
            "displayTypePrefix": true
          },
          "margin": "0px",
          "borderRadius": "0px",
          "iconSize": "0px"
        },
        "row": 0,
        "col": 0,
        "id": "6a74ab56-cb36-e75e-c094-a51a896da94a"
      }
    },
    "states": {
      "default": {
        "name": "Rule Engine Statistics",
        "root": true,
        "layouts": {
          "main": {
            "widgets": {
              "5eb79712-5c24-3060-7e4f-6af36b8f842d": {
                "sizeX": 24,
                "sizeY": 5,
                "row": 7,
                "col": 0
              },
              "42face47-730d-f930-fef5-2a1ef6304b16": {
                "sizeX": 12,
                "sizeY": 7,
                "row": 0,
                "col": 0
              },
              "6a74ab56-cb36-e75e-c094-a51a896da94a": {
                "sizeX": 12,
                "sizeY": 7,
                "row": 0,
                "col": 12
              }
            },
            "gridSettings": {
              "backgroundColor": "#eeeeee",
              "color": "rgba(0,0,0,0.870588)",
              "columns": 24,
              "backgroundSizeMode": "100%",
              "autoFillHeight": true,
              "mobileAutoFillHeight": false,
              "mobileRowHeight": 70,
              "margin": 10,
              "outerMargin": true
            }
          }
        }
      }
    },
    "entityAliases": {
      "140f23dd-e3a0-ed98-6189-03c49d2d8018": {
        "id": "140f23dd-e3a0-ed98-6189-03c49d2d8018",
        "alias": "TbServiceQueues",
        "filter": {
          "type": "entityType",
          "resolveMultiple": true,
          "entityType": "QUEUE_STATS"
        }
      }
    },
    "timewindow": {
      "displayValue": "",
      "selectedTab": 0,
      "hideInterval": false,
      "hideAggregation": false,
      "hideAggInterval": false,
      "realtime": {
        "interval": 1000,
        "timewindowMs": 60000
      },
      "history": {
        "historyType": 0,
        "interval": 1000,
        "timewindowMs": 60000,
        "fixedTimewindow": {
          "startTimeMs": 1586176634823,
          "endTimeMs": 1586263034823
        }
      },
      "aggregation": {
        "type": "AVG",
        "limit": 25000
      }
    },
    "settings": {
      "stateControllerId": "entity",
      "showTitle": false,
      "showDashboardsSelect": true,
      "showEntitiesSelect": true,
      "showDashboardTimewindow": true,
      "showDashboardExport": true,
      "toolbarAlwaysOpen": true
    },
    "filters": {}
  },
  "name": "Rule Engine Statistics"
}<|MERGE_RESOLUTION|>--- conflicted
+++ resolved
@@ -13,7 +13,6 @@
           "datasources": [
             {
               "type": "entity",
-              "entityAliasId": "140f23dd-e3a0-ed98-6189-03c49d2d8018",
               "dataKeys": [
                 {
                   "name": "ruleEngineException",
@@ -52,24 +51,7 @@
                   "_hash": 0.7255162989552142
                 }
               ],
-              "latestDataKeys": [
-                {
-                  "name": "queueName",
-                  "type": "entityField",
-                  "label": "Queue name",
-                  "color": "#ffc107",
-                  "settings": {},
-                  "_hash": 0.019706324241253403
-                },
-                {
-                  "name": "serviceId",
-                  "type": "entityField",
-                  "label": "Service Id",
-                  "color": "#607d8b",
-                  "settings": {},
-                  "_hash": 0.6439850190675356
-                }
-              ]
+              "entityAliasId": "140f23dd-e3a0-ed98-6189-03c49d2d8018"
             }
           ],
           "timewindow": {
@@ -343,62 +325,11 @@
                   "postFuncBody": null
                 }
               ],
-<<<<<<< HEAD
-              "latestDataKeys": [
-                {
-                  "name": "queueName",
-                  "type": "entityField",
-                  "label": "Queue name",
-                  "color": "#ffc107",
-                  "settings": {
-                    "show": false,
-                    "order": null,
-                    "useCellStyleFunction": false,
-                    "cellStyleFunction": "",
-                    "useCellContentFunction": false,
-                    "cellContentFunction": "",
-                    "defaultColumnVisibility": "visible",
-                    "columnSelectionToDisplay": "enabled"
-                  },
-                  "_hash": 0.15709042234841886,
-                  "aggregationType": null,
-                  "units": null,
-                  "decimals": null,
-                  "funcBody": null,
-                  "usePostProcessing": null,
-                  "postFuncBody": null
-                },
-                {
-                  "name": "serviceId",
-                  "type": "entityField",
-                  "label": "Service Id",
-                  "color": "#607d8b",
-                  "settings": {
-                    "show": false,
-                    "order": null,
-                    "useCellStyleFunction": false,
-                    "cellStyleFunction": "",
-                    "useCellContentFunction": false,
-                    "cellContentFunction": "",
-                    "defaultColumnVisibility": "visible",
-                    "columnSelectionToDisplay": "enabled"
-                  },
-                  "_hash": 0.13037127418736705,
-                  "aggregationType": null,
-                  "units": null,
-                  "decimals": null,
-                  "funcBody": null,
-                  "usePostProcessing": null,
-                  "postFuncBody": null
-                }
-              ]
-=======
               "alarmFilterConfig": {
                 "statusList": [
                   "ACTIVE"
                 ]
               }
->>>>>>> 04056bb6
             }
           ],
           "timewindow": {
@@ -789,32 +720,11 @@
                   "postFuncBody": null
                 }
               ],
-<<<<<<< HEAD
-              "latestDataKeys": [
-                {
-                  "name": "queueName",
-                  "type": "entityField",
-                  "label": "Queue name",
-                  "color": "#f44336",
-                  "settings": {},
-                  "_hash": 0.009348067096302426
-                },
-                {
-                  "name": "serviceId",
-                  "type": "entityField",
-                  "label": "Service Id",
-                  "color": "#ffc107",
-                  "settings": {},
-                  "_hash": 0.4586005983243109
-                }
-              ]
-=======
               "alarmFilterConfig": {
                 "statusList": [
                   "ACTIVE"
                 ]
               }
->>>>>>> 04056bb6
             }
           ],
           "timewindow": {
@@ -1094,9 +1004,12 @@
         "id": "140f23dd-e3a0-ed98-6189-03c49d2d8018",
         "alias": "TbServiceQueues",
         "filter": {
-          "type": "entityType",
+          "type": "assetType",
           "resolveMultiple": true,
-          "entityType": "QUEUE_STATS"
+          "assetNameFilter": "",
+          "assetTypes": [
+            "TbServiceQueue"
+          ]
         }
       }
     },
