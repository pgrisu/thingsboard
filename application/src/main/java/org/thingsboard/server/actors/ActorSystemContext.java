/**
 * Copyright © 2016-2023 The Thingsboard Authors
 *
 * Licensed under the Apache License, Version 2.0 (the "License");
 * you may not use this file except in compliance with the License.
 * You may obtain a copy of the License at
 *
 *     http://www.apache.org/licenses/LICENSE-2.0
 *
 * Unless required by applicable law or agreed to in writing, software
 * distributed under the License is distributed on an "AS IS" BASIS,
 * WITHOUT WARRANTIES OR CONDITIONS OF ANY KIND, either express or implied.
 * See the License for the specific language governing permissions and
 * limitations under the License.
 */
package org.thingsboard.server.actors;

import com.google.common.util.concurrent.FutureCallback;
import com.google.common.util.concurrent.Futures;
import com.google.common.util.concurrent.ListenableFuture;
import com.google.common.util.concurrent.MoreExecutors;
import lombok.Getter;
import lombok.Setter;
import lombok.extern.slf4j.Slf4j;
import org.springframework.beans.factory.annotation.Autowired;
import org.springframework.beans.factory.annotation.Value;
import org.springframework.context.annotation.Lazy;
import org.springframework.data.redis.core.RedisTemplate;
import org.springframework.scheduling.annotation.Scheduled;
import org.springframework.stereotype.Component;
import org.thingsboard.common.util.JacksonUtil;
import org.thingsboard.rule.engine.api.MailService;
import org.thingsboard.rule.engine.api.NotificationCenter;
import org.thingsboard.rule.engine.api.SmsService;
import org.thingsboard.rule.engine.api.TbAlarmRuleStateService;
import org.thingsboard.rule.engine.api.slack.SlackService;
import org.thingsboard.rule.engine.api.sms.SmsSenderFactory;
import org.thingsboard.script.api.js.JsInvokeService;
import org.thingsboard.script.api.tbel.TbelInvokeService;
import org.thingsboard.server.actors.service.ActorService;
import org.thingsboard.server.actors.tenant.DebugTbRateLimits;
import org.thingsboard.server.cluster.TbClusterService;
import org.thingsboard.server.common.data.event.ErrorEvent;
import org.thingsboard.server.common.data.event.LifecycleEvent;
import org.thingsboard.server.common.data.event.RuleChainDebugEvent;
import org.thingsboard.server.common.data.event.RuleNodeDebugEvent;
import org.thingsboard.server.common.data.id.EntityId;
import org.thingsboard.server.common.data.id.TenantId;
import org.thingsboard.server.common.data.plugin.ComponentLifecycleEvent;
import org.thingsboard.server.common.msg.TbActorMsg;
import org.thingsboard.server.common.msg.TbMsg;
import org.thingsboard.server.common.msg.notification.NotificationRuleProcessor;
import org.thingsboard.server.common.msg.queue.ServiceType;
import org.thingsboard.server.common.msg.queue.TopicPartitionInfo;
import org.thingsboard.server.common.msg.tools.TbRateLimits;
import org.thingsboard.server.common.stats.TbApiUsageReportClient;
import org.thingsboard.server.dao.alarm.rule.AlarmRuleService;
import org.thingsboard.server.dao.alarm.AlarmCommentService;
import org.thingsboard.server.dao.asset.AssetProfileService;
import org.thingsboard.server.dao.asset.AssetService;
import org.thingsboard.server.dao.attributes.AttributesService;
import org.thingsboard.server.dao.audit.AuditLogService;
import org.thingsboard.server.dao.cassandra.CassandraCluster;
import org.thingsboard.server.dao.customer.CustomerService;
import org.thingsboard.server.dao.dashboard.DashboardService;
import org.thingsboard.server.dao.device.ClaimDevicesService;
import org.thingsboard.server.dao.device.DeviceCredentialsService;
import org.thingsboard.server.dao.device.DeviceProfileService;
import org.thingsboard.server.dao.device.DeviceService;
import org.thingsboard.server.dao.edge.EdgeEventService;
import org.thingsboard.server.dao.edge.EdgeService;
import org.thingsboard.server.dao.entityview.EntityViewService;
import org.thingsboard.server.dao.event.EventService;
import org.thingsboard.server.dao.nosql.CassandraBufferedRateReadExecutor;
import org.thingsboard.server.dao.nosql.CassandraBufferedRateWriteExecutor;
import org.thingsboard.server.dao.notification.NotificationRequestService;
import org.thingsboard.server.dao.notification.NotificationRuleService;
import org.thingsboard.server.dao.notification.NotificationTargetService;
import org.thingsboard.server.dao.notification.NotificationTemplateService;
import org.thingsboard.server.dao.ota.OtaPackageService;
import org.thingsboard.server.dao.queue.QueueService;
import org.thingsboard.server.dao.relation.RelationService;
import org.thingsboard.server.dao.resource.ResourceService;
import org.thingsboard.server.dao.rule.RuleChainService;
import org.thingsboard.server.dao.tenant.TbTenantProfileCache;
import org.thingsboard.server.dao.tenant.TenantProfileService;
import org.thingsboard.server.dao.tenant.TenantService;
import org.thingsboard.server.dao.timeseries.TimeseriesService;
import org.thingsboard.server.dao.user.UserService;
import org.thingsboard.server.dao.widget.WidgetTypeService;
import org.thingsboard.server.dao.widget.WidgetsBundleService;
import org.thingsboard.server.queue.discovery.DiscoveryService;
import org.thingsboard.server.queue.discovery.PartitionService;
import org.thingsboard.server.queue.discovery.TbServiceInfoProvider;
import org.thingsboard.server.queue.util.DataDecodingEncodingService;
import org.thingsboard.server.service.apiusage.TbApiUsageStateService;
import org.thingsboard.server.service.component.ComponentDiscoveryService;
import org.thingsboard.server.service.edge.rpc.EdgeRpcService;
import org.thingsboard.server.service.entitiy.entityview.TbEntityViewService;
import org.thingsboard.server.service.executors.DbCallbackExecutorService;
import org.thingsboard.server.service.executors.ExternalCallExecutorService;
import org.thingsboard.server.service.executors.NotificationExecutorService;
import org.thingsboard.server.service.executors.SharedEventLoopGroupService;
import org.thingsboard.server.service.mail.MailExecutorService;
import org.thingsboard.server.service.profile.TbAssetProfileCache;
import org.thingsboard.server.service.profile.TbDeviceProfileCache;
import org.thingsboard.server.service.rpc.TbCoreDeviceRpcService;
import org.thingsboard.server.service.rpc.TbRpcService;
import org.thingsboard.server.service.rpc.TbRuleEngineDeviceRpcService;
import org.thingsboard.server.service.session.DeviceSessionCacheService;
import org.thingsboard.server.service.sms.SmsExecutorService;
import org.thingsboard.server.service.state.DeviceStateService;
import org.thingsboard.server.service.telemetry.AlarmSubscriptionService;
import org.thingsboard.server.service.telemetry.TelemetrySubscriptionService;
import org.thingsboard.server.service.transport.TbCoreToTransportService;

import jakarta.annotation.Nullable;
import jakarta.annotation.PostConstruct;

import java.io.PrintWriter;
import java.io.StringWriter;
import java.util.concurrent.ConcurrentHashMap;
import java.util.concurrent.ConcurrentMap;
import java.util.concurrent.ScheduledExecutorService;
import java.util.concurrent.TimeUnit;

@Slf4j
@Component
public class ActorSystemContext {

    private static final FutureCallback<Void> RULE_CHAIN_DEBUG_EVENT_ERROR_CALLBACK = new FutureCallback<>() {
        @Override
        public void onSuccess(@Nullable Void event) {

        }

        @Override
        public void onFailure(Throwable th) {
            log.error("Could not save debug Event for Rule Chain", th);
        }
    };
    private static final FutureCallback<Void> RULE_NODE_DEBUG_EVENT_ERROR_CALLBACK = new FutureCallback<>() {
        @Override
        public void onSuccess(@Nullable Void event) {

        }

        @Override
        public void onFailure(Throwable th) {
            log.error("Could not save debug Event for Node", th);
        }
    };

    private final ConcurrentMap<TenantId, DebugTbRateLimits> debugPerTenantLimits = new ConcurrentHashMap<>();

    public ConcurrentMap<TenantId, DebugTbRateLimits> getDebugPerTenantLimits() {
        return debugPerTenantLimits;
    }

    @Autowired
    @Getter
    private TbApiUsageStateService apiUsageStateService;

    @Autowired
    @Getter
    private TbApiUsageReportClient apiUsageClient;

    @Autowired
    @Getter
    @Setter
    private TbServiceInfoProvider serviceInfoProvider;

    @Getter
    @Setter
    private ActorService actorService;

    @Autowired
    @Getter
    @Setter
    private ComponentDiscoveryService componentService;

    @Autowired
    @Getter
    private DiscoveryService discoveryService;

    @Autowired
    @Getter
    private DataDecodingEncodingService encodingService;

    @Autowired
    @Getter
    private DeviceService deviceService;

    @Autowired
    @Getter
    private DeviceProfileService deviceProfileService;

    @Autowired
    @Getter
    private AssetProfileService assetProfileService;

    @Autowired
    @Getter
    private DeviceCredentialsService deviceCredentialsService;

    @Autowired
    @Getter
    private TbTenantProfileCache tenantProfileCache;

    @Autowired
    @Getter
    private TbDeviceProfileCache deviceProfileCache;

    @Autowired
    @Getter
    private TbAssetProfileCache assetProfileCache;

    @Autowired
    @Getter
    private AssetService assetService;

    @Autowired
    @Getter
    private DashboardService dashboardService;

    @Autowired
    @Getter
    private TenantService tenantService;

    @Autowired
    @Getter
    private TenantProfileService tenantProfileService;

    @Autowired
    @Getter
    private CustomerService customerService;

    @Autowired
    @Getter
    private UserService userService;

    @Autowired
    @Getter
    private RuleChainService ruleChainService;

    @Autowired
<<<<<<< HEAD
=======
    @Getter
    private RuleNodeStateService ruleNodeStateService;

    @Autowired
    @Getter
>>>>>>> 35ca3efc
    private PartitionService partitionService;

    @Autowired
    @Getter
    private TbClusterService clusterService;

    @Autowired
    @Getter
    private TimeseriesService tsService;

    @Autowired
    @Getter
    private AttributesService attributesService;

    @Autowired
    @Getter
    private EventService eventService;

    @Autowired
    @Getter
    private RelationService relationService;

    @Autowired
    @Getter
    private AuditLogService auditLogService;

    @Autowired
    @Getter
    private EntityViewService entityViewService;

    @Lazy
    @Autowired(required = false)
    @Getter
    private TbEntityViewService tbEntityViewService;

    @Autowired
    @Getter
    private TelemetrySubscriptionService tsSubService;

    @Autowired
    @Getter
    private AlarmSubscriptionService alarmService;

    @Lazy
    @Getter
    @Autowired(required = false)
    private TbAlarmRuleStateService alarmRuleStateService;

    @Getter
    @Autowired(required = false)
    private AlarmRuleService alarmRuleService;

    @Autowired
    @Getter
    private AlarmCommentService alarmCommentService;

    @Autowired
    @Getter
    private JsInvokeService jsInvokeService;

    @Autowired(required = false)
    @Getter
    private TbelInvokeService tbelInvokeService;

    @Autowired
    @Getter
    private MailExecutorService mailExecutor;

    @Autowired
    @Getter
    private SmsExecutorService smsExecutor;

    @Autowired
    @Getter
    private DbCallbackExecutorService dbCallbackExecutor;

    @Autowired
    @Getter
    private ExternalCallExecutorService externalCallExecutorService;

    @Autowired
    @Getter
    private NotificationExecutorService notificationExecutor;

    @Autowired
    @Getter
    private SharedEventLoopGroupService sharedEventLoopGroupService;

    @Autowired
    @Getter
    private MailService mailService;

    @Autowired
    @Getter
    private SmsService smsService;

    @Autowired
    @Getter
    private SmsSenderFactory smsSenderFactory;

    @Autowired
    @Getter
    private NotificationCenter notificationCenter;

    @Autowired
    @Getter
    private NotificationRuleProcessor notificationRuleProcessor;

    @Autowired
    @Getter
    private NotificationTargetService notificationTargetService;

    @Autowired
    @Getter
    private NotificationTemplateService notificationTemplateService;

    @Autowired
    @Getter
    private NotificationRequestService notificationRequestService;

    @Autowired
    @Getter
    private NotificationRuleService notificationRuleService;

    @Autowired
    @Getter
    private SlackService slackService;

    @Lazy
    @Autowired(required = false)
    @Getter
    private ClaimDevicesService claimDevicesService;

    @Autowired
    @Getter
    private JsInvokeStats jsInvokeStats;

    //TODO: separate context for TbCore and TbRuleEngine
    @Autowired(required = false)
    @Getter
    private DeviceStateService deviceStateService;

    @Autowired(required = false)
    @Getter
    private DeviceSessionCacheService deviceSessionCacheService;

    @Autowired(required = false)
    @Getter
    private TbCoreToTransportService tbCoreToTransportService;

    /**
     * The following Service will be null if we operate in tb-core mode
     */
    @Lazy
    @Autowired(required = false)
    @Getter
    private TbRuleEngineDeviceRpcService tbRuleEngineDeviceRpcService;

    /**
     * The following Service will be null if we operate in tb-rule-engine mode
     */
    @Lazy
    @Autowired(required = false)
    @Getter
    private TbCoreDeviceRpcService tbCoreDeviceRpcService;

    @Lazy
    @Autowired(required = false)
    @Getter
    private EdgeService edgeService;

    @Lazy
    @Autowired(required = false)
    @Getter
    private EdgeEventService edgeEventService;

    @Lazy
    @Autowired(required = false)
    @Getter
    private EdgeRpcService edgeRpcService;

    @Lazy
    @Autowired(required = false)
    @Getter
    private ResourceService resourceService;

    @Lazy
    @Autowired(required = false)
    @Getter
    private OtaPackageService otaPackageService;

    @Lazy
    @Autowired(required = false)
    @Getter
    private TbRpcService tbRpcService;

    @Lazy
    @Autowired(required = false)
    @Getter
    private QueueService queueService;

    @Lazy
    @Autowired(required = false)
    @Getter
    private WidgetsBundleService widgetsBundleService;

    @Lazy
    @Autowired(required = false)
    @Getter
    private WidgetTypeService widgetTypeService;

    @Value("${actors.session.max_concurrent_sessions_per_device:1}")
    @Getter
    private long maxConcurrentSessionsPerDevice;

    @Value("${actors.session.sync.timeout:10000}")
    @Getter
    private long syncSessionTimeout;

    @Value("${actors.rule.chain.error_persist_frequency:3000}")
    @Getter
    private long ruleChainErrorPersistFrequency;

    @Value("${actors.rule.node.error_persist_frequency:3000}")
    @Getter
    private long ruleNodeErrorPersistFrequency;

    @Value("${actors.statistics.enabled:true}")
    @Getter
    private boolean statisticsEnabled;

    @Value("${actors.statistics.persist_frequency:3600000}")
    @Getter
    private long statisticsPersistFrequency;

    @Value("${edges.enabled:true}")
    @Getter
    private boolean edgesEnabled;

    @Value("${cache.type:caffeine}")
    @Getter
    private String cacheType;

    @Getter
    private boolean localCacheType;

    @PostConstruct
    public void init() {
        this.localCacheType = "caffeine".equals(cacheType);
    }

    @Scheduled(fixedDelayString = "${actors.statistics.js_print_interval_ms}")
    public void printStats() {
        if (statisticsEnabled) {
            if (jsInvokeStats.getRequests() > 0 || jsInvokeStats.getResponses() > 0 || jsInvokeStats.getFailures() > 0) {
                log.info("Rule Engine JS Invoke Stats: requests [{}] responses [{}] failures [{}]",
                        jsInvokeStats.getRequests(), jsInvokeStats.getResponses(), jsInvokeStats.getFailures());
                jsInvokeStats.reset();
            }
        }
    }

    @Value("${actors.tenant.create_components_on_init:true}")
    @Getter
    private boolean tenantComponentsInitEnabled;

    @Value("${actors.rule.allow_system_mail_service:true}")
    @Getter
    private boolean allowSystemMailService;

    @Value("${actors.rule.allow_system_sms_service:true}")
    @Getter
    private boolean allowSystemSmsService;

    @Value("${transport.sessions.inactivity_timeout:300000}")
    @Getter
    private long sessionInactivityTimeout;

    @Value("${transport.sessions.report_timeout:3000}")
    @Getter
    private long sessionReportTimeout;

    @Value("${actors.rule.chain.debug_mode_rate_limits_per_tenant.enabled:true}")
    @Getter
    private boolean debugPerTenantEnabled;

    @Value("${actors.rule.chain.debug_mode_rate_limits_per_tenant.configuration:50000:3600}")
    @Getter
    private String debugPerTenantLimitsConfiguration;

    @Value("${actors.rpc.submit_strategy:BURST}")
    @Getter
    private String rpcSubmitStrategy;

    @Value("${actors.rpc.response_timeout_ms:30000}")
    @Getter
    private long rpcResponseTimeout;

    @Value("${actors.rpc.max_retries:5}")
    @Getter
    private int maxRpcRetries;

    @Value("${actors.rule.external.force_ack:false}")
    @Getter
    private boolean externalNodeForceAck;

    @Getter
    @Setter
    private TbActorSystem actorSystem;

    @Setter
    private TbActorRef appActor;

    @Getter
    @Setter
    private TbActorRef statsActor;

    @Autowired(required = false)
    @Getter
    private CassandraCluster cassandraCluster;

    @Autowired(required = false)
    @Getter
    private CassandraBufferedRateReadExecutor cassandraBufferedRateReadExecutor;

    @Autowired(required = false)
    @Getter
    private CassandraBufferedRateWriteExecutor cassandraBufferedRateWriteExecutor;

    @Autowired(required = false)
    @Getter
    private RedisTemplate<String, Object> redisTemplate;

    public ScheduledExecutorService getScheduler() {
        return actorSystem.getScheduler();
    }

    public void persistError(TenantId tenantId, EntityId entityId, String method, Exception e) {
        eventService.saveAsync(ErrorEvent.builder()
                .tenantId(tenantId)
                .entityId(entityId.getId())
                .serviceId(getServiceId())
                .method(method)
                .error(toString(e)).build());
    }

    public void persistLifecycleEvent(TenantId tenantId, EntityId entityId, ComponentLifecycleEvent lcEvent, Exception e) {
        LifecycleEvent.LifecycleEventBuilder event = LifecycleEvent.builder()
                .tenantId(tenantId)
                .entityId(entityId.getId())
                .serviceId(getServiceId())
                .lcEventType(lcEvent.name());

        if (e != null) {
            event.success(false).error(toString(e));
        } else {
            event.success(true);
        }

        eventService.saveAsync(event.build());
    }

    private String toString(Throwable e) {
        StringWriter sw = new StringWriter();
        e.printStackTrace(new PrintWriter(sw));
        return sw.toString();
    }

    public TopicPartitionInfo resolve(ServiceType serviceType, TenantId tenantId, EntityId entityId) {
        return partitionService.resolve(serviceType, tenantId, entityId);
    }

    public TopicPartitionInfo resolve(ServiceType serviceType, String queueName, TenantId tenantId, EntityId entityId) {
        return partitionService.resolve(serviceType, queueName, tenantId, entityId);
    }

    public String getServiceId() {
        return serviceInfoProvider.getServiceId();
    }

    public void persistDebugInput(TenantId tenantId, EntityId entityId, TbMsg tbMsg, String relationType) {
        persistDebugAsync(tenantId, entityId, "IN", tbMsg, relationType, null, null);
    }

    public void persistDebugInput(TenantId tenantId, EntityId entityId, TbMsg tbMsg, String relationType, Throwable error) {
        persistDebugAsync(tenantId, entityId, "IN", tbMsg, relationType, error, null);
    }

    public void persistDebugOutput(TenantId tenantId, EntityId entityId, TbMsg tbMsg, String relationType, Throwable error, String failureMessage) {
        persistDebugAsync(tenantId, entityId, "OUT", tbMsg, relationType, error, failureMessage);
    }

    public void persistDebugOutput(TenantId tenantId, EntityId entityId, TbMsg tbMsg, String relationType, Throwable error) {
        persistDebugAsync(tenantId, entityId, "OUT", tbMsg, relationType, error, null);
    }

    public void persistDebugOutput(TenantId tenantId, EntityId entityId, TbMsg tbMsg, String relationType) {
        persistDebugAsync(tenantId, entityId, "OUT", tbMsg, relationType, null, null);
    }

    private void persistDebugAsync(TenantId tenantId, EntityId entityId, String type, TbMsg tbMsg, String relationType, Throwable error, String failureMessage) {
        if (checkLimits(tenantId, tbMsg, error)) {
            try {
                RuleNodeDebugEvent.RuleNodeDebugEventBuilder event = RuleNodeDebugEvent.builder()
                        .tenantId(tenantId)
                        .entityId(entityId.getId())
                        .serviceId(getServiceId())
                        .eventType(type)
                        .eventEntity(tbMsg.getOriginator())
                        .msgId(tbMsg.getId())
                        .msgType(tbMsg.getType())
                        .dataType(tbMsg.getDataType().name())
                        .relationType(relationType)
                        .data(tbMsg.getData())
                        .metadata(JacksonUtil.toString(tbMsg.getMetaData().getData()));

                if (error != null) {
                    event.error(toString(error));
                } else if (failureMessage != null) {
                    event.error(failureMessage);
                }

                ListenableFuture<Void> future = eventService.saveAsync(event.build());
                Futures.addCallback(future, RULE_NODE_DEBUG_EVENT_ERROR_CALLBACK, MoreExecutors.directExecutor());
            } catch (IllegalArgumentException ex) {
                log.warn("Failed to persist rule node debug message", ex);
            }
        }
    }

    private boolean checkLimits(TenantId tenantId, TbMsg tbMsg, Throwable error) {
        if (debugPerTenantEnabled) {
            DebugTbRateLimits debugTbRateLimits = debugPerTenantLimits.computeIfAbsent(tenantId, id ->
                    new DebugTbRateLimits(new TbRateLimits(debugPerTenantLimitsConfiguration), false));

            if (!debugTbRateLimits.getTbRateLimits().tryConsume()) {
                if (!debugTbRateLimits.isRuleChainEventSaved()) {
                    persistRuleChainDebugModeEvent(tenantId, tbMsg.getRuleChainId(), error);
                    debugTbRateLimits.setRuleChainEventSaved(true);
                }
                if (log.isTraceEnabled()) {
                    log.trace("[{}] Tenant level debug mode rate limit detected: {}", tenantId, tbMsg);
                }
                return false;
            }
        }
        return true;
    }

    private void persistRuleChainDebugModeEvent(TenantId tenantId, EntityId entityId, Throwable error) {
        RuleChainDebugEvent.RuleChainDebugEventBuilder event = RuleChainDebugEvent.builder()
                .tenantId(tenantId)
                .entityId(entityId.getId())
                .serviceId(getServiceId())
                .message("Reached debug mode rate limit!");
        if (error != null) {
            event.error(toString(error));
        }

        ListenableFuture<Void> future = eventService.saveAsync(event.build());
        Futures.addCallback(future, RULE_CHAIN_DEBUG_EVENT_ERROR_CALLBACK, MoreExecutors.directExecutor());
    }

    public static Exception toException(Throwable error) {
        return Exception.class.isInstance(error) ? (Exception) error : new Exception(error);
    }

    public void tell(TbActorMsg tbActorMsg) {
        appActor.tell(tbActorMsg);
    }

    public void tellWithHighPriority(TbActorMsg tbActorMsg) {
        appActor.tellWithHighPriority(tbActorMsg);
    }

    public void schedulePeriodicMsgWithDelay(TbActorRef ctx, TbActorMsg msg, long delayInMs, long periodInMs) {
        log.debug("Scheduling periodic msg {} every {} ms with delay {} ms", msg, periodInMs, delayInMs);
        getScheduler().scheduleWithFixedDelay(() -> ctx.tell(msg), delayInMs, periodInMs, TimeUnit.MILLISECONDS);
    }

    public void scheduleMsgWithDelay(TbActorRef ctx, TbActorMsg msg, long delayInMs) {
        log.debug("Scheduling msg {} with delay {} ms", msg, delayInMs);
        if (delayInMs > 0) {
            getScheduler().schedule(() -> ctx.tell(msg), delayInMs, TimeUnit.MILLISECONDS);
        } else {
            ctx.tell(msg);
        }
    }

}<|MERGE_RESOLUTION|>--- conflicted
+++ resolved
@@ -244,14 +244,7 @@
     private RuleChainService ruleChainService;
 
     @Autowired
-<<<<<<< HEAD
-=======
-    @Getter
-    private RuleNodeStateService ruleNodeStateService;
-
-    @Autowired
-    @Getter
->>>>>>> 35ca3efc
+    @Getter
     private PartitionService partitionService;
 
     @Autowired
