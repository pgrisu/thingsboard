/**
 * Copyright © 2016-2020 The Thingsboard Authors
 *
 * Licensed under the Apache License, Version 2.0 (the "License");
 * you may not use this file except in compliance with the License.
 * You may obtain a copy of the License at
 *
 *     http://www.apache.org/licenses/LICENSE-2.0
 *
 * Unless required by applicable law or agreed to in writing, software
 * distributed under the License is distributed on an "AS IS" BASIS,
 * WITHOUT WARRANTIES OR CONDITIONS OF ANY KIND, either express or implied.
 * See the License for the specific language governing permissions and
 * limitations under the License.
 */
package org.thingsboard.server.actors.ruleChain;

import com.fasterxml.jackson.core.JsonProcessingException;
import com.fasterxml.jackson.databind.ObjectMapper;
import io.netty.channel.EventLoopGroup;
import lombok.extern.slf4j.Slf4j;
import org.springframework.data.redis.core.RedisTemplate;
import org.thingsboard.common.util.ListeningExecutor;
import org.thingsboard.rule.engine.api.MailService;
import org.thingsboard.rule.engine.api.RuleEngineRpcService;
import org.thingsboard.rule.engine.api.RuleEngineTelemetryService;
import org.thingsboard.rule.engine.api.ScriptEngine;
import org.thingsboard.rule.engine.api.TbContext;
import org.thingsboard.rule.engine.api.TbRelationTypes;
import org.thingsboard.server.actors.ActorSystemContext;
import org.thingsboard.server.actors.TbActorRef;
import org.thingsboard.server.common.data.Customer;
import org.thingsboard.server.common.data.DataConstants;
import org.thingsboard.server.common.data.Device;
import org.thingsboard.server.common.data.alarm.Alarm;
import org.thingsboard.server.common.data.asset.Asset;
import org.thingsboard.server.common.data.id.EntityId;
import org.thingsboard.server.common.data.id.RuleChainId;
import org.thingsboard.server.common.data.id.RuleNodeId;
import org.thingsboard.server.common.data.id.TenantId;
import org.thingsboard.server.common.data.rule.RuleNode;
import org.thingsboard.server.common.msg.TbActorMsg;
import org.thingsboard.server.common.msg.TbMsg;
import org.thingsboard.server.common.msg.TbMsgMetaData;
import org.thingsboard.server.common.msg.queue.ServiceType;
import org.thingsboard.server.common.msg.queue.TopicPartitionInfo;
import org.thingsboard.server.dao.alarm.AlarmService;
import org.thingsboard.server.dao.asset.AssetService;
import org.thingsboard.server.dao.attributes.AttributesService;
import org.thingsboard.server.dao.cassandra.CassandraCluster;
import org.thingsboard.server.dao.customer.CustomerService;
import org.thingsboard.server.dao.dashboard.DashboardService;
import org.thingsboard.server.dao.device.DeviceService;
<<<<<<< HEAD
import org.thingsboard.server.dao.edge.EdgeService;
=======
import org.thingsboard.server.dao.edge.EdgeEventService;
>>>>>>> f5ab5d7a
import org.thingsboard.server.dao.edge.EdgeService;
import org.thingsboard.server.dao.entityview.EntityViewService;
import org.thingsboard.server.dao.nosql.CassandraStatementTask;
import org.thingsboard.server.dao.nosql.TbResultSetFuture;
import org.thingsboard.server.dao.relation.RelationService;
import org.thingsboard.server.dao.rule.RuleChainService;
import org.thingsboard.server.dao.tenant.TenantService;
import org.thingsboard.server.dao.timeseries.TimeseriesService;
import org.thingsboard.server.dao.user.UserService;
import org.thingsboard.server.gen.transport.TransportProtos;
import org.thingsboard.server.queue.TbQueueCallback;
import org.thingsboard.server.queue.TbQueueMsgMetadata;
import org.thingsboard.server.service.script.RuleNodeJsScriptEngine;

import java.util.Collections;
import java.util.Set;
import java.util.concurrent.TimeUnit;
import java.util.function.Consumer;

/**
 * Created by ashvayka on 19.03.18.
 */
@Slf4j
class DefaultTbContext implements TbContext {

    public final static ObjectMapper mapper = new ObjectMapper();

    private final ActorSystemContext mainCtx;
    private final RuleNodeCtx nodeCtx;

    public DefaultTbContext(ActorSystemContext mainCtx, RuleNodeCtx nodeCtx) {
        this.mainCtx = mainCtx;
        this.nodeCtx = nodeCtx;
    }

    @Override
    public void tellSuccess(TbMsg msg) {
        tellNext(msg, Collections.singleton(TbRelationTypes.SUCCESS), null);
    }

    @Override
    public void tellNext(TbMsg msg, String relationType) {
        tellNext(msg, Collections.singleton(relationType), null);
    }

    @Override
    public void tellNext(TbMsg msg, Set<String> relationTypes) {
        tellNext(msg, relationTypes, null);
    }

    private void tellNext(TbMsg msg, Set<String> relationTypes, Throwable th) {
        if (nodeCtx.getSelf().isDebugMode()) {
            relationTypes.forEach(relationType -> mainCtx.persistDebugOutput(nodeCtx.getTenantId(), nodeCtx.getSelf().getId(), msg, relationType, th));
        }
        nodeCtx.getChainActor().tell(new RuleNodeToRuleChainTellNextMsg(nodeCtx.getSelf().getId(), relationTypes, msg, th != null ? th.getMessage() : null));
    }

    @Override
    public void tellSelf(TbMsg msg, long delayMs) {
        //TODO: add persistence layer
        scheduleMsgWithDelay(new RuleNodeToSelfMsg(msg), delayMs, nodeCtx.getSelfActor());
    }

    @Override
    public void enqueue(TbMsg tbMsg, Runnable onSuccess, Consumer<Throwable> onFailure) {
        TopicPartitionInfo tpi = mainCtx.resolve(ServiceType.TB_RULE_ENGINE, getTenantId(), tbMsg.getOriginator());
        enqueue(tpi, tbMsg, onFailure, onSuccess);
    }

    @Override
    public void enqueue(TbMsg tbMsg, String queueName, Runnable onSuccess, Consumer<Throwable> onFailure) {
        TopicPartitionInfo tpi = mainCtx.resolve(ServiceType.TB_RULE_ENGINE, queueName, getTenantId(), tbMsg.getOriginator());
        enqueue(tpi, tbMsg, onFailure, onSuccess);
    }

    private void enqueue(TopicPartitionInfo tpi, TbMsg tbMsg, Consumer<Throwable> onFailure, Runnable onSuccess) {
        TransportProtos.ToRuleEngineMsg msg = TransportProtos.ToRuleEngineMsg.newBuilder()
                .setTenantIdMSB(getTenantId().getId().getMostSignificantBits())
                .setTenantIdLSB(getTenantId().getId().getLeastSignificantBits())
                .setTbMsg(TbMsg.toByteString(tbMsg)).build();
        mainCtx.getClusterService().pushMsgToRuleEngine(tpi, tbMsg.getId(), msg, new SimpleTbQueueCallback(onSuccess, onFailure));
    }

    @Override
    public void enqueueForTellFailure(TbMsg tbMsg, String failureMessage) {
        TopicPartitionInfo tpi = mainCtx.resolve(ServiceType.TB_RULE_ENGINE, getTenantId(), tbMsg.getOriginator());
        enqueueForTellNext(tpi, tbMsg, Collections.singleton(TbRelationTypes.FAILURE), failureMessage, null, null);
    }

    @Override
    public void enqueueForTellNext(TbMsg tbMsg, String relationType) {
        TopicPartitionInfo tpi = mainCtx.resolve(ServiceType.TB_RULE_ENGINE, getTenantId(), tbMsg.getOriginator());
        enqueueForTellNext(tpi, tbMsg, Collections.singleton(relationType), null, null, null);
    }

    @Override
    public void enqueueForTellNext(TbMsg tbMsg, Set<String> relationTypes) {
        TopicPartitionInfo tpi = mainCtx.resolve(ServiceType.TB_RULE_ENGINE, getTenantId(), tbMsg.getOriginator());
        enqueueForTellNext(tpi, tbMsg, relationTypes, null, null, null);
    }

    @Override
    public void enqueueForTellNext(TbMsg tbMsg, String relationType, Runnable onSuccess, Consumer<Throwable> onFailure) {
        TopicPartitionInfo tpi = mainCtx.resolve(ServiceType.TB_RULE_ENGINE, getTenantId(), tbMsg.getOriginator());
        enqueueForTellNext(tpi, tbMsg, Collections.singleton(relationType), null, onSuccess, onFailure);
    }

    @Override
    public void enqueueForTellNext(TbMsg tbMsg, Set<String> relationTypes, Runnable onSuccess, Consumer<Throwable> onFailure) {
        TopicPartitionInfo tpi = mainCtx.resolve(ServiceType.TB_RULE_ENGINE, getTenantId(), tbMsg.getOriginator());
        enqueueForTellNext(tpi, tbMsg, relationTypes, null, onSuccess, onFailure);
    }

    @Override
    public void enqueueForTellNext(TbMsg tbMsg, String queueName, String relationType, Runnable onSuccess, Consumer<Throwable> onFailure) {
        TopicPartitionInfo tpi = mainCtx.resolve(ServiceType.TB_RULE_ENGINE, queueName, getTenantId(), tbMsg.getOriginator());
        enqueueForTellNext(tpi, tbMsg, Collections.singleton(relationType), null, onSuccess, onFailure);
    }

    @Override
    public void enqueueForTellNext(TbMsg tbMsg, String queueName, Set<String> relationTypes, Runnable onSuccess, Consumer<Throwable> onFailure) {
        TopicPartitionInfo tpi = mainCtx.resolve(ServiceType.TB_RULE_ENGINE, queueName, getTenantId(), tbMsg.getOriginator());
        enqueueForTellNext(tpi, tbMsg, relationTypes, null, onSuccess, onFailure);
    }

    private void enqueueForTellNext(TopicPartitionInfo tpi, TbMsg tbMsg, Set<String> relationTypes, String failureMessage, Runnable onSuccess, Consumer<Throwable> onFailure) {
        RuleChainId ruleChainId = nodeCtx.getSelf().getRuleChainId();
        RuleNodeId ruleNodeId = nodeCtx.getSelf().getId();
        tbMsg = TbMsg.newMsg(tbMsg, ruleChainId, ruleNodeId);
        TransportProtos.ToRuleEngineMsg.Builder msg = TransportProtos.ToRuleEngineMsg.newBuilder()
                .setTenantIdMSB(getTenantId().getId().getMostSignificantBits())
                .setTenantIdLSB(getTenantId().getId().getLeastSignificantBits())
                .setTbMsg(TbMsg.toByteString(tbMsg))
                .addAllRelationTypes(relationTypes);
        if (failureMessage != null) {
            msg.setFailureMessage(failureMessage);
        }
        mainCtx.getClusterService().pushMsgToRuleEngine(tpi, tbMsg.getId(), msg.build(), new SimpleTbQueueCallback(onSuccess, onFailure));
    }

    @Override
    public void ack(TbMsg tbMsg) {
        if (nodeCtx.getSelf().isDebugMode()) {
            mainCtx.persistDebugOutput(nodeCtx.getTenantId(), nodeCtx.getSelf().getId(), tbMsg, "ACK", null);
        }
        tbMsg.getCallback().onSuccess();
    }

    @Override
    public boolean isLocalEntity(EntityId entityId) {
        return mainCtx.resolve(ServiceType.TB_RULE_ENGINE, getTenantId(), entityId).isMyPartition();
    }

    private void scheduleMsgWithDelay(TbActorMsg msg, long delayInMs, TbActorRef target) {
        mainCtx.scheduleMsgWithDelay(target, msg, delayInMs);
    }

    @Override
    public void tellFailure(TbMsg msg, Throwable th) {
        if (nodeCtx.getSelf().isDebugMode()) {
            mainCtx.persistDebugOutput(nodeCtx.getTenantId(), nodeCtx.getSelf().getId(), msg, TbRelationTypes.FAILURE, th);
        }
        nodeCtx.getChainActor().tell(new RuleNodeToRuleChainTellNextMsg(nodeCtx.getSelf().getId(), Collections.singleton(TbRelationTypes.FAILURE),
                msg, th != null ? th.getMessage() : null));
    }

    public void updateSelf(RuleNode self) {
        nodeCtx.setSelf(self);
    }

    @Override
    public TbMsg newMsg(String queueName, String type, EntityId originator, TbMsgMetaData metaData, String data) {
        return TbMsg.newMsg(queueName, type, originator, metaData, data, nodeCtx.getSelf().getRuleChainId(), nodeCtx.getSelf().getId());
    }

    @Override
    public TbMsg transformMsg(TbMsg origMsg, String type, EntityId originator, TbMsgMetaData metaData, String data) {
        return TbMsg.transformMsg(origMsg, type, originator, metaData, data);
    }

    public TbMsg customerCreatedMsg(Customer customer, RuleNodeId ruleNodeId) {
        return entityCreatedMsg(customer, customer.getId(), ruleNodeId);
    }

    public TbMsg deviceCreatedMsg(Device device, RuleNodeId ruleNodeId) {
        return entityCreatedMsg(device, device.getId(), ruleNodeId);
    }

    public TbMsg assetCreatedMsg(Asset asset, RuleNodeId ruleNodeId) {
        return entityCreatedMsg(asset, asset.getId(), ruleNodeId);
    }

    public TbMsg alarmCreatedMsg(Alarm alarm, RuleNodeId ruleNodeId) {
        return entityCreatedMsg(alarm, alarm.getId(), ruleNodeId);
    }

    public <E, I extends EntityId> TbMsg entityCreatedMsg(E entity, I id, RuleNodeId ruleNodeId) {
        try {
            return TbMsg.newMsg(DataConstants.ENTITY_CREATED, id, getActionMetaData(ruleNodeId), mapper.writeValueAsString(mapper.valueToTree(entity)));
        } catch (JsonProcessingException | IllegalArgumentException e) {
            throw new RuntimeException("Failed to process " + id.getEntityType().name().toLowerCase() + " created msg: " + e);
        }
    }

    @Override
    public RuleNodeId getSelfId() {
        return nodeCtx.getSelf().getId();
    }

    @Override
    public TenantId getTenantId() {
        return nodeCtx.getTenantId();
    }

    @Override
    public ListeningExecutor getJsExecutor() {
        return mainCtx.getJsExecutor();
    }

    @Override
    public ListeningExecutor getMailExecutor() {
        return mainCtx.getMailExecutor();
    }

    @Override
    public ListeningExecutor getDbCallbackExecutor() {
        return mainCtx.getDbCallbackExecutor();
    }

    @Override
    public ListeningExecutor getExternalCallExecutor() {
        return mainCtx.getExternalCallExecutorService();
    }

    @Override
    public ScriptEngine createJsScriptEngine(String script, String... argNames) {
        return new RuleNodeJsScriptEngine(mainCtx.getJsSandbox(), nodeCtx.getSelf().getId(), script, argNames);
    }

    @Override
    public void logJsEvalRequest() {
        if (mainCtx.isStatisticsEnabled()) {
            mainCtx.getJsInvokeRequestsCount().incrementAndGet();
        }
    }

    @Override
    public void logJsEvalResponse() {
        if (mainCtx.isStatisticsEnabled()) {
            mainCtx.getJsInvokeResponsesCount().incrementAndGet();
        }
    }

    @Override
    public void logJsEvalFailure() {
        if (mainCtx.isStatisticsEnabled()) {
            mainCtx.getJsInvokeFailuresCount().incrementAndGet();
        }
    }

    @Override
    public String getServiceId() {
        return mainCtx.getServiceInfoProvider().getServiceId();
    }

    @Override
    public AttributesService getAttributesService() {
        return mainCtx.getAttributesService();
    }

    @Override
    public CustomerService getCustomerService() {
        return mainCtx.getCustomerService();
    }

    @Override
    public TenantService getTenantService() {
        return mainCtx.getTenantService();
    }

    @Override
    public UserService getUserService() {
        return mainCtx.getUserService();
    }

    @Override
    public AssetService getAssetService() {
        return mainCtx.getAssetService();
    }

    @Override
    public DeviceService getDeviceService() {
        return mainCtx.getDeviceService();
    }

    @Override
    public DashboardService getDashboardService() {
        return mainCtx.getDashboardService();
    }

    @Override
    public AlarmService getAlarmService() {
        return mainCtx.getAlarmService();
    }

    @Override
    public RuleChainService getRuleChainService() {
        return mainCtx.getRuleChainService();
    }

    @Override
    public TimeseriesService getTimeseriesService() {
        return mainCtx.getTsService();
    }

    @Override
    public RuleEngineTelemetryService getTelemetryService() {
        return mainCtx.getTsSubService();
    }

    @Override
    public RelationService getRelationService() {
        return mainCtx.getRelationService();
    }

    @Override
    public EntityViewService getEntityViewService() {
        return mainCtx.getEntityViewService();
    }

    @Override
    public EdgeService getEdgeService() {
        return mainCtx.getEdgeService();
    }

    @Override
<<<<<<< HEAD
=======
    public EdgeEventService getEdgeEventService() {
        return mainCtx.getEdgeEventService();
    }

    @Override
>>>>>>> f5ab5d7a
    public EventLoopGroup getSharedEventLoop() {
        return mainCtx.getSharedEventLoopGroupService().getSharedEventLoopGroup();
    }

    @Override
    public MailService getMailService() {
        if (mainCtx.isAllowSystemMailService()) {
            return mainCtx.getMailService();
        } else {
            throw new RuntimeException("Access to System Mail Service is forbidden!");
        }
    }

    @Override
    public RuleEngineRpcService getRpcService() {
        return mainCtx.getTbRuleEngineDeviceRpcService();
    }

    @Override
    public CassandraCluster getCassandraCluster() {
        return mainCtx.getCassandraCluster();
    }

    @Override
    public TbResultSetFuture submitCassandraTask(CassandraStatementTask task) {
        return mainCtx.getCassandraBufferedRateExecutor().submit(task);
    }

    @Override
    public RedisTemplate<String, Object> getRedisTemplate() {
        return mainCtx.getRedisTemplate();
    }


    private TbMsgMetaData getActionMetaData(RuleNodeId ruleNodeId) {
        TbMsgMetaData metaData = new TbMsgMetaData();
        metaData.putValue("ruleNodeId", ruleNodeId.toString());
        return metaData;
    }

    private class SimpleTbQueueCallback implements TbQueueCallback {
        private final Runnable onSuccess;
        private final Consumer<Throwable> onFailure;

        public SimpleTbQueueCallback(Runnable onSuccess, Consumer<Throwable> onFailure) {
            this.onSuccess = onSuccess;
            this.onFailure = onFailure;
        }

        @Override
        public void onSuccess(TbQueueMsgMetadata metadata) {
            if (onSuccess != null) {
                onSuccess.run();
            }
        }

        @Override
        public void onFailure(Throwable t) {
            if (onFailure != null) {
                onFailure.accept(t);
            } else {
                log.debug("[{}] Failed to put item into queue", nodeCtx.getTenantId(), t);
            }
        }
    }
}<|MERGE_RESOLUTION|>--- conflicted
+++ resolved
@@ -51,11 +51,8 @@
 import org.thingsboard.server.dao.customer.CustomerService;
 import org.thingsboard.server.dao.dashboard.DashboardService;
 import org.thingsboard.server.dao.device.DeviceService;
-<<<<<<< HEAD
 import org.thingsboard.server.dao.edge.EdgeService;
-=======
 import org.thingsboard.server.dao.edge.EdgeEventService;
->>>>>>> f5ab5d7a
 import org.thingsboard.server.dao.edge.EdgeService;
 import org.thingsboard.server.dao.entityview.EntityViewService;
 import org.thingsboard.server.dao.nosql.CassandraStatementTask;
@@ -392,14 +389,11 @@
     }
 
     @Override
-<<<<<<< HEAD
-=======
     public EdgeEventService getEdgeEventService() {
         return mainCtx.getEdgeEventService();
     }
 
     @Override
->>>>>>> f5ab5d7a
     public EventLoopGroup getSharedEventLoop() {
         return mainCtx.getSharedEventLoopGroupService().getSharedEventLoopGroup();
     }
