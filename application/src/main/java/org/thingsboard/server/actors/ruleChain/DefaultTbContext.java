--- conflicted
+++ resolved
@@ -335,41 +335,32 @@
     }
 
     public TbMsg deviceCreatedMsg(Device device, RuleNodeId ruleNodeId) {
-<<<<<<< HEAD
         DeviceProfile deviceProfile = null;
-=======
-        RuleChainId ruleChainId = null;
-        String queueName = null;
->>>>>>> 6a64f2d8
         if (device.getDeviceProfileId() != null) {
             deviceProfile = mainCtx.getDeviceProfileCache().find(device.getDeviceProfileId());
         }
-        return entityActionMsg(device, device.getId(), ruleNodeId, DataConstants.ENTITY_CREATED, deviceProfile);
+        return deviceActionMsg(device, device.getId(), ruleNodeId, DataConstants.ENTITY_CREATED, deviceProfile);
     }
 
     public TbMsg assetCreatedMsg(Asset asset, RuleNodeId ruleNodeId) {
-        RuleChainId ruleChainId = null;
-        String queueName = null;
+        AssetProfile assetProfile = null;
         if (asset.getAssetProfileId() != null) {
-            AssetProfile assetProfile = mainCtx.getAssetProfileCache().find(asset.getAssetProfileId());
-            if (assetProfile == null) {
-                log.warn("[{}] Asset profile is null!", asset.getAssetProfileId());
-            } else {
-                ruleChainId = assetProfile.getDefaultRuleChainId();
-                queueName = assetProfile.getDefaultQueueName();
-            }
-        }
-        return entityActionMsg(asset, asset.getId(), ruleNodeId, DataConstants.ENTITY_CREATED, queueName, ruleChainId);
+            assetProfile = mainCtx.getAssetProfileCache().find(asset.getAssetProfileId());
+        }
+        return assetActionMsg(asset, asset.getId(), ruleNodeId, DataConstants.ENTITY_CREATED, assetProfile);
     }
 
     public TbMsg alarmActionMsg(Alarm alarm, RuleNodeId ruleNodeId, String action) {
-        DeviceProfile deviceProfile = null;
         if (EntityType.DEVICE.equals(alarm.getOriginator().getEntityType())) {
             DeviceId deviceId = new DeviceId(alarm.getOriginator().getId());
-<<<<<<< HEAD
-            deviceProfile = mainCtx.getDeviceProfileCache().get(getTenantId(), deviceId);
-        }
-        return entityActionMsg(alarm, alarm.getOriginator(), ruleNodeId, action, deviceProfile);
+            DeviceProfile deviceProfile = mainCtx.getDeviceProfileCache().get(getTenantId(), deviceId);
+            return deviceActionMsg(alarm, alarm.getOriginator(), ruleNodeId, action, deviceProfile);
+        } else if (EntityType.ASSET.equals(alarm.getOriginator().getEntityType())) {
+            AssetId assetId = new AssetId(alarm.getOriginator().getId());
+            AssetProfile assetProfile = mainCtx.getAssetProfileCache().get(getTenantId(), assetId);
+            return assetActionMsg(alarm, alarm.getOriginator(), ruleNodeId, action, assetProfile);
+        }
+        return entityActionMsg(alarm, alarm.getOriginator(), ruleNodeId, action);
     }
 
     public TbMsg attributesUpdatedActionMsg(EntityId originator, RuleNodeId ruleNodeId, String scope, List<AttributeKvEntry> attributes) {
@@ -390,32 +381,18 @@
     }
 
     private TbMsg attributesActionMsg(EntityId originator, RuleNodeId ruleNodeId, String scope, String action, String msgData) {
-        DeviceProfile deviceProfile = null;
+        TbMsgMetaData tbMsgMetaData = getActionMetaData(ruleNodeId);
+        tbMsgMetaData.putValue("scope", scope);
         if (EntityType.DEVICE.equals(originator.getEntityType())) {
             DeviceId deviceId = new DeviceId(originator.getId());
-            deviceProfile = mainCtx.getDeviceProfileCache().get(getTenantId(), deviceId);
-=======
             DeviceProfile deviceProfile = mainCtx.getDeviceProfileCache().get(getTenantId(), deviceId);
-            if (deviceProfile == null) {
-                log.warn("[{}] Device profile is null!", deviceId);
-            } else {
-                ruleChainId = deviceProfile.getDefaultRuleChainId();
-                queueName = deviceProfile.getDefaultQueueName();
-            }
-        } else if (EntityType.ASSET.equals(alarm.getOriginator().getEntityType())) {
-            AssetId assetId = new AssetId(alarm.getOriginator().getId());
+            return deviceActionMsg(originator, tbMsgMetaData, msgData, action, deviceProfile);
+        } else if (EntityType.ASSET.equals(originator.getEntityType())) {
+            AssetId assetId = new AssetId(originator.getId());
             AssetProfile assetProfile = mainCtx.getAssetProfileCache().get(getTenantId(), assetId);
-            if (assetProfile == null) {
-                log.warn("[{}] Asset profile is null!", assetId);
-            } else {
-                ruleChainId = assetProfile.getDefaultRuleChainId();
-                queueName = assetProfile.getDefaultQueueName();
-            }
->>>>>>> 6a64f2d8
-        }
-        TbMsgMetaData tbMsgMetaData = getActionMetaData(ruleNodeId);
-        tbMsgMetaData.putValue("scope", scope);
-        return entityActionMsg(originator, tbMsgMetaData, msgData, action, deviceProfile);
+            return assetActionMsg(originator, tbMsgMetaData, msgData, action, assetProfile);
+        }
+        return entityActionMsg(originator, tbMsgMetaData, msgData, action, null, null);
     }
 
     @Override
@@ -423,27 +400,51 @@
         mainCtx.getClusterService().onEdgeEventUpdate(tenantId, edgeId);
     }
 
-    public <E, I extends EntityId> TbMsg entityActionMsg(E entity, I id, RuleNodeId ruleNodeId, String action) {
-        return entityActionMsg(entity, id, ruleNodeId, action, null);
-    }
-
-    public <E, I extends EntityId> TbMsg entityActionMsg(E entity, I id, RuleNodeId ruleNodeId, String action, DeviceProfile deviceProfile) {
+    public <E, I extends EntityId> TbMsg deviceActionMsg(E entity, I id, RuleNodeId ruleNodeId, String action, DeviceProfile deviceProfile) {
         try {
-            return entityActionMsg(id, getActionMetaData(ruleNodeId), mapper.writeValueAsString(mapper.valueToTree(entity)), action, deviceProfile);
+            return deviceActionMsg(id, getActionMetaData(ruleNodeId), mapper.writeValueAsString(mapper.valueToTree(entity)), action, deviceProfile);
         } catch (JsonProcessingException | IllegalArgumentException e) {
             throw new RuntimeException("Failed to process " + id.getEntityType().name().toLowerCase() + " " + action + " msg: " + e);
         }
     }
 
-    public <I extends EntityId> TbMsg entityActionMsg(I id, TbMsgMetaData msgMetaData, String msgData, String action, DeviceProfile deviceProfile) {
+    public <E, I extends EntityId> TbMsg assetActionMsg(E entity, I id, RuleNodeId ruleNodeId, String action, AssetProfile assetProfile) {
+        try {
+            return assetActionMsg(id, getActionMetaData(ruleNodeId), mapper.writeValueAsString(mapper.valueToTree(entity)), action, assetProfile);
+        } catch (JsonProcessingException | IllegalArgumentException e) {
+            throw new RuntimeException("Failed to process " + id.getEntityType().name().toLowerCase() + " " + action + " msg: " + e);
+        }
+    }
+
+    public <I extends EntityId> TbMsg assetActionMsg(I id, TbMsgMetaData msgMetaData, String msgData, String action, AssetProfile assetProfile) {
         RuleChainId ruleChainId = null;
         String queueName = null;
-        if (deviceProfile == null) {
-            log.warn("Device profile is null!");
-        } else {
+        if (assetProfile != null) {
+            ruleChainId = assetProfile.getDefaultRuleChainId();
+            queueName = assetProfile.getDefaultQueueName();
+        }
+        return entityActionMsg(id, msgMetaData, msgData, action, ruleChainId, queueName);
+    }
+
+    public <I extends EntityId> TbMsg deviceActionMsg(I id, TbMsgMetaData msgMetaData, String msgData, String action, DeviceProfile deviceProfile) {
+        RuleChainId ruleChainId = null;
+        String queueName = null;
+        if (deviceProfile != null) {
             ruleChainId = deviceProfile.getDefaultRuleChainId();
             queueName = deviceProfile.getDefaultQueueName();
         }
+        return entityActionMsg(id, msgMetaData, msgData, action, ruleChainId, queueName);
+    }
+
+    public <E, I extends EntityId> TbMsg entityActionMsg(E entity, I id, RuleNodeId ruleNodeId, String action) {
+        try {
+            return entityActionMsg(id, getActionMetaData(ruleNodeId), mapper.writeValueAsString(mapper.valueToTree(entity)), action, null, null);
+        } catch (JsonProcessingException | IllegalArgumentException e) {
+            throw new RuntimeException("Failed to process " + id.getEntityType().name().toLowerCase() + " " + action + " msg: " + e);
+        }
+    }
+
+    private <I extends EntityId> TbMsg entityActionMsg(I id, TbMsgMetaData msgMetaData, String msgData, String action, RuleChainId ruleChainId, String queueName) {
         return TbMsg.newMsg(queueName, action, id, msgMetaData, msgData, ruleChainId, null);
     }
 
