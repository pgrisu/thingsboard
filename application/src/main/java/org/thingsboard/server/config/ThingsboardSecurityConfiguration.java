/**
 * Copyright © 2016-2023 The Thingsboard Authors
 *
 * Licensed under the Apache License, Version 2.0 (the "License");
 * you may not use this file except in compliance with the License.
 * You may obtain a copy of the License at
 *
 *     http://www.apache.org/licenses/LICENSE-2.0
 *
 * Unless required by applicable law or agreed to in writing, software
 * distributed under the License is distributed on an "AS IS" BASIS,
 * WITHOUT WARRANTIES OR CONDITIONS OF ANY KIND, either express or implied.
 * See the License for the specific language governing permissions and
 * limitations under the License.
 */
package org.thingsboard.server.config;

import org.springframework.beans.factory.annotation.Autowired;
import org.springframework.beans.factory.annotation.Qualifier;
import org.springframework.boot.autoconfigure.condition.ConditionalOnMissingBean;
import org.springframework.boot.autoconfigure.security.SecurityProperties;
import org.springframework.boot.web.servlet.FilterRegistrationBean;
import org.springframework.context.annotation.Bean;
import org.springframework.context.annotation.Configuration;
import org.springframework.core.annotation.Order;
import org.springframework.http.HttpHeaders;
import org.springframework.security.authentication.AuthenticationManager;
import org.springframework.security.authentication.DefaultAuthenticationEventPublisher;
import org.springframework.security.config.annotation.ObjectPostProcessor;
import org.springframework.security.config.annotation.authentication.builders.AuthenticationManagerBuilder;
import org.springframework.security.config.annotation.method.configuration.EnableMethodSecurity;
import org.springframework.security.config.annotation.web.builders.HttpSecurity;
import org.springframework.security.config.annotation.web.configuration.EnableWebSecurity;
import org.springframework.security.config.annotation.web.configurers.AbstractHttpConfigurer;
import org.springframework.security.config.annotation.web.configurers.RequestCacheConfigurer;
import org.springframework.security.config.http.SessionCreationPolicy;
import org.springframework.security.oauth2.client.web.OAuth2AuthorizationRequestResolver;
import org.springframework.security.web.SecurityFilterChain;
import org.springframework.security.web.authentication.AuthenticationFailureHandler;
import org.springframework.security.web.authentication.AuthenticationSuccessHandler;
import org.springframework.security.web.authentication.UsernamePasswordAuthenticationFilter;
import org.springframework.security.web.header.writers.StaticHeadersWriter;
import org.springframework.web.cors.UrlBasedCorsConfigurationSource;
import org.springframework.web.filter.CorsFilter;
import org.springframework.web.filter.ShallowEtagHeaderFilter;
import org.thingsboard.server.dao.oauth2.OAuth2Configuration;
import org.thingsboard.server.exception.ThingsboardErrorResponseHandler;
import org.thingsboard.server.queue.util.TbCoreComponent;
import org.thingsboard.server.service.security.auth.jwt.JwtAuthenticationProvider;
import org.thingsboard.server.service.security.auth.jwt.JwtTokenAuthenticationProcessingFilter;
import org.thingsboard.server.service.security.auth.jwt.RefreshTokenAuthenticationProvider;
import org.thingsboard.server.service.security.auth.jwt.RefreshTokenProcessingFilter;
import org.thingsboard.server.service.security.auth.jwt.SkipPathRequestMatcher;
import org.thingsboard.server.service.security.auth.jwt.extractor.TokenExtractor;
import org.thingsboard.server.service.security.auth.oauth2.HttpCookieOAuth2AuthorizationRequestRepository;
import org.thingsboard.server.service.security.auth.rest.RestAuthenticationProvider;
import org.thingsboard.server.service.security.auth.rest.RestLoginProcessingFilter;
import org.thingsboard.server.service.security.auth.rest.RestPublicLoginProcessingFilter;

import java.util.ArrayList;
import java.util.Arrays;
import java.util.List;

@Configuration
@EnableWebSecurity
<<<<<<< HEAD
@EnableMethodSecurity
=======
@EnableGlobalMethodSecurity(prePostEnabled = true)
>>>>>>> 5cc0dc6d
@Order(SecurityProperties.BASIC_AUTH_ORDER)
@TbCoreComponent
public class ThingsboardSecurityConfiguration {

    public static final String JWT_TOKEN_HEADER_PARAM = "X-Authorization";
    public static final String JWT_TOKEN_HEADER_PARAM_V2 = "Authorization";
    public static final String JWT_TOKEN_QUERY_PARAM = "token";

    public static final String WEBJARS_ENTRY_POINT = "/webjars/**";
    public static final String DEVICE_API_ENTRY_POINT = "/api/v1/**";
    public static final String FORM_BASED_LOGIN_ENTRY_POINT = "/api/auth/login";
    public static final String PUBLIC_LOGIN_ENTRY_POINT = "/api/auth/login/public";
    public static final String TOKEN_REFRESH_ENTRY_POINT = "/api/auth/token";
<<<<<<< HEAD
    protected static final String[] NON_TOKEN_BASED_AUTH_ENTRY_POINTS = new String[]{"/index.html", "/assets/**", "/static/**", "/api/noauth/**", "/webjars/**", "/api/license/**"};
=======
    protected static final String[] NON_TOKEN_BASED_AUTH_ENTRY_POINTS = new String[] {"/index.html", "/assets/**", "/static/**", "/api/noauth/**", "/webjars/**",  "/api/license/**", "/api/images/public/**"};
>>>>>>> 5cc0dc6d
    public static final String TOKEN_BASED_AUTH_ENTRY_POINT = "/api/**";
    public static final String WS_ENTRY_POINT = "/api/ws/**";
    public static final String MAIL_OAUTH2_PROCESSING_ENTRY_POINT = "/api/admin/mail/oauth2/code";
    public static final String DEVICE_CONNECTIVITY_CERTIFICATE_DOWNLOAD_ENTRY_POINT = "/api/device-connectivity/mqtts/certificate/download";

    @Autowired
    private ThingsboardErrorResponseHandler restAccessDeniedHandler;

    @Autowired(required = false)
    @Qualifier("oauth2AuthenticationSuccessHandler")
    private AuthenticationSuccessHandler oauth2AuthenticationSuccessHandler;

    @Autowired(required = false)
    @Qualifier("oauth2AuthenticationFailureHandler")
    private AuthenticationFailureHandler oauth2AuthenticationFailureHandler;

    @Autowired(required = false)
    private HttpCookieOAuth2AuthorizationRequestRepository httpCookieOAuth2AuthorizationRequestRepository;

    @Autowired
    @Qualifier("defaultAuthenticationSuccessHandler")
    private AuthenticationSuccessHandler successHandler;

    @Autowired
    @Qualifier("defaultAuthenticationFailureHandler")
    private AuthenticationFailureHandler failureHandler;

    @Autowired
    private RestAuthenticationProvider restAuthenticationProvider;
    @Autowired
    private JwtAuthenticationProvider jwtAuthenticationProvider;
    @Autowired
    private RefreshTokenAuthenticationProvider refreshTokenAuthenticationProvider;

    @Autowired(required = false)
    OAuth2Configuration oauth2Configuration;

    @Autowired
    @Qualifier("jwtHeaderTokenExtractor")
    private TokenExtractor jwtHeaderTokenExtractor;

<<<<<<< HEAD
    @Autowired
    @Qualifier("jwtQueryTokenExtractor")
    private TokenExtractor jwtQueryTokenExtractor;

    @Autowired
    private AuthenticationManager authenticationManager;
=======
    @Autowired private AuthenticationManager authenticationManager;
>>>>>>> 5cc0dc6d

    @Autowired
    private RateLimitProcessingFilter rateLimitProcessingFilter;

    @Bean
    protected FilterRegistrationBean<ShallowEtagHeaderFilter> buildEtagFilter() throws Exception {
        ShallowEtagHeaderFilter etagFilter = new ShallowEtagHeaderFilter();
        etagFilter.setWriteWeakETag(true);
        FilterRegistrationBean<ShallowEtagHeaderFilter> filterRegistrationBean
                = new FilterRegistrationBean<>(etagFilter);
        filterRegistrationBean.addUrlPatterns("*.js", "*.css", "*.ico", "/assets/*", "/static/*");
        filterRegistrationBean.setName("etagFilter");
        return filterRegistrationBean;
    }

    @Bean
    protected RestLoginProcessingFilter buildRestLoginProcessingFilter() throws Exception {
        RestLoginProcessingFilter filter = new RestLoginProcessingFilter(FORM_BASED_LOGIN_ENTRY_POINT, successHandler, failureHandler);
        filter.setAuthenticationManager(this.authenticationManager);
        return filter;
    }

    @Bean
    protected RestPublicLoginProcessingFilter buildRestPublicLoginProcessingFilter() throws Exception {
        RestPublicLoginProcessingFilter filter = new RestPublicLoginProcessingFilter(PUBLIC_LOGIN_ENTRY_POINT, successHandler, failureHandler);
        filter.setAuthenticationManager(this.authenticationManager);
        return filter;
    }

    protected JwtTokenAuthenticationProcessingFilter buildJwtTokenAuthenticationProcessingFilter() throws Exception {
        List<String> pathsToSkip = new ArrayList<>(Arrays.asList(NON_TOKEN_BASED_AUTH_ENTRY_POINTS));
        pathsToSkip.addAll(Arrays.asList(WS_ENTRY_POINT, TOKEN_REFRESH_ENTRY_POINT, FORM_BASED_LOGIN_ENTRY_POINT,
                PUBLIC_LOGIN_ENTRY_POINT, DEVICE_API_ENTRY_POINT, WEBJARS_ENTRY_POINT, MAIL_OAUTH2_PROCESSING_ENTRY_POINT,
                DEVICE_CONNECTIVITY_CERTIFICATE_DOWNLOAD_ENTRY_POINT));
        SkipPathRequestMatcher matcher = new SkipPathRequestMatcher(pathsToSkip, TOKEN_BASED_AUTH_ENTRY_POINT);
        JwtTokenAuthenticationProcessingFilter filter
                = new JwtTokenAuthenticationProcessingFilter(failureHandler, jwtHeaderTokenExtractor, matcher);
        filter.setAuthenticationManager(this.authenticationManager);
        return filter;
    }

    @Bean
    protected RefreshTokenProcessingFilter buildRefreshTokenProcessingFilter() throws Exception {
        RefreshTokenProcessingFilter filter = new RefreshTokenProcessingFilter(TOKEN_REFRESH_ENTRY_POINT, successHandler, failureHandler);
        filter.setAuthenticationManager(this.authenticationManager);
        return filter;
    }

    @Bean
    public AuthenticationManager authenticationManager(ObjectPostProcessor<Object> objectPostProcessor) throws Exception {
        DefaultAuthenticationEventPublisher eventPublisher = objectPostProcessor
                .postProcess(new DefaultAuthenticationEventPublisher());
        var auth = new AuthenticationManagerBuilder(objectPostProcessor);
        auth.authenticationEventPublisher(eventPublisher);
        auth.authenticationProvider(restAuthenticationProvider);
        auth.authenticationProvider(jwtAuthenticationProvider);
        auth.authenticationProvider(refreshTokenAuthenticationProvider);
        return auth.build();
    }

    @Autowired
    private OAuth2AuthorizationRequestResolver oAuth2AuthorizationRequestResolver;

    @Bean
    @Order(0)
    SecurityFilterChain resources(HttpSecurity http) throws Exception {
        http
                .securityMatchers(matchers -> matchers
                        .requestMatchers("/*.js", "/*.css", "/*.ico", "/assets/**", "/static/**"))
                .headers(header -> header
                        .defaultsDisabled()
                        .addHeaderWriter(new StaticHeadersWriter(HttpHeaders.CACHE_CONTROL, "max-age=0, public")))
                .authorizeHttpRequests((authorize) -> authorize.anyRequest().permitAll())
                .requestCache(RequestCacheConfigurer::disable)
                .securityContext(AbstractHttpConfigurer::disable)
                .sessionManagement(AbstractHttpConfigurer::disable);
        return http.build();
    }

    @Bean
    SecurityFilterChain filterChain(HttpSecurity http) throws Exception {
<<<<<<< HEAD
        http.headers(headers -> headers
                        .cacheControl(config -> {})
                        .frameOptions(config -> {}).disable())
                .cors(cors -> {})
                .csrf(AbstractHttpConfigurer::disable)
                .exceptionHandling(config -> {})
                .sessionManagement(config -> config.sessionCreationPolicy(SessionCreationPolicy.STATELESS))
                .authorizeRequests(config -> config
                        .requestMatchers(WEBJARS_ENTRY_POINT).permitAll() // Webjars
                        .requestMatchers(DEVICE_API_ENTRY_POINT).permitAll() // Device HTTP Transport API
                        .requestMatchers(FORM_BASED_LOGIN_ENTRY_POINT).permitAll() // Login end-point
                        .requestMatchers(PUBLIC_LOGIN_ENTRY_POINT).permitAll() // Public login end-point
                        .requestMatchers(TOKEN_REFRESH_ENTRY_POINT).permitAll() // Token refresh end-point
                        .requestMatchers(MAIL_OAUTH2_PROCESSING_ENTRY_POINT).permitAll() // Mail oauth2 code processing url
                        .requestMatchers(DEVICE_CONNECTIVITY_CERTIFICATE_DOWNLOAD_ENTRY_POINT).permitAll() // Device connectivity certificate (public)
                        .requestMatchers(NON_TOKEN_BASED_AUTH_ENTRY_POINTS).permitAll()) // static resources, user activation and password reset end-points
                .authorizeRequests(config -> config
                        .requestMatchers(WS_TOKEN_BASED_AUTH_ENTRY_POINT).authenticated() // Protected WebSocket API End-points
                        .requestMatchers(TOKEN_BASED_AUTH_ENTRY_POINT).authenticated()) // Protected API End-points
                .exceptionHandling(config -> config.accessDeniedHandler(restAccessDeniedHandler))
=======
        http.headers().cacheControl().and().frameOptions().disable()
                .and()
                .cors()
                .and()
                .csrf().disable()
                .exceptionHandling()
                .and()
                .sessionManagement()
                .sessionCreationPolicy(SessionCreationPolicy.STATELESS)
                .and()
                .authorizeRequests()
                .antMatchers(WEBJARS_ENTRY_POINT).permitAll() // Webjars
                .antMatchers(DEVICE_API_ENTRY_POINT).permitAll() // Device HTTP Transport API
                .antMatchers(FORM_BASED_LOGIN_ENTRY_POINT).permitAll() // Login end-point
                .antMatchers(PUBLIC_LOGIN_ENTRY_POINT).permitAll() // Public login end-point
                .antMatchers(TOKEN_REFRESH_ENTRY_POINT).permitAll() // Token refresh end-point
                .antMatchers(MAIL_OAUTH2_PROCESSING_ENTRY_POINT).permitAll() // Mail oauth2 code processing url
                .antMatchers(DEVICE_CONNECTIVITY_CERTIFICATE_DOWNLOAD_ENTRY_POINT).permitAll() // Mail oauth2 code processing url
                .antMatchers(NON_TOKEN_BASED_AUTH_ENTRY_POINTS).permitAll() // static resources, user activation and password reset end-points
                .and()
                .authorizeRequests()
                .antMatchers(WS_ENTRY_POINT).permitAll() // WebSocket API End-points
                .antMatchers(TOKEN_BASED_AUTH_ENTRY_POINT).authenticated() // Protected API End-points
                .and()
                .exceptionHandling().accessDeniedHandler(restAccessDeniedHandler)
                .and()
>>>>>>> 5cc0dc6d
                .addFilterBefore(buildRestLoginProcessingFilter(), UsernamePasswordAuthenticationFilter.class)
                .addFilterBefore(buildRestPublicLoginProcessingFilter(), UsernamePasswordAuthenticationFilter.class)
                .addFilterBefore(buildJwtTokenAuthenticationProcessingFilter(), UsernamePasswordAuthenticationFilter.class)
                .addFilterBefore(buildRefreshTokenProcessingFilter(), UsernamePasswordAuthenticationFilter.class)
                .addFilterAfter(rateLimitProcessingFilter, UsernamePasswordAuthenticationFilter.class);
        if (oauth2Configuration != null) {
            http.oauth2Login(login -> login
                    .authorizationEndpoint(config -> config
                            .authorizationRequestRepository(httpCookieOAuth2AuthorizationRequestRepository)
                            .authorizationRequestResolver(oAuth2AuthorizationRequestResolver))
                    .loginPage("/oauth2Login")
                    .loginProcessingUrl(oauth2Configuration.getLoginProcessingUrl())
                    .successHandler(oauth2AuthenticationSuccessHandler)
                    .failureHandler(oauth2AuthenticationFailureHandler));
        }
        return http.build();
    }

    @Bean
    @ConditionalOnMissingBean(CorsFilter.class)
    public CorsFilter corsFilter(@Autowired MvcCorsProperties mvcCorsProperties) {
        if (mvcCorsProperties.getMappings().size() == 0) {
            return new CorsFilter(new UrlBasedCorsConfigurationSource());
        } else {
            UrlBasedCorsConfigurationSource source = new UrlBasedCorsConfigurationSource();
            source.setCorsConfigurations(mvcCorsProperties.getMappings());
            return new CorsFilter(source);
        }
    }
}<|MERGE_RESOLUTION|>--- conflicted
+++ resolved
@@ -63,11 +63,7 @@
 
 @Configuration
 @EnableWebSecurity
-<<<<<<< HEAD
 @EnableMethodSecurity
-=======
-@EnableGlobalMethodSecurity(prePostEnabled = true)
->>>>>>> 5cc0dc6d
 @Order(SecurityProperties.BASIC_AUTH_ORDER)
 @TbCoreComponent
 public class ThingsboardSecurityConfiguration {
@@ -81,11 +77,7 @@
     public static final String FORM_BASED_LOGIN_ENTRY_POINT = "/api/auth/login";
     public static final String PUBLIC_LOGIN_ENTRY_POINT = "/api/auth/login/public";
     public static final String TOKEN_REFRESH_ENTRY_POINT = "/api/auth/token";
-<<<<<<< HEAD
-    protected static final String[] NON_TOKEN_BASED_AUTH_ENTRY_POINTS = new String[]{"/index.html", "/assets/**", "/static/**", "/api/noauth/**", "/webjars/**", "/api/license/**"};
-=======
     protected static final String[] NON_TOKEN_BASED_AUTH_ENTRY_POINTS = new String[] {"/index.html", "/assets/**", "/static/**", "/api/noauth/**", "/webjars/**",  "/api/license/**", "/api/images/public/**"};
->>>>>>> 5cc0dc6d
     public static final String TOKEN_BASED_AUTH_ENTRY_POINT = "/api/**";
     public static final String WS_ENTRY_POINT = "/api/ws/**";
     public static final String MAIL_OAUTH2_PROCESSING_ENTRY_POINT = "/api/admin/mail/oauth2/code";
@@ -127,16 +119,8 @@
     @Qualifier("jwtHeaderTokenExtractor")
     private TokenExtractor jwtHeaderTokenExtractor;
 
-<<<<<<< HEAD
-    @Autowired
-    @Qualifier("jwtQueryTokenExtractor")
-    private TokenExtractor jwtQueryTokenExtractor;
-
     @Autowired
     private AuthenticationManager authenticationManager;
-=======
-    @Autowired private AuthenticationManager authenticationManager;
->>>>>>> 5cc0dc6d
 
     @Autowired
     private RateLimitProcessingFilter rateLimitProcessingFilter;
@@ -218,7 +202,6 @@
 
     @Bean
     SecurityFilterChain filterChain(HttpSecurity http) throws Exception {
-<<<<<<< HEAD
         http.headers(headers -> headers
                         .cacheControl(config -> {})
                         .frameOptions(config -> {}).disable())
@@ -236,37 +219,9 @@
                         .requestMatchers(DEVICE_CONNECTIVITY_CERTIFICATE_DOWNLOAD_ENTRY_POINT).permitAll() // Device connectivity certificate (public)
                         .requestMatchers(NON_TOKEN_BASED_AUTH_ENTRY_POINTS).permitAll()) // static resources, user activation and password reset end-points
                 .authorizeRequests(config -> config
-                        .requestMatchers(WS_TOKEN_BASED_AUTH_ENTRY_POINT).authenticated() // Protected WebSocket API End-points
+                        .requestMatchers(WS_ENTRY_POINT).permitAll() // Protected WebSocket API End-points
                         .requestMatchers(TOKEN_BASED_AUTH_ENTRY_POINT).authenticated()) // Protected API End-points
                 .exceptionHandling(config -> config.accessDeniedHandler(restAccessDeniedHandler))
-=======
-        http.headers().cacheControl().and().frameOptions().disable()
-                .and()
-                .cors()
-                .and()
-                .csrf().disable()
-                .exceptionHandling()
-                .and()
-                .sessionManagement()
-                .sessionCreationPolicy(SessionCreationPolicy.STATELESS)
-                .and()
-                .authorizeRequests()
-                .antMatchers(WEBJARS_ENTRY_POINT).permitAll() // Webjars
-                .antMatchers(DEVICE_API_ENTRY_POINT).permitAll() // Device HTTP Transport API
-                .antMatchers(FORM_BASED_LOGIN_ENTRY_POINT).permitAll() // Login end-point
-                .antMatchers(PUBLIC_LOGIN_ENTRY_POINT).permitAll() // Public login end-point
-                .antMatchers(TOKEN_REFRESH_ENTRY_POINT).permitAll() // Token refresh end-point
-                .antMatchers(MAIL_OAUTH2_PROCESSING_ENTRY_POINT).permitAll() // Mail oauth2 code processing url
-                .antMatchers(DEVICE_CONNECTIVITY_CERTIFICATE_DOWNLOAD_ENTRY_POINT).permitAll() // Mail oauth2 code processing url
-                .antMatchers(NON_TOKEN_BASED_AUTH_ENTRY_POINTS).permitAll() // static resources, user activation and password reset end-points
-                .and()
-                .authorizeRequests()
-                .antMatchers(WS_ENTRY_POINT).permitAll() // WebSocket API End-points
-                .antMatchers(TOKEN_BASED_AUTH_ENTRY_POINT).authenticated() // Protected API End-points
-                .and()
-                .exceptionHandling().accessDeniedHandler(restAccessDeniedHandler)
-                .and()
->>>>>>> 5cc0dc6d
                 .addFilterBefore(buildRestLoginProcessingFilter(), UsernamePasswordAuthenticationFilter.class)
                 .addFilterBefore(buildRestPublicLoginProcessingFilter(), UsernamePasswordAuthenticationFilter.class)
                 .addFilterBefore(buildJwtTokenAuthenticationProcessingFilter(), UsernamePasswordAuthenticationFilter.class)
