/**
 * Copyright © 2016-2020 The Thingsboard Authors
 *
 * Licensed under the Apache License, Version 2.0 (the "License");
 * you may not use this file except in compliance with the License.
 * You may obtain a copy of the License at
 *
 *     http://www.apache.org/licenses/LICENSE-2.0
 *
 * Unless required by applicable law or agreed to in writing, software
 * distributed under the License is distributed on an "AS IS" BASIS,
 * WITHOUT WARRANTIES OR CONDITIONS OF ANY KIND, either express or implied.
 * See the License for the specific language governing permissions and
 * limitations under the License.
 */
package org.thingsboard.server.config;

import com.fasterxml.jackson.databind.ObjectMapper;
import org.springframework.beans.factory.annotation.Autowired;
import org.springframework.beans.factory.annotation.Qualifier;
import org.springframework.boot.autoconfigure.condition.ConditionalOnMissingBean;
import org.springframework.boot.autoconfigure.security.SecurityProperties;
import org.springframework.context.annotation.Bean;
import org.springframework.context.annotation.Configuration;
import org.springframework.core.annotation.Order;
import org.springframework.security.authentication.AuthenticationManager;
import org.springframework.security.config.annotation.authentication.builders.AuthenticationManagerBuilder;
import org.springframework.security.config.annotation.method.configuration.EnableGlobalMethodSecurity;
import org.springframework.security.config.annotation.web.builders.HttpSecurity;
import org.springframework.security.config.annotation.web.builders.WebSecurity;
import org.springframework.security.config.annotation.web.configuration.EnableWebSecurity;
import org.springframework.security.config.annotation.web.configuration.WebSecurityConfigurerAdapter;
import org.springframework.security.config.http.SessionCreationPolicy;
import org.springframework.security.crypto.bcrypt.BCryptPasswordEncoder;
import org.springframework.security.web.authentication.AuthenticationFailureHandler;
import org.springframework.security.web.authentication.AuthenticationSuccessHandler;
import org.springframework.security.web.authentication.UsernamePasswordAuthenticationFilter;
import org.springframework.security.web.util.matcher.AntPathRequestMatcher;
import org.springframework.web.cors.UrlBasedCorsConfigurationSource;
import org.springframework.web.filter.CorsFilter;
import org.thingsboard.server.dao.audit.AuditLogLevelFilter;
import org.thingsboard.server.dao.oauth2.OAuth2Configuration;
import org.thingsboard.server.exception.ThingsboardErrorResponseHandler;
import org.thingsboard.server.service.security.auth.jwt.JwtAuthenticationProvider;
import org.thingsboard.server.service.security.auth.jwt.JwtTokenAuthenticationProcessingFilter;
import org.thingsboard.server.service.security.auth.jwt.RefreshTokenAuthenticationProvider;
import org.thingsboard.server.service.security.auth.jwt.RefreshTokenProcessingFilter;
import org.thingsboard.server.service.security.auth.jwt.SkipPathRequestMatcher;
import org.thingsboard.server.service.security.auth.jwt.extractor.TokenExtractor;
import org.thingsboard.server.service.security.auth.rest.RestAuthenticationProvider;
import org.thingsboard.server.service.security.auth.rest.RestLoginProcessingFilter;
import org.thingsboard.server.service.security.auth.rest.RestPublicLoginProcessingFilter;

import java.util.ArrayList;
import java.util.Arrays;
import java.util.List;

@Configuration
@EnableWebSecurity
@EnableGlobalMethodSecurity(prePostEnabled=true)
@Order(SecurityProperties.BASIC_AUTH_ORDER)
public class ThingsboardSecurityConfiguration extends WebSecurityConfigurerAdapter {

    public static final String JWT_TOKEN_HEADER_PARAM = "X-Authorization";
    public static final String JWT_TOKEN_QUERY_PARAM = "token";

    public static final String WEBJARS_ENTRY_POINT = "/webjars/**";
    public static final String DEVICE_API_ENTRY_POINT = "/api/v1/**";
    public static final String FORM_BASED_LOGIN_ENTRY_POINT = "/api/auth/login";
    public static final String PUBLIC_LOGIN_ENTRY_POINT = "/api/auth/login/public";
    public static final String TOKEN_REFRESH_ENTRY_POINT = "/api/auth/token";
<<<<<<< HEAD
    protected static final String[] NON_TOKEN_BASED_AUTH_ENTRY_POINTS = new String[] {"/index.html", "/assets/**", "/static/**", "/api/noauth/**", "/webjars/**"};
=======
    protected static final String[] NON_TOKEN_BASED_AUTH_ENTRY_POINTS = new String[] {"/index.html", "/static/**", "/api/noauth/**", "/webjars/**",  "/api/license/**"};
>>>>>>> 0a7d8e86
    public static final String TOKEN_BASED_AUTH_ENTRY_POINT = "/api/**";
    public static final String WS_TOKEN_BASED_AUTH_ENTRY_POINT = "/api/ws/**";

    @Autowired private ThingsboardErrorResponseHandler restAccessDeniedHandler;

    @Autowired(required = false)
    @Qualifier("oauth2AuthenticationSuccessHandler")
    private AuthenticationSuccessHandler oauth2AuthenticationSuccessHandler;

    @Autowired(required = false)
    @Qualifier("oauth2AuthenticationFailureHandler")
    private AuthenticationFailureHandler oauth2AuthenticationFailureHandler;

    @Autowired
    @Qualifier("defaultAuthenticationSuccessHandler")
    private AuthenticationSuccessHandler successHandler;

    @Autowired
    @Qualifier("defaultAuthenticationFailureHandler")
    private AuthenticationFailureHandler failureHandler;

    @Autowired private RestAuthenticationProvider restAuthenticationProvider;
    @Autowired private JwtAuthenticationProvider jwtAuthenticationProvider;
    @Autowired private RefreshTokenAuthenticationProvider refreshTokenAuthenticationProvider;

    @Autowired(required = false) OAuth2Configuration oauth2Configuration;

    @Autowired
    @Qualifier("jwtHeaderTokenExtractor")
    private TokenExtractor jwtHeaderTokenExtractor;

    @Autowired
    @Qualifier("jwtQueryTokenExtractor")
    private TokenExtractor jwtQueryTokenExtractor;

    @Autowired private AuthenticationManager authenticationManager;

    @Autowired private ObjectMapper objectMapper;

    @Autowired private RateLimitProcessingFilter rateLimitProcessingFilter;

    @Bean
    protected RestLoginProcessingFilter buildRestLoginProcessingFilter() throws Exception {
        RestLoginProcessingFilter filter = new RestLoginProcessingFilter(FORM_BASED_LOGIN_ENTRY_POINT, successHandler, failureHandler, objectMapper);
        filter.setAuthenticationManager(this.authenticationManager);
        return filter;
    }

    @Bean
    protected RestPublicLoginProcessingFilter buildRestPublicLoginProcessingFilter() throws Exception {
        RestPublicLoginProcessingFilter filter = new RestPublicLoginProcessingFilter(PUBLIC_LOGIN_ENTRY_POINT, successHandler, failureHandler, objectMapper);
        filter.setAuthenticationManager(this.authenticationManager);
        return filter;
    }

    protected JwtTokenAuthenticationProcessingFilter buildJwtTokenAuthenticationProcessingFilter() throws Exception {
        List<String> pathsToSkip = new ArrayList(Arrays.asList(NON_TOKEN_BASED_AUTH_ENTRY_POINTS));
        pathsToSkip.addAll(Arrays.asList(WS_TOKEN_BASED_AUTH_ENTRY_POINT, TOKEN_REFRESH_ENTRY_POINT, FORM_BASED_LOGIN_ENTRY_POINT,
                PUBLIC_LOGIN_ENTRY_POINT, DEVICE_API_ENTRY_POINT, WEBJARS_ENTRY_POINT));
        SkipPathRequestMatcher matcher = new SkipPathRequestMatcher(pathsToSkip, TOKEN_BASED_AUTH_ENTRY_POINT);
        JwtTokenAuthenticationProcessingFilter filter
                = new JwtTokenAuthenticationProcessingFilter(failureHandler, jwtHeaderTokenExtractor, matcher);
        filter.setAuthenticationManager(this.authenticationManager);
        return filter;
    }

    @Bean
    protected RefreshTokenProcessingFilter buildRefreshTokenProcessingFilter() throws Exception {
        RefreshTokenProcessingFilter filter = new RefreshTokenProcessingFilter(TOKEN_REFRESH_ENTRY_POINT, successHandler, failureHandler, objectMapper);
        filter.setAuthenticationManager(this.authenticationManager);
        return filter;
    }

    @Bean
    protected JwtTokenAuthenticationProcessingFilter buildWsJwtTokenAuthenticationProcessingFilter() throws Exception {
        AntPathRequestMatcher matcher = new AntPathRequestMatcher(WS_TOKEN_BASED_AUTH_ENTRY_POINT);
        JwtTokenAuthenticationProcessingFilter filter
                = new JwtTokenAuthenticationProcessingFilter(failureHandler, jwtQueryTokenExtractor, matcher);
        filter.setAuthenticationManager(this.authenticationManager);
        return filter;
    }

    @Bean
    @Override
    public AuthenticationManager authenticationManagerBean() throws Exception {
        return super.authenticationManagerBean();
    }

    @Override
    protected void configure(AuthenticationManagerBuilder auth) {
        auth.authenticationProvider(restAuthenticationProvider);
        auth.authenticationProvider(jwtAuthenticationProvider);
        auth.authenticationProvider(refreshTokenAuthenticationProvider);
    }

    @Bean
    protected BCryptPasswordEncoder passwordEncoder() {
        return new BCryptPasswordEncoder();
    }

    @Override
    public void configure(WebSecurity web) throws Exception {
        web.ignoring().antMatchers("/*.js","/*.css","/*.ico","/assets/**","/static/**");
    }

    @Override
    protected void configure(HttpSecurity http) throws Exception {
        http.headers().cacheControl().and().frameOptions().disable()
                .and()
                .cors()
                .and()
                .csrf().disable()
                .exceptionHandling()
                .and()
                .sessionManagement()
                .sessionCreationPolicy(SessionCreationPolicy.STATELESS)
                .and()
                .authorizeRequests()
                .antMatchers(WEBJARS_ENTRY_POINT).permitAll() // Webjars
                .antMatchers(DEVICE_API_ENTRY_POINT).permitAll() // Device HTTP Transport API
                .antMatchers(FORM_BASED_LOGIN_ENTRY_POINT).permitAll() // Login end-point
                .antMatchers(PUBLIC_LOGIN_ENTRY_POINT).permitAll() // Public login end-point
                .antMatchers(TOKEN_REFRESH_ENTRY_POINT).permitAll() // Token refresh end-point
                .antMatchers(NON_TOKEN_BASED_AUTH_ENTRY_POINTS).permitAll() // static resources, user activation and password reset end-points
                .and()
                .authorizeRequests()
                .antMatchers(WS_TOKEN_BASED_AUTH_ENTRY_POINT).authenticated() // Protected WebSocket API End-points
                .antMatchers(TOKEN_BASED_AUTH_ENTRY_POINT).authenticated() // Protected API End-points
                .and()
                .exceptionHandling().accessDeniedHandler(restAccessDeniedHandler)
                .and()
                .addFilterBefore(buildRestLoginProcessingFilter(), UsernamePasswordAuthenticationFilter.class)
                .addFilterBefore(buildRestPublicLoginProcessingFilter(), UsernamePasswordAuthenticationFilter.class)
                .addFilterBefore(buildJwtTokenAuthenticationProcessingFilter(), UsernamePasswordAuthenticationFilter.class)
                .addFilterBefore(buildRefreshTokenProcessingFilter(), UsernamePasswordAuthenticationFilter.class)
                .addFilterBefore(buildWsJwtTokenAuthenticationProcessingFilter(), UsernamePasswordAuthenticationFilter.class)
                .addFilterAfter(rateLimitProcessingFilter, UsernamePasswordAuthenticationFilter.class);
        if (oauth2Configuration != null && oauth2Configuration.isEnabled()) {
            http.oauth2Login()
                    .loginPage("/oauth2Login")
                    .loginProcessingUrl(oauth2Configuration.getLoginProcessingUrl())
                    .successHandler(oauth2AuthenticationSuccessHandler)
                    .failureHandler(oauth2AuthenticationFailureHandler);
        }
    }

    @Bean
    @ConditionalOnMissingBean(CorsFilter.class)
    public CorsFilter corsFilter(@Autowired MvcCorsProperties mvcCorsProperties) {
        if (mvcCorsProperties.getMappings().size() == 0) {
            return new CorsFilter(new UrlBasedCorsConfigurationSource());
        } else {
            UrlBasedCorsConfigurationSource source = new UrlBasedCorsConfigurationSource();
            source.setCorsConfigurations(mvcCorsProperties.getMappings());
            return new CorsFilter(source);
        }
    }

    @Bean
    public AuditLogLevelFilter auditLogLevelFilter(@Autowired AuditLogLevelProperties auditLogLevelProperties) {
        return new AuditLogLevelFilter(auditLogLevelProperties.getMask());
    }
}<|MERGE_RESOLUTION|>--- conflicted
+++ resolved
@@ -69,11 +69,7 @@
     public static final String FORM_BASED_LOGIN_ENTRY_POINT = "/api/auth/login";
     public static final String PUBLIC_LOGIN_ENTRY_POINT = "/api/auth/login/public";
     public static final String TOKEN_REFRESH_ENTRY_POINT = "/api/auth/token";
-<<<<<<< HEAD
-    protected static final String[] NON_TOKEN_BASED_AUTH_ENTRY_POINTS = new String[] {"/index.html", "/assets/**", "/static/**", "/api/noauth/**", "/webjars/**"};
-=======
-    protected static final String[] NON_TOKEN_BASED_AUTH_ENTRY_POINTS = new String[] {"/index.html", "/static/**", "/api/noauth/**", "/webjars/**",  "/api/license/**"};
->>>>>>> 0a7d8e86
+    protected static final String[] NON_TOKEN_BASED_AUTH_ENTRY_POINTS = new String[] {"/index.html", "/assets/**", "/static/**", "/api/noauth/**", "/webjars/**",  "/api/license/**"};
     public static final String TOKEN_BASED_AUTH_ENTRY_POINT = "/api/**";
     public static final String WS_TOKEN_BASED_AUTH_ENTRY_POINT = "/api/ws/**";
 
