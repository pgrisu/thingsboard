/**
 * Copyright © 2016-2023 The Thingsboard Authors
 *
 * Licensed under the Apache License, Version 2.0 (the "License");
 * you may not use this file except in compliance with the License.
 * You may obtain a copy of the License at
 *
 *     http://www.apache.org/licenses/LICENSE-2.0
 *
 * Unless required by applicable law or agreed to in writing, software
 * distributed under the License is distributed on an "AS IS" BASIS,
 * WITHOUT WARRANTIES OR CONDITIONS OF ANY KIND, either express or implied.
 * See the License for the specific language governing permissions and
 * limitations under the License.
 */
package org.thingsboard.server.install;

import lombok.extern.slf4j.Slf4j;
import org.springframework.beans.factory.annotation.Autowired;
import org.springframework.beans.factory.annotation.Value;
import org.springframework.boot.SpringApplication;
import org.springframework.context.ApplicationContext;
import org.springframework.context.annotation.Profile;
import org.springframework.stereotype.Service;
import org.thingsboard.server.service.component.ComponentDiscoveryService;
import org.thingsboard.server.service.install.DatabaseEntitiesUpgradeService;
import org.thingsboard.server.service.install.DatabaseTsUpgradeService;
import org.thingsboard.server.service.install.EntityDatabaseSchemaService;
import org.thingsboard.server.service.install.InstallScripts;
import org.thingsboard.server.service.install.NoSqlKeyspaceService;
import org.thingsboard.server.service.install.SystemDataLoaderService;
import org.thingsboard.server.service.install.TsDatabaseSchemaService;
import org.thingsboard.server.service.install.TsLatestDatabaseSchemaService;
import org.thingsboard.server.service.install.migrate.EntitiesMigrateService;
import org.thingsboard.server.service.install.migrate.TsLatestMigrateService;
import org.thingsboard.server.service.install.update.CacheCleanupService;
import org.thingsboard.server.service.install.update.DataUpdateService;

import static org.thingsboard.server.service.install.update.DefaultDataUpdateService.getEnv;

@Service
@Profile("install")
@Slf4j
public class ThingsboardInstallService {

    @Value("${install.upgrade:false}")
    private Boolean isUpgrade;

    @Value("${install.upgrade.from_version:1.2.3}")
    private String upgradeFromVersion;

    @Value("${install.load_demo:false}")
    private Boolean loadDemo;

    @Value("${state.persistToTelemetry:false}")
    private boolean persistToTelemetry;

    @Autowired
    private EntityDatabaseSchemaService entityDatabaseSchemaService;

    @Autowired(required = false)
    private NoSqlKeyspaceService noSqlKeyspaceService;

    @Autowired
    private TsDatabaseSchemaService tsDatabaseSchemaService;

    @Autowired(required = false)
    private TsLatestDatabaseSchemaService tsLatestDatabaseSchemaService;

    @Autowired
    private DatabaseEntitiesUpgradeService databaseEntitiesUpgradeService;

    @Autowired(required = false)
    private DatabaseTsUpgradeService databaseTsUpgradeService;

    @Autowired
    private ComponentDiscoveryService componentDiscoveryService;

    @Autowired
    private ApplicationContext context;

    @Autowired
    private SystemDataLoaderService systemDataLoaderService;

    @Autowired
    private DataUpdateService dataUpdateService;

    @Autowired
    private CacheCleanupService cacheCleanupService;

    @Autowired(required = false)
    private EntitiesMigrateService entitiesMigrateService;

    @Autowired(required = false)
    private TsLatestMigrateService latestMigrateService;

    @Autowired
    private InstallScripts installScripts;

    public void performInstall() {
        try {
            if (isUpgrade) {
                log.info("Starting ThingsBoard Upgrade from version {} ...", upgradeFromVersion);

                cacheCleanupService.clearCache(upgradeFromVersion);

                if ("2.5.0-cassandra".equals(upgradeFromVersion)) {
                    log.info("Migrating ThingsBoard entities data from cassandra to SQL database ...");
                    entitiesMigrateService.migrate();
                    log.info("Updating system data...");
                    systemDataLoaderService.loadSystemWidgets();
                } else if ("3.0.1-cassandra".equals(upgradeFromVersion)) {
                    log.info("Migrating ThingsBoard latest timeseries data from cassandra to SQL database ...");
                    latestMigrateService.migrate();
                } else {
                    switch (upgradeFromVersion) {
                        case "1.2.3": //NOSONAR, Need to execute gradual upgrade starting from upgradeFromVersion
                            log.info("Upgrading ThingsBoard from version 1.2.3 to 1.3.0 ...");

                            databaseEntitiesUpgradeService.upgradeDatabase("1.2.3");

                        case "1.3.0":  //NOSONAR, Need to execute gradual upgrade starting from upgradeFromVersion
                            log.info("Upgrading ThingsBoard from version 1.3.0 to 1.3.1 ...");

                            databaseEntitiesUpgradeService.upgradeDatabase("1.3.0");

                        case "1.3.1": //NOSONAR, Need to execute gradual upgrade starting from upgradeFromVersion
                            log.info("Upgrading ThingsBoard from version 1.3.1 to 1.4.0 ...");

                            databaseEntitiesUpgradeService.upgradeDatabase("1.3.1");

                        case "1.4.0":
                            log.info("Upgrading ThingsBoard from version 1.4.0 to 2.0.0 ...");

                            databaseEntitiesUpgradeService.upgradeDatabase("1.4.0");

                            dataUpdateService.updateData("1.4.0");

                        case "2.0.0":
                            log.info("Upgrading ThingsBoard from version 2.0.0 to 2.1.1 ...");

                            databaseEntitiesUpgradeService.upgradeDatabase("2.0.0");

                        case "2.1.1":
                            log.info("Upgrading ThingsBoard from version 2.1.1 to 2.1.2 ...");

                            databaseEntitiesUpgradeService.upgradeDatabase("2.1.1");
                        case "2.1.3":
                            log.info("Upgrading ThingsBoard from version 2.1.3 to 2.2.0 ...");

                            databaseEntitiesUpgradeService.upgradeDatabase("2.1.3");

                        case "2.3.0":
                            log.info("Upgrading ThingsBoard from version 2.3.0 to 2.3.1 ...");

                            databaseEntitiesUpgradeService.upgradeDatabase("2.3.0");

                        case "2.3.1":
                            log.info("Upgrading ThingsBoard from version 2.3.1 to 2.4.0 ...");

                            databaseEntitiesUpgradeService.upgradeDatabase("2.3.1");

                        case "2.4.0":
                            log.info("Upgrading ThingsBoard from version 2.4.0 to 2.4.1 ...");

                        case "2.4.1":
                            log.info("Upgrading ThingsBoard from version 2.4.1 to 2.4.2 ...");

                            databaseEntitiesUpgradeService.upgradeDatabase("2.4.1");
                        case "2.4.2":
                            log.info("Upgrading ThingsBoard from version 2.4.2 to 2.4.3 ...");

                            databaseEntitiesUpgradeService.upgradeDatabase("2.4.2");

                        case "2.4.3":
                            log.info("Upgrading ThingsBoard from version 2.4.3 to 2.5 ...");

                            if (databaseTsUpgradeService != null) {
                                databaseTsUpgradeService.upgradeDatabase("2.4.3");
                            }
                            databaseEntitiesUpgradeService.upgradeDatabase("2.4.3");
                        case "2.5.0":
                            log.info("Upgrading ThingsBoard from version 2.5.0 to 2.5.1 ...");
                            if (databaseTsUpgradeService != null) {
                                databaseTsUpgradeService.upgradeDatabase("2.5.0");
                            }
                        case "2.5.1":
                            log.info("Upgrading ThingsBoard from version 2.5.1 to 3.0.0 ...");
                        case "3.0.1":
                            log.info("Upgrading ThingsBoard from version 3.0.1 to 3.1.0 ...");
                            databaseEntitiesUpgradeService.upgradeDatabase("3.0.1");
                            dataUpdateService.updateData("3.0.1");
                        case "3.1.0":
                            log.info("Upgrading ThingsBoard from version 3.1.0 to 3.1.1 ...");
                            databaseEntitiesUpgradeService.upgradeDatabase("3.1.0");
                        case "3.1.1":
                            log.info("Upgrading ThingsBoard from version 3.1.1 to 3.2.0 ...");
                            if (databaseTsUpgradeService != null) {
                                databaseTsUpgradeService.upgradeDatabase("3.1.1");
                            }
                            databaseEntitiesUpgradeService.upgradeDatabase("3.1.1");
                            dataUpdateService.updateData("3.1.1");
                            systemDataLoaderService.createOAuth2Templates();
                        case "3.2.0":
                            log.info("Upgrading ThingsBoard from version 3.2.0 to 3.2.1 ...");
                            databaseEntitiesUpgradeService.upgradeDatabase("3.2.0");
                        case "3.2.1":
                            log.info("Upgrading ThingsBoard from version 3.2.1 to 3.2.2 ...");
                            if (databaseTsUpgradeService != null) {
                                databaseTsUpgradeService.upgradeDatabase("3.2.1");
                            }
                            databaseEntitiesUpgradeService.upgradeDatabase("3.2.1");
                        case "3.2.2":
                            log.info("Upgrading ThingsBoard from version 3.2.2 to 3.3.0 ...");
                            if (databaseTsUpgradeService != null) {
                                databaseTsUpgradeService.upgradeDatabase("3.2.2");
                            }
                            databaseEntitiesUpgradeService.upgradeDatabase("3.2.2");

                            dataUpdateService.updateData("3.2.2");
                            systemDataLoaderService.createOAuth2Templates();
                        case "3.3.0":
                            log.info("Upgrading ThingsBoard from version 3.3.0 to 3.3.1 ...");
                        case "3.3.1":
                            log.info("Upgrading ThingsBoard from version 3.3.1 to 3.3.2 ...");
                        case "3.3.2":
                            log.info("Upgrading ThingsBoard from version 3.3.2 to 3.3.3 ...");
                            databaseEntitiesUpgradeService.upgradeDatabase("3.3.2");
                            dataUpdateService.updateData("3.3.2");
                        case "3.3.3":
                            log.info("Upgrading ThingsBoard from version 3.3.3 to 3.3.4 ...");
                            databaseEntitiesUpgradeService.upgradeDatabase("3.3.3");
                        case "3.3.4":
                            log.info("Upgrading ThingsBoard from version 3.3.4 to 3.4.0 ...");
                            databaseEntitiesUpgradeService.upgradeDatabase("3.3.4");
                            dataUpdateService.updateData("3.3.4");
                        case "3.4.0":
                            log.info("Upgrading ThingsBoard from version 3.4.0 to 3.4.1 ...");
                            databaseEntitiesUpgradeService.upgradeDatabase("3.4.0");
                            dataUpdateService.updateData("3.4.0");
                        case "3.4.1":
                            log.info("Upgrading ThingsBoard from version 3.4.1 to 3.4.2 ...");
                            databaseEntitiesUpgradeService.upgradeDatabase("3.4.1");
                            dataUpdateService.updateData("3.4.1");
                        case "3.4.2":
                            log.info("Upgrading ThingsBoard from version 3.4.2 to 3.4.3 ...");
                        case "3.4.3":
                            log.info("Upgrading ThingsBoard from version 3.4.3 to 3.4.4 ...");
                        case "3.4.4":
                            log.info("Upgrading ThingsBoard from version 3.4.4 to 3.5.0 ...");
                            databaseEntitiesUpgradeService.upgradeDatabase("3.4.4");
                            if (!getEnv("SKIP_DEFAULT_NOTIFICATION_CONFIGS_CREATION", false)) {
                                systemDataLoaderService.createDefaultNotificationConfigs();
                            } else {
                                log.info("Skipping default notification configs creation");
                            }
                        case "3.5.0":
                            log.info("Upgrading ThingsBoard from version 3.5.0 to 3.5.1 ...");
                            databaseEntitiesUpgradeService.upgradeDatabase("3.5.0");
                        case "3.5.1":
                            log.info("Upgrading ThingsBoard from version 3.5.1 to 3.6.0 ...");
                            databaseEntitiesUpgradeService.upgradeDatabase("3.5.1");
                            dataUpdateService.updateData("3.5.1");
                            systemDataLoaderService.updateDefaultNotificationConfigs();
                        case "3.6.0":
                            log.info("Upgrading ThingsBoard from version 3.6.0 to 3.6.1 ...");
                            databaseEntitiesUpgradeService.upgradeDatabase("3.6.0");
                            dataUpdateService.updateData("3.6.0");
<<<<<<< HEAD
                            break;
                        case "3.6.1":
                            log.info("Upgrading ThingsBoard from version 3.6.1 to 3.6.2 ...");
                            databaseEntitiesUpgradeService.upgradeDatabase("3.6.1");
=======
                        case "3.6.1":
                            log.info("Upgrading ThingsBoard from version 3.6.1 to 3.6.2 ...");
>>>>>>> f5cf8408
                            //TODO DON'T FORGET to update switch statement in the CacheCleanupService if you need to clear the cache
                            break;
                        default:
                            throw new RuntimeException("Unable to upgrade ThingsBoard, unsupported fromVersion: " + upgradeFromVersion);
                    }
                    entityDatabaseSchemaService.createOrUpdateViewsAndFunctions();
                    entityDatabaseSchemaService.createOrUpdateDeviceInfoView(persistToTelemetry);
                    log.info("Updating system data...");
                    dataUpdateService.upgradeRuleNodes();
                    systemDataLoaderService.loadSystemWidgets();
                    installScripts.updateSystemImages();
//                    installScripts.migrateTenantImages();
                    installScripts.loadSystemLwm2mResources();
                }
                log.info("Upgrade finished successfully!");

            } else {

                log.info("Starting ThingsBoard Installation...");

                log.info("Installing DataBase schema for entities...");

                entityDatabaseSchemaService.createDatabaseSchema();

                entityDatabaseSchemaService.createOrUpdateViewsAndFunctions();
                entityDatabaseSchemaService.createOrUpdateDeviceInfoView(persistToTelemetry);

                log.info("Installing DataBase schema for timeseries...");

                if (noSqlKeyspaceService != null) {
                    noSqlKeyspaceService.createDatabaseSchema();
                }

                tsDatabaseSchemaService.createDatabaseSchema();

                if (tsLatestDatabaseSchemaService != null) {
                    tsLatestDatabaseSchemaService.createDatabaseSchema();
                }

                log.info("Loading system data...");

                componentDiscoveryService.discoverComponents();

                systemDataLoaderService.createSysAdmin();
                systemDataLoaderService.createDefaultTenantProfiles();
                systemDataLoaderService.createAdminSettings();
                systemDataLoaderService.createRandomJwtSettings();
                systemDataLoaderService.loadSystemWidgets();
                systemDataLoaderService.createOAuth2Templates();
                systemDataLoaderService.createQueues();
                systemDataLoaderService.createDefaultNotificationConfigs();

//                systemDataLoaderService.loadSystemPlugins();
//                systemDataLoaderService.loadSystemRules();
                installScripts.updateSystemImages();
                installScripts.loadSystemLwm2mResources();

                if (loadDemo) {
                    log.info("Loading demo data...");
                    systemDataLoaderService.loadDemoData();
                }
                log.info("Installation finished successfully!");
            }


        } catch (Exception e) {
            log.error("Unexpected error during ThingsBoard installation!", e);
            throw new ThingsboardInstallException("Unexpected error during ThingsBoard installation!", e);
        } finally {
            SpringApplication.exit(context);
        }
    }

}
<|MERGE_RESOLUTION|>--- conflicted
+++ resolved
@@ -266,15 +266,9 @@
                             log.info("Upgrading ThingsBoard from version 3.6.0 to 3.6.1 ...");
                             databaseEntitiesUpgradeService.upgradeDatabase("3.6.0");
                             dataUpdateService.updateData("3.6.0");
-<<<<<<< HEAD
-                            break;
                         case "3.6.1":
                             log.info("Upgrading ThingsBoard from version 3.6.1 to 3.6.2 ...");
                             databaseEntitiesUpgradeService.upgradeDatabase("3.6.1");
-=======
-                        case "3.6.1":
-                            log.info("Upgrading ThingsBoard from version 3.6.1 to 3.6.2 ...");
->>>>>>> f5cf8408
                             //TODO DON'T FORGET to update switch statement in the CacheCleanupService if you need to clear the cache
                             break;
                         default:
