/**
 * Copyright © 2016-2025 The Thingsboard Authors
 *
 * Licensed under the Apache License, Version 2.0 (the "License");
 * you may not use this file except in compliance with the License.
 * You may obtain a copy of the License at
 *
 *     http://www.apache.org/licenses/LICENSE-2.0
 *
 * Unless required by applicable law or agreed to in writing, software
 * distributed under the License is distributed on an "AS IS" BASIS,
 * WITHOUT WARRANTIES OR CONDITIONS OF ANY KIND, either express or implied.
 * See the License for the specific language governing permissions and
 * limitations under the License.
 */
package org.thingsboard.server.service.queue;

import com.google.common.util.concurrent.FutureCallback;
import com.google.common.util.concurrent.Futures;
import com.google.common.util.concurrent.ListenableFuture;
import com.google.common.util.concurrent.MoreExecutors;
import lombok.Data;
import lombok.extern.slf4j.Slf4j;
import org.checkerframework.checker.nullness.qual.Nullable;
import org.jetbrains.annotations.NotNull;
import org.springframework.beans.factory.annotation.Value;
import org.springframework.scheduling.annotation.Scheduled;
import org.springframework.stereotype.Service;
import org.thingsboard.server.actors.ActorSystemContext;
import org.thingsboard.server.common.data.DataConstants;
import org.thingsboard.server.common.data.edge.Edge;
import org.thingsboard.server.common.data.edge.EdgeEventType;
import org.thingsboard.server.common.data.id.EdgeId;
import org.thingsboard.server.common.data.id.TenantId;
import org.thingsboard.server.common.data.plugin.ComponentLifecycleEvent;
import org.thingsboard.server.common.data.queue.QueueConfig;
import org.thingsboard.server.common.msg.edge.EdgeSessionMsg;
import org.thingsboard.server.common.msg.plugin.ComponentLifecycleMsg;
import org.thingsboard.server.common.msg.queue.ServiceType;
import org.thingsboard.server.common.msg.queue.TbCallback;
import org.thingsboard.server.common.stats.StatsFactory;
import org.thingsboard.server.common.util.ProtoUtils;
import org.thingsboard.server.gen.transport.TransportProtos.EdgeNotificationMsgProto;
import org.thingsboard.server.gen.transport.TransportProtos.ToEdgeMsg;
import org.thingsboard.server.gen.transport.TransportProtos.ToEdgeNotificationMsg;
import org.thingsboard.server.queue.TbQueueConsumer;
import org.thingsboard.server.queue.common.TbProtoQueueMsg;
import org.thingsboard.server.queue.discovery.QueueKey;
import org.thingsboard.server.queue.discovery.event.PartitionChangeEvent;
import org.thingsboard.server.queue.provider.TbCoreQueueFactory;
import org.thingsboard.server.queue.util.TbCoreComponent;
import org.thingsboard.server.service.edge.EdgeContextComponent;
import org.thingsboard.server.queue.common.consumer.MainQueueConsumerManager;
import org.thingsboard.server.service.queue.processing.AbstractConsumerService;
import org.thingsboard.server.service.queue.processing.IdMsgPair;

import javax.annotation.PostConstruct;
import javax.annotation.PreDestroy;
import java.util.List;
import java.util.UUID;
import java.util.concurrent.ConcurrentHashMap;
import java.util.concurrent.ConcurrentMap;
import java.util.concurrent.CountDownLatch;
import java.util.concurrent.Future;
import java.util.concurrent.TimeUnit;
import java.util.stream.Collectors;

@Slf4j
@Service
@TbCoreComponent
public class DefaultTbEdgeConsumerService extends AbstractConsumerService<ToEdgeNotificationMsg> implements TbEdgeConsumerService {

    @Value("${queue.edge.pool-interval:25}")
    private int pollInterval;
    @Value("${queue.edge.pack-processing-timeout:10000}")
    private int packProcessingTimeout;
    @Value("${queue.edge.consumer-per-partition:false}")
    private boolean consumerPerPartition;
    @Value("${queue.edge.pack-processing-retries:3}")
    private int packProcessingRetries;
    @Value("${queue.edge.stats.enabled:false}")
    private boolean statsEnabled;

    private final TbCoreQueueFactory queueFactory;
    private final EdgeContextComponent edgeCtx;
    private final EdgeConsumerStats stats;

    private MainQueueConsumerManager<TbProtoQueueMsg<ToEdgeMsg>, EdgeQueueConfig> mainConsumer;

    public DefaultTbEdgeConsumerService(TbCoreQueueFactory tbCoreQueueFactory, ActorSystemContext actorContext,
                                        StatsFactory statsFactory, EdgeContextComponent edgeCtx) {
        super(actorContext, null, null, null, null, null, null,
                null, null);
        this.edgeCtx = edgeCtx;
        this.stats = new EdgeConsumerStats(statsFactory);
        this.queueFactory = tbCoreQueueFactory;
    }

    @PostConstruct
    public void init() {
        super.init("tb-edge");

        this.mainConsumer = MainQueueConsumerManager.<TbProtoQueueMsg<ToEdgeMsg>, EdgeQueueConfig>builder()
                .queueKey(new QueueKey(ServiceType.TB_CORE).withQueueName(DataConstants.EDGE_QUEUE_NAME))
                .config(EdgeQueueConfig.of(consumerPerPartition, pollInterval))
                .msgPackProcessor(this::processMsgs)
                .consumerCreator((config, partitionId) -> queueFactory.createEdgeMsgConsumer())
                .consumerExecutor(consumersExecutor)
                .scheduler(scheduler)
                .taskExecutor(mgmtExecutor)
                .build();
    }

    @PreDestroy
    public void destroy() {
        super.destroy();
    }

    @Override
    protected void startConsumers() {
        super.startConsumers();
    }

    @Override
    protected void onTbApplicationEvent(PartitionChangeEvent event) {
        var partitions = event.getEdgePartitions();
        log.debug("Subscribing to partitions: {}", partitions);
        mainConsumer.update(partitions);
    }

    private void processMsgs(List<TbProtoQueueMsg<ToEdgeMsg>> msgs, TbQueueConsumer<TbProtoQueueMsg<ToEdgeMsg>> consumer, EdgeQueueConfig edgeQueueConfig) throws InterruptedException {
        List<IdMsgPair<ToEdgeMsg>> orderedMsgList = msgs.stream().map(msg -> new IdMsgPair<>(UUID.randomUUID(), msg)).toList();
        ConcurrentMap<UUID, TbProtoQueueMsg<ToEdgeMsg>> pendingMap = orderedMsgList.stream().collect(
                Collectors.toConcurrentMap(IdMsgPair::getUuid, IdMsgPair::getMsg));
        CountDownLatch processingTimeoutLatch = new CountDownLatch(1);
        TbPackProcessingContext<TbProtoQueueMsg<ToEdgeMsg>> ctx = new TbPackProcessingContext<>(
                processingTimeoutLatch, pendingMap, new ConcurrentHashMap<>());
        PendingMsgHolder<ToEdgeMsg> pendingMsgHolder = new PendingMsgHolder<>();
        Future<?> submitFuture = consumersExecutor.submit(() -> {
            orderedMsgList.forEach((element) -> {
                UUID id = element.getUuid();
                TbProtoQueueMsg<ToEdgeMsg> msg = element.getMsg();
                TbCallback callback = new TbPackCallback<>(id, ctx);
                try {
                    ToEdgeMsg toEdgeMsg = msg.getValue();
                    pendingMsgHolder.setMsg(toEdgeMsg);
                    if (toEdgeMsg.hasEdgeNotificationMsg()) {
                        pushNotificationToEdge(toEdgeMsg.getEdgeNotificationMsg(), 0, packProcessingRetries, callback);
                    }
                    if (statsEnabled) {
                        stats.log(toEdgeMsg);
                    }
                } catch (Throwable e) {
                    log.warn("[{}] Failed to process message: {}", id, msg, e);
                    callback.onFailure(e);
                }
            });
        });
        if (!processingTimeoutLatch.await(packProcessingTimeout, TimeUnit.MILLISECONDS)) {
            if (!submitFuture.isDone()) {
                submitFuture.cancel(true);
                log.info("Timeout to process message: {}", pendingMsgHolder.getMsg());
            }
            ctx.getFailedMap().forEach((id, msg) -> log.warn("[{}] Failed to process message: {}", id, msg.getValue()));
        }
        consumer.commit();
    }

    @Override
    protected ServiceType getServiceType() {
        return ServiceType.TB_CORE;
    }

    @Override
    protected long getNotificationPollDuration() {
        return pollInterval;
    }

    @Override
    protected long getNotificationPackProcessingTimeout() {
        return packProcessingTimeout;
    }

    @Override
    protected int getMgmtThreadPoolSize() {
        return Math.max(Runtime.getRuntime().availableProcessors(), 4);
    }

    @Override
    protected TbQueueConsumer<TbProtoQueueMsg<ToEdgeNotificationMsg>> createNotificationsConsumer() {
        return queueFactory.createToEdgeNotificationsMsgConsumer();
    }

    @Override
    protected void handleNotification(UUID id, TbProtoQueueMsg<ToEdgeNotificationMsg> msg, TbCallback callback) {
        ToEdgeNotificationMsg toEdgeNotificationMsg = msg.getValue();
        try {
            if (toEdgeNotificationMsg.hasEdgeHighPriority()) {
                EdgeSessionMsg edgeSessionMsg = ProtoUtils.fromProto(toEdgeNotificationMsg.getEdgeHighPriority());
                edgeCtx.getEdgeRpcService().onToEdgeSessionMsg(edgeSessionMsg.getTenantId(), edgeSessionMsg);
                callback.onSuccess();
            } else if (toEdgeNotificationMsg.hasEdgeEventUpdate()) {
                EdgeSessionMsg edgeSessionMsg = ProtoUtils.fromProto(toEdgeNotificationMsg.getEdgeEventUpdate());
                edgeCtx.getEdgeRpcService().onToEdgeSessionMsg(edgeSessionMsg.getTenantId(), edgeSessionMsg);
                callback.onSuccess();
            } else if (toEdgeNotificationMsg.hasToEdgeSyncRequest()) {
                EdgeSessionMsg edgeSessionMsg = ProtoUtils.fromProto(toEdgeNotificationMsg.getToEdgeSyncRequest());
                edgeCtx.getEdgeRpcService().onToEdgeSessionMsg(edgeSessionMsg.getTenantId(), edgeSessionMsg);
                callback.onSuccess();
            } else if (toEdgeNotificationMsg.hasFromEdgeSyncResponse()) {
                EdgeSessionMsg edgeSessionMsg = ProtoUtils.fromProto(toEdgeNotificationMsg.getFromEdgeSyncResponse());
                edgeCtx.getEdgeRpcService().onToEdgeSessionMsg(edgeSessionMsg.getTenantId(), edgeSessionMsg);
                callback.onSuccess();
            } else if (toEdgeNotificationMsg.hasComponentLifecycle()) {
                ComponentLifecycleMsg componentLifecycle = ProtoUtils.fromProto(toEdgeNotificationMsg.getComponentLifecycle());
                TenantId tenantId = componentLifecycle.getTenantId();
                EdgeId edgeId = new EdgeId(componentLifecycle.getEntityId().getId());
                if (ComponentLifecycleEvent.DELETED.equals(componentLifecycle.getEvent())) {
                    edgeCtx.getEdgeRpcService().deleteEdge(tenantId, edgeId);
                } else if (ComponentLifecycleEvent.UPDATED.equals(componentLifecycle.getEvent())) {
                    Edge edge = edgeCtx.getEdgeService().findEdgeById(tenantId, edgeId);
                    edgeCtx.getEdgeRpcService().updateEdge(tenantId, edge);
                }
                callback.onSuccess();
            }
        } catch (Exception e) {
            log.error("Error processing edge notification message", e);
            callback.onFailure(e);
        }

        if (statsEnabled) {
            stats.log(msg.getValue());
        }
    }

    private void pushNotificationToEdge(EdgeNotificationMsgProto edgeNotificationMsg, int retryCount, int retryLimit, TbCallback callback) {
        TenantId tenantId = TenantId.fromUUID(new UUID(edgeNotificationMsg.getTenantIdMSB(), edgeNotificationMsg.getTenantIdLSB()));
        log.debug("[{}] Pushing notification to edge {}", tenantId, edgeNotificationMsg);
        try {
            EdgeEventType type = EdgeEventType.valueOf(edgeNotificationMsg.getType());
<<<<<<< HEAD
            ListenableFuture<Void> future;
            switch (type) {
                case EDGE -> future = edgeCtx.getEdgeProcessor().processEdgeNotification(tenantId, edgeNotificationMsg);
                case ASSET -> future = edgeCtx.getAssetProcessor().processEntityNotification(tenantId, edgeNotificationMsg);
                case ASSET_PROFILE -> future = edgeCtx.getAssetProfileProcessor().processEntityNotification(tenantId, edgeNotificationMsg);
                case DEVICE -> future = edgeCtx.getDeviceProcessor().processEntityNotification(tenantId, edgeNotificationMsg);
                case DEVICE_PROFILE -> future = edgeCtx.getDeviceProfileProcessor().processEntityNotification(tenantId, edgeNotificationMsg);
                case ENTITY_VIEW -> future = edgeCtx.getEntityViewProcessor().processEntityNotification(tenantId, edgeNotificationMsg);
                case DASHBOARD -> future = edgeCtx.getDashboardProcessor().processEntityNotification(tenantId, edgeNotificationMsg);
                case RULE_CHAIN -> future = edgeCtx.getRuleChainProcessor().processEntityNotification(tenantId, edgeNotificationMsg);
                case USER -> future = edgeCtx.getUserProcessor().processEntityNotification(tenantId, edgeNotificationMsg);
                case CUSTOMER -> future = edgeCtx.getCustomerProcessor().processCustomerNotification(tenantId, edgeNotificationMsg);
                case OTA_PACKAGE -> future = edgeCtx.getOtaPackageProcessor().processEntityNotification(tenantId, edgeNotificationMsg);
                case WIDGETS_BUNDLE -> future = edgeCtx.getWidgetBundleProcessor().processEntityNotification(tenantId, edgeNotificationMsg);
                case WIDGET_TYPE -> future = edgeCtx.getWidgetTypeProcessor().processEntityNotification(tenantId, edgeNotificationMsg);
                case QUEUE -> future = edgeCtx.getQueueProcessor().processEntityNotification(tenantId, edgeNotificationMsg);
                case ALARM -> future = edgeCtx.getAlarmProcessor().processAlarmNotification(tenantId, edgeNotificationMsg);
                case ALARM_COMMENT -> future = edgeCtx.getAlarmProcessor().processAlarmCommentNotification(tenantId, edgeNotificationMsg);
                case RELATION -> future = edgeCtx.getRelationProcessor().processRelationNotification(tenantId, edgeNotificationMsg);
                case TENANT -> future = edgeCtx.getTenantProcessor().processEntityNotification(tenantId, edgeNotificationMsg);
                case TENANT_PROFILE -> future = edgeCtx.getTenantProfileProcessor().processEntityNotification(tenantId, edgeNotificationMsg);
                case NOTIFICATION_RULE, NOTIFICATION_TARGET, NOTIFICATION_TEMPLATE ->
                        future = edgeCtx.getNotificationEdgeProcessor().processEntityNotification(tenantId, edgeNotificationMsg);
                case TB_RESOURCE ->
                        future = edgeCtx.getResourceProcessor().processEntityNotification(tenantId, edgeNotificationMsg);
                case DOMAIN, OAUTH2_CLIENT ->
                        future = edgeCtx.getOAuth2EdgeProcessor().processEntityNotification(tenantId, edgeNotificationMsg);
                default -> {
                    future = Futures.immediateFuture(null);
                    log.warn("[{}] Edge event type [{}] is not designed to be pushed to edge", tenantId, type);
                }
            }
=======
            ListenableFuture<Void> future = edgeCtx.getProcessor(type).processEntityNotification(tenantId, edgeNotificationMsg);
>>>>>>> ff2ccefa
            Futures.addCallback(future, new FutureCallback<>() {
                @Override
                public void onSuccess(@Nullable Void unused) {
                    callback.onSuccess();
                }

                @Override
                public void onFailure(@NotNull Throwable throwable) {
                    if (retryCount < retryLimit) {
                        log.warn("[{}] Retry {} for message due to failure: {}", tenantId, retryCount + 1, throwable.getMessage());
                        pushNotificationToEdge(edgeNotificationMsg, retryCount + 1, retryLimit, callback);
                    } else {
                        callBackFailure(tenantId, edgeNotificationMsg, callback, throwable);
                    }
                }
            }, MoreExecutors.directExecutor());
        } catch (Exception e) {
            if (retryCount < retryLimit) {
                log.warn("[{}] Retry {} for message due to exception: {}", tenantId, retryCount + 1, e.getMessage());
                pushNotificationToEdge(edgeNotificationMsg, retryCount + 1, retryLimit, callback);
            } else {
                callBackFailure(tenantId, edgeNotificationMsg, callback, e);
            }
        }
    }

    private void callBackFailure(TenantId tenantId, EdgeNotificationMsgProto edgeNotificationMsg, TbCallback callback, Throwable throwable) {
        log.error("[{}] Can't push to edge updates, edgeNotificationMsg [{}]", tenantId, edgeNotificationMsg, throwable);
        callback.onFailure(throwable);
    }

    @Scheduled(fixedDelayString = "${queue.edge.stats.print-interval-ms}")
    public void printStats() {
        if (statsEnabled) {
            stats.printStats();
            stats.reset();
        }
    }

    @Override
    protected void stopConsumers() {
        super.stopConsumers();
        mainConsumer.stop();
        mainConsumer.awaitStop();
    }

    @Data(staticConstructor = "of")
    public static class EdgeQueueConfig implements QueueConfig {
        private final boolean consumerPerPartition;
        private final int pollInterval;
    }

}<|MERGE_RESOLUTION|>--- conflicted
+++ resolved
@@ -238,42 +238,7 @@
         log.debug("[{}] Pushing notification to edge {}", tenantId, edgeNotificationMsg);
         try {
             EdgeEventType type = EdgeEventType.valueOf(edgeNotificationMsg.getType());
-<<<<<<< HEAD
-            ListenableFuture<Void> future;
-            switch (type) {
-                case EDGE -> future = edgeCtx.getEdgeProcessor().processEdgeNotification(tenantId, edgeNotificationMsg);
-                case ASSET -> future = edgeCtx.getAssetProcessor().processEntityNotification(tenantId, edgeNotificationMsg);
-                case ASSET_PROFILE -> future = edgeCtx.getAssetProfileProcessor().processEntityNotification(tenantId, edgeNotificationMsg);
-                case DEVICE -> future = edgeCtx.getDeviceProcessor().processEntityNotification(tenantId, edgeNotificationMsg);
-                case DEVICE_PROFILE -> future = edgeCtx.getDeviceProfileProcessor().processEntityNotification(tenantId, edgeNotificationMsg);
-                case ENTITY_VIEW -> future = edgeCtx.getEntityViewProcessor().processEntityNotification(tenantId, edgeNotificationMsg);
-                case DASHBOARD -> future = edgeCtx.getDashboardProcessor().processEntityNotification(tenantId, edgeNotificationMsg);
-                case RULE_CHAIN -> future = edgeCtx.getRuleChainProcessor().processEntityNotification(tenantId, edgeNotificationMsg);
-                case USER -> future = edgeCtx.getUserProcessor().processEntityNotification(tenantId, edgeNotificationMsg);
-                case CUSTOMER -> future = edgeCtx.getCustomerProcessor().processCustomerNotification(tenantId, edgeNotificationMsg);
-                case OTA_PACKAGE -> future = edgeCtx.getOtaPackageProcessor().processEntityNotification(tenantId, edgeNotificationMsg);
-                case WIDGETS_BUNDLE -> future = edgeCtx.getWidgetBundleProcessor().processEntityNotification(tenantId, edgeNotificationMsg);
-                case WIDGET_TYPE -> future = edgeCtx.getWidgetTypeProcessor().processEntityNotification(tenantId, edgeNotificationMsg);
-                case QUEUE -> future = edgeCtx.getQueueProcessor().processEntityNotification(tenantId, edgeNotificationMsg);
-                case ALARM -> future = edgeCtx.getAlarmProcessor().processAlarmNotification(tenantId, edgeNotificationMsg);
-                case ALARM_COMMENT -> future = edgeCtx.getAlarmProcessor().processAlarmCommentNotification(tenantId, edgeNotificationMsg);
-                case RELATION -> future = edgeCtx.getRelationProcessor().processRelationNotification(tenantId, edgeNotificationMsg);
-                case TENANT -> future = edgeCtx.getTenantProcessor().processEntityNotification(tenantId, edgeNotificationMsg);
-                case TENANT_PROFILE -> future = edgeCtx.getTenantProfileProcessor().processEntityNotification(tenantId, edgeNotificationMsg);
-                case NOTIFICATION_RULE, NOTIFICATION_TARGET, NOTIFICATION_TEMPLATE ->
-                        future = edgeCtx.getNotificationEdgeProcessor().processEntityNotification(tenantId, edgeNotificationMsg);
-                case TB_RESOURCE ->
-                        future = edgeCtx.getResourceProcessor().processEntityNotification(tenantId, edgeNotificationMsg);
-                case DOMAIN, OAUTH2_CLIENT ->
-                        future = edgeCtx.getOAuth2EdgeProcessor().processEntityNotification(tenantId, edgeNotificationMsg);
-                default -> {
-                    future = Futures.immediateFuture(null);
-                    log.warn("[{}] Edge event type [{}] is not designed to be pushed to edge", tenantId, type);
-                }
-            }
-=======
             ListenableFuture<Void> future = edgeCtx.getProcessor(type).processEntityNotification(tenantId, edgeNotificationMsg);
->>>>>>> ff2ccefa
             Futures.addCallback(future, new FutureCallback<>() {
                 @Override
                 public void onSuccess(@Nullable Void unused) {
