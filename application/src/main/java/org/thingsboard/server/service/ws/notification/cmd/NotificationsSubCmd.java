/**
 * Copyright © 2016-2023 The Thingsboard Authors
 *
 * Licensed under the Apache License, Version 2.0 (the "License");
 * you may not use this file except in compliance with the License.
 * You may obtain a copy of the License at
 *
 *     http://www.apache.org/licenses/LICENSE-2.0
 *
 * Unless required by applicable law or agreed to in writing, software
 * distributed under the License is distributed on an "AS IS" BASIS,
 * WITHOUT WARRANTIES OR CONDITIONS OF ANY KIND, either express or implied.
 * See the License for the specific language governing permissions and
 * limitations under the License.
 */
package org.thingsboard.server.service.ws.notification.cmd;

import lombok.AllArgsConstructor;
import lombok.Data;
import lombok.NoArgsConstructor;
<<<<<<< HEAD
import org.thingsboard.server.common.data.notification.NotificationType;

import java.util.Set;
=======
import org.thingsboard.server.service.ws.WsCmd;
import org.thingsboard.server.service.ws.WsCmdType;
>>>>>>> ca29c79a

@Data
@NoArgsConstructor
@AllArgsConstructor
public class NotificationsSubCmd implements WsCmd {
    private int cmdId;
    private int limit;
<<<<<<< HEAD
    private Set<NotificationType> types;
=======

    @Override
    public WsCmdType getType() {
        return WsCmdType.NOTIFICATIONS;
    }
>>>>>>> ca29c79a
}<|MERGE_RESOLUTION|>--- conflicted
+++ resolved
@@ -18,14 +18,11 @@
 import lombok.AllArgsConstructor;
 import lombok.Data;
 import lombok.NoArgsConstructor;
-<<<<<<< HEAD
 import org.thingsboard.server.common.data.notification.NotificationType;
+import org.thingsboard.server.service.ws.WsCmd;
+import org.thingsboard.server.service.ws.WsCmdType;
 
 import java.util.Set;
-=======
-import org.thingsboard.server.service.ws.WsCmd;
-import org.thingsboard.server.service.ws.WsCmdType;
->>>>>>> ca29c79a
 
 @Data
 @NoArgsConstructor
@@ -33,13 +30,10 @@
 public class NotificationsSubCmd implements WsCmd {
     private int cmdId;
     private int limit;
-<<<<<<< HEAD
     private Set<NotificationType> types;
-=======
 
     @Override
     public WsCmdType getType() {
         return WsCmdType.NOTIFICATIONS;
     }
->>>>>>> ca29c79a
 }