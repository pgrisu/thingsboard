/**
 * Copyright © 2016-2022 The Thingsboard Authors
 *
 * Licensed under the Apache License, Version 2.0 (the "License");
 * you may not use this file except in compliance with the License.
 * You may obtain a copy of the License at
 *
 *     http://www.apache.org/licenses/LICENSE-2.0
 *
 * Unless required by applicable law or agreed to in writing, software
 * distributed under the License is distributed on an "AS IS" BASIS,
 * WITHOUT WARRANTIES OR CONDITIONS OF ANY KIND, either express or implied.
 * See the License for the specific language governing permissions and
 * limitations under the License.
 */
package org.thingsboard.server.service.entitiy;

import lombok.RequiredArgsConstructor;
import lombok.extern.slf4j.Slf4j;
import org.springframework.stereotype.Service;
import org.thingsboard.common.util.JacksonUtil;
import org.thingsboard.rule.engine.api.msg.DeviceCredentialsUpdateNotificationMsg;
import org.thingsboard.server.cluster.TbClusterService;
import org.thingsboard.server.common.data.DataConstants;
import org.thingsboard.server.common.data.Device;
import org.thingsboard.server.common.data.EntityType;
import org.thingsboard.server.common.data.HasName;
import org.thingsboard.server.common.data.Tenant;
import org.thingsboard.server.common.data.User;
import org.thingsboard.server.common.data.alarm.Alarm;
import org.thingsboard.server.common.data.audit.ActionType;
import org.thingsboard.server.common.data.edge.Edge;
import org.thingsboard.server.common.data.edge.EdgeEventActionType;
import org.thingsboard.server.common.data.edge.EdgeEventType;
import org.thingsboard.server.common.data.id.CustomerId;
import org.thingsboard.server.common.data.id.DeviceId;
import org.thingsboard.server.common.data.id.EdgeId;
import org.thingsboard.server.common.data.id.EntityId;
import org.thingsboard.server.common.data.id.RuleChainId;
import org.thingsboard.server.common.data.id.TenantId;
import org.thingsboard.server.common.data.plugin.ComponentLifecycleEvent;
import org.thingsboard.server.common.data.relation.EntityRelation;
import org.thingsboard.server.common.data.rule.RuleChain;
import org.thingsboard.server.common.data.rule.RuleChainType;
import org.thingsboard.server.common.data.security.DeviceCredentials;
import org.thingsboard.server.common.msg.TbMsg;
import org.thingsboard.server.common.msg.TbMsgDataType;
import org.thingsboard.server.common.msg.TbMsgMetaData;
import org.thingsboard.server.service.action.EntityActionService;
import org.thingsboard.server.service.gateway_device.GatewayNotificationsService;

import java.util.List;

@Slf4j
@Service
@RequiredArgsConstructor
public class DefaultTbNotificationEntityService implements TbNotificationEntityService {

    private final EntityActionService entityActionService;
    private final TbClusterService tbClusterService;
    private final GatewayNotificationsService gatewayNotificationsService;

    @Override
    public <I extends EntityId> void logEntityAction(TenantId tenantId, I entityId, ActionType actionType,
                                                     User user, Exception e, Object... additionalInfo) {
        logEntityAction(tenantId, entityId, null, null, actionType, user, e, additionalInfo);
    }

    @Override
    public <E extends HasName, I extends EntityId> void logEntityAction(TenantId tenantId, I entityId, E entity,
                                                                        ActionType actionType, User user, Object... additionalInfo) {
        logEntityAction(tenantId, entityId, entity, null, actionType, user, null, additionalInfo);
    }

    @Override
    public <E extends HasName, I extends EntityId> void logEntityAction(TenantId tenantId, I entityId, E entity,
                                                                        ActionType actionType, User user, Exception e,
                                                                        Object... additionalInfo) {
        logEntityAction(tenantId, entityId, entity, null, actionType, user, e, additionalInfo);
    }

    @Override
    public <E extends HasName, I extends EntityId> void logEntityAction(TenantId tenantId, I entityId, E entity, CustomerId customerId,
                                                                        ActionType actionType, User user, Object... additionalInfo) {
        logEntityAction(tenantId, entityId, entity, customerId, actionType, user, null, additionalInfo);
    }

    @Override
    public <E extends HasName, I extends EntityId> void logEntityAction(TenantId tenantId, I entityId, E entity,
                                                                        CustomerId customerId, ActionType actionType,
                                                                        User user, Exception e, Object... additionalInfo) {
        if (user != null) {
            entityActionService.logEntityAction(user, entityId, entity, customerId, actionType, e, additionalInfo);
        } else if (e == null) {
            entityActionService.pushEntityActionToRuleEngine(entityId, entity, tenantId, customerId, actionType, null, additionalInfo);
        }
    }

    @Override
    public <E extends HasName, I extends EntityId> void notifyDeleteEntity(TenantId tenantId, I entityId, E entity,
                                                                           CustomerId customerId, ActionType actionType,
                                                                           List<EdgeId> relatedEdgeIds,
                                                                           User user, Object... additionalInfo) {
        logEntityAction(tenantId, entityId, entity, customerId, actionType, user, additionalInfo);
        sendDeleteNotificationMsg(tenantId, entityId, entity, relatedEdgeIds);
    }

    @Override
    public void notifyDeleteAlarm(TenantId tenantId, Alarm alarm, EntityId originatorId, CustomerId customerId,
                                  List<EdgeId> relatedEdgeIds, User user, String body, Object... additionalInfo) {
        logEntityAction(tenantId, originatorId, alarm, customerId, ActionType.DELETED, user, additionalInfo);
        sendAlarmDeleteNotificationMsg(tenantId, alarm, relatedEdgeIds, body);
    }

    @Override
    public void notifyDeleteRuleChain(TenantId tenantId, RuleChain ruleChain, List<EdgeId> relatedEdgeIds, User user) {
        RuleChainId ruleChainId = ruleChain.getId();
        logEntityAction(tenantId, ruleChainId, ruleChain, null, ActionType.DELETED, user, null, ruleChainId.toString());
        if (RuleChainType.EDGE.equals(ruleChain.getType())) {
            sendDeleteNotificationMsg(tenantId, ruleChainId, relatedEdgeIds, null);
        }
    }

    @Override
    public <I extends EntityId> void notifySendMsgToEdgeService(TenantId tenantId, I entityId, EdgeEventActionType edgeEventActionType) {
        sendEntityNotificationMsg(tenantId, entityId, edgeEventActionType);
    }

    @Override
    public <E extends HasName, I extends EntityId> void notifyAssignOrUnassignEntityToCustomer(TenantId tenantId, I entityId,
                                                                                               CustomerId customerId, E entity,
                                                                                               ActionType actionType,
                                                                                               User user, boolean sendToEdge,
                                                                                               Object... additionalInfo) {
        logEntityAction(tenantId, entityId, entity, customerId, actionType, user, additionalInfo);

        if (sendToEdge) {
            sendEntityAssignToCustomerNotificationMsg(tenantId, entityId, customerId, edgeTypeByActionType(actionType));
        }
    }

    @Override
    public <E extends HasName, I extends EntityId> void notifyAssignOrUnassignEntityToEdge(TenantId tenantId, I entityId,
                                                                                           CustomerId customerId, EdgeId edgeId,
                                                                                           E entity, ActionType actionType,
                                                                                           User user, Object... additionalInfo) {
        logEntityAction(tenantId, entityId, entity, customerId, actionType, user, additionalInfo);
        sendEntityAssignToEdgeNotificationMsg(tenantId, edgeId, entityId, edgeTypeByActionType(actionType));
    }

    @Override
    public void notifyCreateOrUpdateTenant(Tenant tenant, ComponentLifecycleEvent event) {
        tbClusterService.onTenantChange(tenant, null);
        tbClusterService.broadcastEntityStateChangeEvent(tenant.getId(), tenant.getId(), event);
    }

    @Override
    public void notifyDeleteTenant(Tenant tenant) {
        tbClusterService.onTenantDelete(tenant, null);
        tbClusterService.broadcastEntityStateChangeEvent(tenant.getId(), tenant.getId(), ComponentLifecycleEvent.DELETED);
    }

    @Override
    public void notifyCreateOrUpdateDevice(TenantId tenantId, DeviceId deviceId, CustomerId customerId,
                                           Device device, Device oldDevice, ActionType actionType,
                                           User user, Object... additionalInfo) {
        tbClusterService.onDeviceUpdated(device, oldDevice);
        logEntityAction(tenantId, deviceId, device, customerId, actionType, user, additionalInfo);
    }

    @Override
    public void notifyDeleteDevice(TenantId tenantId, DeviceId deviceId, CustomerId customerId, Device device,
                                   List<EdgeId> relatedEdgeIds, User user, Object... additionalInfo) {
        gatewayNotificationsService.onDeviceDeleted(device);
        tbClusterService.onDeviceDeleted(device, null);

        notifyDeleteEntity(tenantId, deviceId, device, customerId, ActionType.DELETED, relatedEdgeIds, user, additionalInfo);
    }

    @Override
    public void notifyUpdateDeviceCredentials(TenantId tenantId, DeviceId deviceId, CustomerId customerId, Device device,
                                              DeviceCredentials deviceCredentials, User user) {
        tbClusterService.pushMsgToCore(new DeviceCredentialsUpdateNotificationMsg(tenantId, deviceCredentials.getDeviceId(), deviceCredentials), null);
        sendEntityNotificationMsg(tenantId, deviceId, EdgeEventActionType.CREDENTIALS_UPDATED);
        logEntityAction(tenantId, deviceId, device, customerId, ActionType.CREDENTIALS_UPDATED, user, deviceCredentials);
    }

    @Override
    public void notifyAssignDeviceToTenant(TenantId tenantId, TenantId newTenantId, DeviceId deviceId, CustomerId customerId,
                                           Device device, Tenant tenant, User user, Object... additionalInfo) {
        logEntityAction(tenantId, deviceId, device, customerId, ActionType.ASSIGNED_TO_TENANT, user, additionalInfo);
        pushAssignedFromNotification(tenant, newTenantId, device);
    }

    @Override
    public <E extends HasName, I extends EntityId> void notifyCreateOrUpdateEntity(TenantId tenantId, I entityId, E entity,
                                                                                   CustomerId customerId, ActionType actionType,
                                                                                   User user, Object... additionalInfo) {
        logEntityAction(tenantId, entityId, entity, customerId, actionType, user, additionalInfo);
        if (actionType == ActionType.UPDATED) {
            sendEntityNotificationMsg(tenantId, entityId, EdgeEventActionType.UPDATED);
        }
    }

    @Override
    public void notifyEdge(TenantId tenantId, EdgeId edgeId, CustomerId customerId, Edge edge,
                           ActionType actionType, User user, Object... additionalInfo) {
        ComponentLifecycleEvent lifecycleEvent;
        EdgeEventActionType edgeEventActionType = null;
        switch (actionType) {
            case ADDED:
                lifecycleEvent = ComponentLifecycleEvent.CREATED;
                break;
            case UPDATED:
                lifecycleEvent = ComponentLifecycleEvent.UPDATED;
                break;
            case ASSIGNED_TO_CUSTOMER:
                lifecycleEvent = ComponentLifecycleEvent.UPDATED;
                edgeEventActionType = EdgeEventActionType.ASSIGNED_TO_CUSTOMER;
                break;
            case UNASSIGNED_FROM_CUSTOMER:
                lifecycleEvent = ComponentLifecycleEvent.UPDATED;
                edgeEventActionType = EdgeEventActionType.UNASSIGNED_FROM_CUSTOMER;
                break;
            case DELETED:
                lifecycleEvent = ComponentLifecycleEvent.DELETED;
                break;
            default:
                throw new IllegalArgumentException("Unknown actionType: " + actionType);
        }

        tbClusterService.broadcastEntityStateChangeEvent(tenantId, edgeId, lifecycleEvent);
        logEntityAction(tenantId, edgeId, edge, customerId, actionType, user, additionalInfo);

        //Send notification to edge
        if (edgeEventActionType != null) {
            sendEntityAssignToCustomerNotificationMsg(tenantId, edgeId, customerId, edgeEventActionType);
        }
    }

    @Override
    public void notifyCreateOrUpdateAlarm(Alarm alarm, ActionType actionType, User user, Object... additionalInfo) {
        logEntityAction(alarm.getTenantId(), alarm.getOriginator(), alarm, alarm.getCustomerId(), actionType, user, additionalInfo);
        sendEntityNotificationMsg(alarm.getTenantId(), alarm.getId(), edgeTypeByActionType(actionType));
    }

    @Override
    public <E extends HasName, I extends EntityId> void notifyCreateOrUpdateOrDelete(TenantId tenantId, CustomerId customerId,
                                                                                     I entityId, E entity, User user,
                                                                                     ActionType actionType, boolean sendNotifyMsgToEdge, Exception e,
                                                                                     Object... additionalInfo) {
        logEntityAction(tenantId, entityId, entity, customerId, actionType, user, e, additionalInfo);
        if (sendNotifyMsgToEdge) {
            sendEntityNotificationMsg(tenantId, entityId, edgeTypeByActionType(actionType));
        }
    }

    @Override
<<<<<<< HEAD
    public void notifyCreateOrUpdateRelation(TenantId tenantId, CustomerId customerId, EntityRelation relation, User user,
                                             ActionType actionType, Object... additionalInfo) {
        logEntityAction(tenantId, relation.getFrom(), null, customerId, actionType, user, additionalInfo);
        logEntityAction(tenantId, relation.getTo(), null, customerId, actionType, user, additionalInfo);
        try {
            if (!relation.getFrom().getEntityType().equals(EntityType.EDGE) && !relation.getTo().getEntityType().equals(EntityType.EDGE)) {
                sendNotificationMsgToEdgeService(tenantId, null, null, JacksonUtil.toString(relation),
                        EdgeEventType.RELATION, edgeTypeByActionType(actionType));
=======
    public void notifyCreateOrUpdateOrDeleteRelation(TenantId tenantId, CustomerId customerId,
                                                     EntityRelation relation, SecurityUser user,
                                                     ActionType actionType, Exception e,
                                                     Object... additionalInfo) {
        notifyEntity(tenantId, relation.getFrom(), null, customerId, actionType, user, e, additionalInfo);
        notifyEntity(tenantId, relation.getTo(), null, customerId, actionType, user, e, additionalInfo);
        if (e == null) {
            try {
                if (!relation.getFrom().getEntityType().equals(EntityType.EDGE) &&
                        !relation.getTo().getEntityType().equals(EntityType.EDGE)) {
                    sendNotificationMsgToEdge(tenantId, null, null, json.writeValueAsString(relation),
                            EdgeEventType.RELATION, edgeTypeByActionType(actionType));
                }
            } catch (Exception e1) {
                log.warn("Failed to push relation to core: {}", relation, e1);
>>>>>>> a83f99cf
            }
        } catch (Exception e) {
            log.warn("Failed to push relation to core: {}", relation, e);
        }
    }

    private void sendEntityNotificationMsg(TenantId tenantId, EntityId entityId, EdgeEventActionType action) {
        sendNotificationMsgToEdge(tenantId, null, entityId, null, null, action);
    }

    private void sendEntityAssignToCustomerNotificationMsg(TenantId tenantId, EntityId entityId, CustomerId customerId, EdgeEventActionType action) {
        try {
<<<<<<< HEAD
            sendNotificationMsgToEdgeService(tenantId, null, entityId, JacksonUtil.toString(customerId), null, action);
=======
            sendNotificationMsgToEdge(tenantId, null, entityId, json.writeValueAsString(customerId), null, action);
>>>>>>> a83f99cf
        } catch (Exception e) {
            log.warn("Failed to push assign/unassign to/from customer to core: {}", customerId, e);
        }
    }

    private void sendAlarmDeleteNotificationMsg(TenantId tenantId, Alarm alarm, List<EdgeId> edgeIds, String body) {
        try {
            sendDeleteNotificationMsg(tenantId, alarm.getId(), edgeIds, body);
        } catch (Exception e) {
            log.warn("Failed to push delete msg to core: {}", alarm, e);
        }
    }

    private <E extends HasName, I extends EntityId> void sendDeleteNotificationMsg(TenantId tenantId, I entityId, E entity, List<EdgeId> edgeIds) {
        try {
            sendDeleteNotificationMsg(tenantId, entityId, edgeIds, null);
        } catch (Exception e) {
            log.warn("Failed to push delete msg to core: {}", entity, e);
        }
    }

    private void sendDeleteNotificationMsg(TenantId tenantId, EntityId entityId, List<EdgeId> edgeIds, String body) {
        if (edgeIds != null && !edgeIds.isEmpty()) {
            for (EdgeId edgeId : edgeIds) {
                sendNotificationMsgToEdge(tenantId, edgeId, entityId, body, null, EdgeEventActionType.DELETED);
            }
        }
    }

    private void sendEntityAssignToEdgeNotificationMsg(TenantId tenantId, EdgeId edgeId, EntityId entityId, EdgeEventActionType action) {
        sendNotificationMsgToEdge(tenantId, edgeId, entityId, null, null, action);
    }

<<<<<<< HEAD
    private void sendNotificationMsgToEdgeService(TenantId tenantId, EdgeId edgeId, EntityId entityId, String body,
                                                  EdgeEventType type, EdgeEventActionType action) {
        tbClusterService.sendNotificationMsgToEdgeService(tenantId, edgeId, entityId, body, type, action);
=======
    private void sendNotificationMsgToEdge(TenantId tenantId, EdgeId edgeId, EntityId entityId, String body, EdgeEventType type, EdgeEventActionType action) {
        tbClusterService.sendNotificationMsgToEdge(tenantId, edgeId, entityId, body, type, action);
>>>>>>> a83f99cf
    }

    private void pushAssignedFromNotification(Tenant currentTenant, TenantId newTenantId, Device assignedDevice) {
        String data = JacksonUtil.toString(JacksonUtil.valueToTree(assignedDevice));
        if (data != null) {
            TbMsg tbMsg = TbMsg.newMsg(DataConstants.ENTITY_ASSIGNED_FROM_TENANT, assignedDevice.getId(),
                    assignedDevice.getCustomerId(), getMetaDataForAssignedFrom(currentTenant), TbMsgDataType.JSON, data);
            tbClusterService.pushMsgToRuleEngine(newTenantId, assignedDevice.getId(), tbMsg, null);
        }
    }

    private TbMsgMetaData getMetaDataForAssignedFrom(Tenant tenant) {
        TbMsgMetaData metaData = new TbMsgMetaData();
        metaData.putValue("assignedFromTenantId", tenant.getId().getId().toString());
        metaData.putValue("assignedFromTenantName", tenant.getName());
        return metaData;
    }

    public static EdgeEventActionType edgeTypeByActionType(ActionType actionType) {
        switch (actionType) {
            case ADDED:
                return EdgeEventActionType.ADDED;
            case UPDATED:
                return EdgeEventActionType.UPDATED;
            case ALARM_ACK:
                return EdgeEventActionType.ALARM_ACK;
            case ALARM_CLEAR:
                return EdgeEventActionType.ALARM_CLEAR;
            case DELETED:
                return EdgeEventActionType.DELETED;
            case RELATION_ADD_OR_UPDATE:
                return EdgeEventActionType.RELATION_ADD_OR_UPDATE;
            case RELATION_DELETED:
                return EdgeEventActionType.RELATION_DELETED;
            case ASSIGNED_TO_CUSTOMER:
                return EdgeEventActionType.ASSIGNED_TO_CUSTOMER;
            case UNASSIGNED_FROM_CUSTOMER:
                return EdgeEventActionType.UNASSIGNED_FROM_CUSTOMER;
            case ASSIGNED_TO_EDGE:
                return EdgeEventActionType.ASSIGNED_TO_EDGE;
            case UNASSIGNED_FROM_EDGE:
                return EdgeEventActionType.UNASSIGNED_FROM_EDGE;
            case ASSIGNED_TO_CUSTOMER:
                return EdgeEventActionType.ASSIGNED_TO_CUSTOMER;
            case UNASSIGNED_FROM_CUSTOMER:
                return EdgeEventActionType.UNASSIGNED_FROM_CUSTOMER;
            default:
                return null;
        }
    }
}<|MERGE_RESOLUTION|>--- conflicted
+++ resolved
@@ -256,32 +256,14 @@
     }
 
     @Override
-<<<<<<< HEAD
     public void notifyCreateOrUpdateRelation(TenantId tenantId, CustomerId customerId, EntityRelation relation, User user,
                                              ActionType actionType, Object... additionalInfo) {
         logEntityAction(tenantId, relation.getFrom(), null, customerId, actionType, user, additionalInfo);
         logEntityAction(tenantId, relation.getTo(), null, customerId, actionType, user, additionalInfo);
         try {
             if (!relation.getFrom().getEntityType().equals(EntityType.EDGE) && !relation.getTo().getEntityType().equals(EntityType.EDGE)) {
-                sendNotificationMsgToEdgeService(tenantId, null, null, JacksonUtil.toString(relation),
+                sendNotificationMsgToEdge(tenantId, null, null, JacksonUtil.toString(relation),
                         EdgeEventType.RELATION, edgeTypeByActionType(actionType));
-=======
-    public void notifyCreateOrUpdateOrDeleteRelation(TenantId tenantId, CustomerId customerId,
-                                                     EntityRelation relation, SecurityUser user,
-                                                     ActionType actionType, Exception e,
-                                                     Object... additionalInfo) {
-        notifyEntity(tenantId, relation.getFrom(), null, customerId, actionType, user, e, additionalInfo);
-        notifyEntity(tenantId, relation.getTo(), null, customerId, actionType, user, e, additionalInfo);
-        if (e == null) {
-            try {
-                if (!relation.getFrom().getEntityType().equals(EntityType.EDGE) &&
-                        !relation.getTo().getEntityType().equals(EntityType.EDGE)) {
-                    sendNotificationMsgToEdge(tenantId, null, null, json.writeValueAsString(relation),
-                            EdgeEventType.RELATION, edgeTypeByActionType(actionType));
-                }
-            } catch (Exception e1) {
-                log.warn("Failed to push relation to core: {}", relation, e1);
->>>>>>> a83f99cf
             }
         } catch (Exception e) {
             log.warn("Failed to push relation to core: {}", relation, e);
@@ -294,11 +276,7 @@
 
     private void sendEntityAssignToCustomerNotificationMsg(TenantId tenantId, EntityId entityId, CustomerId customerId, EdgeEventActionType action) {
         try {
-<<<<<<< HEAD
-            sendNotificationMsgToEdgeService(tenantId, null, entityId, JacksonUtil.toString(customerId), null, action);
-=======
-            sendNotificationMsgToEdge(tenantId, null, entityId, json.writeValueAsString(customerId), null, action);
->>>>>>> a83f99cf
+            sendNotificationMsgToEdge(tenantId, null, entityId, JacksonUtil.toString(customerId), null, action);
         } catch (Exception e) {
             log.warn("Failed to push assign/unassign to/from customer to core: {}", customerId, e);
         }
@@ -332,14 +310,9 @@
         sendNotificationMsgToEdge(tenantId, edgeId, entityId, null, null, action);
     }
 
-<<<<<<< HEAD
-    private void sendNotificationMsgToEdgeService(TenantId tenantId, EdgeId edgeId, EntityId entityId, String body,
-                                                  EdgeEventType type, EdgeEventActionType action) {
-        tbClusterService.sendNotificationMsgToEdgeService(tenantId, edgeId, entityId, body, type, action);
-=======
-    private void sendNotificationMsgToEdge(TenantId tenantId, EdgeId edgeId, EntityId entityId, String body, EdgeEventType type, EdgeEventActionType action) {
+    private void sendNotificationMsgToEdge(TenantId tenantId, EdgeId edgeId, EntityId entityId, String body,
+                                           EdgeEventType type, EdgeEventActionType action) {
         tbClusterService.sendNotificationMsgToEdge(tenantId, edgeId, entityId, body, type, action);
->>>>>>> a83f99cf
     }
 
     private void pushAssignedFromNotification(Tenant currentTenant, TenantId newTenantId, Device assignedDevice) {
@@ -382,10 +355,6 @@
                 return EdgeEventActionType.ASSIGNED_TO_EDGE;
             case UNASSIGNED_FROM_EDGE:
                 return EdgeEventActionType.UNASSIGNED_FROM_EDGE;
-            case ASSIGNED_TO_CUSTOMER:
-                return EdgeEventActionType.ASSIGNED_TO_CUSTOMER;
-            case UNASSIGNED_FROM_CUSTOMER:
-                return EdgeEventActionType.UNASSIGNED_FROM_CUSTOMER;
             default:
                 return null;
         }
