--- conflicted
+++ resolved
@@ -27,21 +27,17 @@
     CUSTOMER(EntityType.CUSTOMER),
     DASHBOARD(EntityType.DASHBOARD),
     ENTITY_VIEW(EntityType.ENTITY_VIEW),
-    EDGE(EntityType.EDGE),
     TENANT(EntityType.TENANT),
     RULE_CHAIN(EntityType.RULE_CHAIN),
     USER(EntityType.USER),
     WIDGETS_BUNDLE(EntityType.WIDGETS_BUNDLE),
     WIDGET_TYPE(EntityType.WIDGET_TYPE),
-<<<<<<< HEAD
     OAUTH2_CONFIGURATION_INFO(),
     OAUTH2_CONFIGURATION_TEMPLATE(),
     TENANT_PROFILE(EntityType.TENANT_PROFILE),
     DEVICE_PROFILE(EntityType.DEVICE_PROFILE),
-    API_USAGE_STATE(EntityType.API_USAGE_STATE);
-=======
+    API_USAGE_STATE(EntityType.API_USAGE_STATE),
     EDGE(EntityType.EDGE);
->>>>>>> 36f6ad2a
 
     private final EntityType entityType;
 
