--- conflicted
+++ resolved
@@ -18,8 +18,8 @@
 import com.google.common.util.concurrent.Futures;
 import com.google.common.util.concurrent.ListenableFuture;
 import lombok.extern.slf4j.Slf4j;
+import org.springframework.data.util.Pair;
 import org.springframework.stereotype.Component;
-import org.thingsboard.common.util.JacksonUtil;
 import org.thingsboard.server.common.data.EdgeUtils;
 import org.thingsboard.server.common.data.edge.Edge;
 import org.thingsboard.server.common.data.edge.EdgeEvent;
@@ -37,13 +37,9 @@
 import org.thingsboard.server.gen.edge.v1.RuleChainUpdateMsg;
 import org.thingsboard.server.gen.edge.v1.UpdateMsgType;
 import org.thingsboard.server.queue.util.TbCoreComponent;
-<<<<<<< HEAD
+import org.thingsboard.server.service.edge.EdgeMsgConstructorUtils;
 
 import java.util.UUID;
-=======
-import org.thingsboard.server.service.edge.EdgeMsgConstructorUtils;
-import org.thingsboard.server.service.edge.rpc.processor.BaseEdgeProcessor;
->>>>>>> fbb6700a
 
 import static org.thingsboard.server.dao.edge.EdgeServiceImpl.EDGE_IS_ROOT_BODY_KEY;
 
@@ -56,7 +52,7 @@
         log.trace("[{}] executing processRuleChainMsgFromEdge [{}] from edge [{}]", tenantId, ruleChainUpdateMsg, edge.getName());
         RuleChainId ruleChainId = new RuleChainId(new UUID(ruleChainUpdateMsg.getIdMSB(), ruleChainUpdateMsg.getIdLSB()));
         try {
-            edgeSynchronizationManager.getSync().set(true);
+            edgeSynchronizationManager.getEdgeId().set(edge.getId());
 
             switch (ruleChainUpdateMsg.getMsgType()) {
                 case ENTITY_CREATED_RPC_MESSAGE:
@@ -64,9 +60,9 @@
                     saveOrUpdateRuleChain(tenantId, ruleChainId, ruleChainUpdateMsg, edge);
                     return Futures.immediateFuture(null);
                 case ENTITY_DELETED_RPC_MESSAGE:
-                    RuleChain ruleChainToDelete = ruleChainService.findRuleChainById(tenantId, ruleChainId);
+                    RuleChain ruleChainToDelete = edgeCtx.getRuleChainService().findRuleChainById(tenantId, ruleChainId);
                     if (ruleChainToDelete != null) {
-                        ruleChainService.unassignRuleChainFromEdge(tenantId, ruleChainId, edge.getId(), false);
+                        edgeCtx.getRuleChainService().unassignRuleChainFromEdge(tenantId, ruleChainId, edge.getId(), false);
                     }
                     return Futures.immediateFuture(null);
                 case UNRECOGNIZED:
@@ -81,21 +77,43 @@
                 return Futures.immediateFailedFuture(e);
             }
         } finally {
-            edgeSynchronizationManager.getSync().remove();
+            edgeSynchronizationManager.getEdgeId().remove();
         }
     }
 
+    private void saveOrUpdateRuleChain(TenantId tenantId, RuleChainId ruleChainId, RuleChainUpdateMsg ruleChainUpdateMsg, Edge edge) {
+        Pair<Boolean, Boolean> resultPair = super.saveOrUpdateRuleChain(tenantId, ruleChainId, ruleChainUpdateMsg, RuleChainType.EDGE);
+        Boolean created = resultPair.getFirst();
+        if (created) {
+            createRelationFromEdge(tenantId, edge.getId(), ruleChainId);
+            pushRuleChainCreatedEventToRuleEngine(tenantId, edge, ruleChainId, ruleChainUpdateMsg.getEntity());
+            edgeCtx.getRuleChainService().assignRuleChainToEdge(tenantId, ruleChainId, edge.getId());
+        }
+        Boolean isRoot = resultPair.getSecond();
+        if (isRoot) {
+            edge.setRootRuleChainId(ruleChainId);
+            edgeCtx.getEdgeService().saveEdge(edge);
+        }
+    }
+
+    private void pushRuleChainCreatedEventToRuleEngine(TenantId tenantId, Edge edge, RuleChainId ruleChainId, String ruleChainAsString) {
+        try {
+            TbMsgMetaData msgMetaData = getEdgeActionTbMsgMetaData(edge, null);
+            pushEntityEventToRuleEngine(tenantId, ruleChainId, null, TbMsgType.ENTITY_CREATED, ruleChainAsString, msgMetaData);
+        } catch (Exception e) {
+            log.warn("[{}][{}] Failed to push rule chain action to rule engine: {}", tenantId, ruleChainId, TbMsgType.ENTITY_CREATED.name(), e);
+        }
+    }
 
     public ListenableFuture<Void> processRuleChainMetadataMsgFromEdge(TenantId tenantId, Edge edge, RuleChainMetadataUpdateMsg ruleChainMetadataUpdateMsg) {
         log.trace("[{}] executing processRuleChainMetadataMsgFromEdge [{}] from edge [{}]", tenantId, ruleChainMetadataUpdateMsg, edge.getName());
-        RuleChainId ruleChainId = new RuleChainId(new UUID(ruleChainMetadataUpdateMsg.getRuleChainIdMSB(), ruleChainMetadataUpdateMsg.getRuleChainIdLSB()));
         try {
-            edgeSynchronizationManager.getSync().set(true);
+            edgeSynchronizationManager.getEdgeId().set(edge.getId());
 
             switch (ruleChainMetadataUpdateMsg.getMsgType()) {
                 case ENTITY_CREATED_RPC_MESSAGE:
                 case ENTITY_UPDATED_RPC_MESSAGE:
-                    saveOrUpdateRuleChainMetadata(tenantId, ruleChainId, ruleChainMetadataUpdateMsg);
+                    saveOrUpdateRuleChainMetadata(tenantId, ruleChainMetadataUpdateMsg);
                     return Futures.immediateFuture(null);
                 case UNRECOGNIZED:
                 default:
@@ -106,40 +124,12 @@
             log.error(errMsg, e);
             return Futures.immediateFailedFuture(new RuntimeException(errMsg, e));
         } finally {
-            edgeSynchronizationManager.getSync().remove();
+            edgeSynchronizationManager.getEdgeId().remove();
         }
     }
 
-    private void saveOrUpdateRuleChain(TenantId tenantId, RuleChainId ruleChainId, RuleChainUpdateMsg ruleChainUpdateMsg, Edge edge) {
-        boolean created = super.saveOrUpdateRuleChain(tenantId, ruleChainId, ruleChainUpdateMsg, RuleChainType.EDGE);
-        if (created) {
-            createRelationFromEdge(tenantId, edge.getId(), ruleChainId);
-            pushRuleChainCreatedEventToRuleEngine(tenantId, edge, ruleChainId);
-            ruleChainService.assignRuleChainToEdge(tenantId, ruleChainId, edge.getId());
-        }
-        if (ruleChainUpdateMsg.getRoot()) {
-            edge.setRootRuleChainId(ruleChainId);
-            edgeService.saveEdge(edge);
-        }
-    }
-
-    private void pushRuleChainCreatedEventToRuleEngine(TenantId tenantId, Edge edge, RuleChainId ruleChainId) {
-        try {
-            RuleChain ruleChain = ruleChainService.findRuleChainById(tenantId, ruleChainId);
-            String ruleChainAsString = JacksonUtil.toString(ruleChain);
-            TbMsgMetaData msgMetaData = getEdgeActionTbMsgMetaData(edge, null);
-            pushEntityEventToRuleEngine(tenantId, ruleChainId, null, TbMsgType.ENTITY_CREATED, ruleChainAsString, msgMetaData);
-        } catch (Exception e) {
-            log.warn("[{}][{}] Failed to push rule chain action to rule engine: {}", tenantId, ruleChainId, TbMsgType.ENTITY_CREATED.name(), e);
-        }
-    }
-
-<<<<<<< HEAD
-    public DownlinkMsg convertRuleChainEventToDownlink(EdgeEvent edgeEvent, EdgeVersion edgeVersion) {
-=======
     @Override
     public DownlinkMsg convertEdgeEventToDownlink(EdgeEvent edgeEvent) {
->>>>>>> fbb6700a
         RuleChainId ruleChainId = new RuleChainId(edgeEvent.getEntityId());
         DownlinkMsg downlinkMsg = null;
         switch (edgeEvent.getAction()) {
@@ -158,17 +148,6 @@
                         isRoot = edge.getRootRuleChainId().equals(ruleChainId);
                     }
                     UpdateMsgType msgType = getUpdateMsgType(edgeEvent.getAction());
-<<<<<<< HEAD
-                    RuleChainUpdateMsg ruleChainUpdateMsg =
-                            ruleChainMsgConstructor.constructRuleChainUpdatedMsg(msgType, ruleChain, isRoot);
-                    RuleChainMetaData ruleChainMetaData = ruleChainService.loadRuleChainMetaData(edgeEvent.getTenantId(), ruleChainId);
-                    RuleChainMetadataUpdateMsg ruleChainMetadataUpdateMsg =
-                            ruleChainMsgConstructor.constructRuleChainMetadataUpdatedMsg(edgeEvent.getTenantId(), msgType, ruleChainMetaData, edgeVersion);
-                    downlinkMsg = DownlinkMsg.newBuilder()
-                            .setDownlinkMsgId(EdgeUtils.nextPositiveInt())
-                            .addRuleChainUpdateMsg(ruleChainUpdateMsg)
-                            .addRuleChainMetadataUpdateMsg(ruleChainMetadataUpdateMsg).build();
-=======
                     RuleChainUpdateMsg ruleChainUpdateMsg = EdgeMsgConstructorUtils.constructRuleChainUpdatedMsg(msgType, ruleChain, isRoot);
 
                     DownlinkMsg.Builder builder = DownlinkMsg.newBuilder()
@@ -180,7 +159,6 @@
                             .constructRuleChainMetadataUpdatedMsg(msgType, ruleChainMetaData);
                     builder.addRuleChainMetadataUpdateMsg(ruleChainMetadataUpdateMsg);
                     downlinkMsg = builder.build();
->>>>>>> fbb6700a
                 }
             }
             case DELETED, UNASSIGNED_FROM_EDGE -> downlinkMsg = DownlinkMsg.newBuilder()
