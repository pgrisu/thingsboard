/**
 * Copyright © 2016-2022 The Thingsboard Authors
 *
 * Licensed under the Apache License, Version 2.0 (the "License");
 * you may not use this file except in compliance with the License.
 * You may obtain a copy of the License at
 *
 *     http://www.apache.org/licenses/LICENSE-2.0
 *
 * Unless required by applicable law or agreed to in writing, software
 * distributed under the License is distributed on an "AS IS" BASIS,
 * WITHOUT WARRANTIES OR CONDITIONS OF ANY KIND, either express or implied.
 * See the License for the specific language governing permissions and
 * limitations under the License.
 */
package org.thingsboard.server.service.entitiy.tenant;

import lombok.RequiredArgsConstructor;
import org.springframework.stereotype.Service;
import org.thingsboard.server.common.data.Tenant;
import org.thingsboard.server.common.data.TenantProfile;
import org.thingsboard.server.common.data.exception.ThingsboardException;
import org.thingsboard.server.common.data.id.TenantId;
import org.thingsboard.server.common.data.plugin.ComponentLifecycleEvent;
import org.thingsboard.server.dao.tenant.TbTenantProfileCache;
import org.thingsboard.server.dao.tenant.TenantProfileService;
import org.thingsboard.server.dao.tenant.TenantService;
import org.thingsboard.server.queue.util.TbCoreComponent;
import org.thingsboard.server.service.entitiy.AbstractTbEntityService;
import org.thingsboard.server.service.entitiy.queue.TbQueueService;
import org.thingsboard.server.service.install.InstallScripts;
import org.thingsboard.server.service.sync.vc.EntitiesVersionControlService;

import java.util.Collections;
import java.util.concurrent.TimeUnit;

@Service
@TbCoreComponent
@RequiredArgsConstructor
public class DefaultTbTenantService extends AbstractTbEntityService implements TbTenantService {

    private final TenantService tenantService;
    private final TbTenantProfileCache tenantProfileCache;
    private final InstallScripts installScripts;
    private final TbQueueService tbQueueService;
    private final TenantProfileService tenantProfileService;
    private final EntitiesVersionControlService versionControlService;

    @Override
    public Tenant save(Tenant tenant) throws Exception {
        boolean created = tenant.getId() == null;
        Tenant oldTenant = !created ? tenantService.findTenantById(tenant.getId()) : null;

        Tenant savedTenant = checkNotNull(tenantService.saveTenant(tenant));
        if (created) {
            installScripts.createDefaultRuleChains(savedTenant.getId());
            installScripts.createDefaultEdgeRuleChains(savedTenant.getId());
        }
        tenantProfileCache.evict(savedTenant.getId());
        notificationEntityService.notifyCreateOrUpdateTenant(savedTenant, created ?
                ComponentLifecycleEvent.CREATED : ComponentLifecycleEvent.UPDATED);

        TenantProfile oldTenantProfile = oldTenant != null ? tenantProfileService.findTenantProfileById(TenantId.SYS_TENANT_ID, oldTenant.getTenantProfileId()) : null;
        TenantProfile newTenantProfile = tenantProfileService.findTenantProfileById(TenantId.SYS_TENANT_ID, savedTenant.getTenantProfileId());
        tbQueueService.updateQueuesByTenants(Collections.singletonList(savedTenant.getTenantId()), newTenantProfile, oldTenantProfile);
        return savedTenant;
    }

    @Override
    public void delete(Tenant tenant) throws ThingsboardException {
<<<<<<< HEAD
        TenantId tenantId = tenant.getId();
        tenantService.deleteTenant(tenantId);
        tenantProfileCache.evict(tenantId);
        notificationEntityService.notifyDeleteTenant(tenant);
=======
        try {
            TenantId tenantId = tenant.getId();
            tenantService.deleteTenant(tenantId);
            tenantProfileCache.evict(tenantId);
            notificationEntityService.notifyDeleteTenant(tenant);
            versionControlService.deleteVersionControlSettings(tenantId).get(1, TimeUnit.MINUTES);
        } catch (Exception e) {
            throw handleException(e);
        }
>>>>>>> a83f99cf
    }
}<|MERGE_RESOLUTION|>--- conflicted
+++ resolved
@@ -19,7 +19,6 @@
 import org.springframework.stereotype.Service;
 import org.thingsboard.server.common.data.Tenant;
 import org.thingsboard.server.common.data.TenantProfile;
-import org.thingsboard.server.common.data.exception.ThingsboardException;
 import org.thingsboard.server.common.data.id.TenantId;
 import org.thingsboard.server.common.data.plugin.ComponentLifecycleEvent;
 import org.thingsboard.server.dao.tenant.TbTenantProfileCache;
@@ -67,13 +66,7 @@
     }
 
     @Override
-    public void delete(Tenant tenant) throws ThingsboardException {
-<<<<<<< HEAD
-        TenantId tenantId = tenant.getId();
-        tenantService.deleteTenant(tenantId);
-        tenantProfileCache.evict(tenantId);
-        notificationEntityService.notifyDeleteTenant(tenant);
-=======
+    public void delete(Tenant tenant) throws Exception {
         try {
             TenantId tenantId = tenant.getId();
             tenantService.deleteTenant(tenantId);
@@ -81,8 +74,7 @@
             notificationEntityService.notifyDeleteTenant(tenant);
             versionControlService.deleteVersionControlSettings(tenantId).get(1, TimeUnit.MINUTES);
         } catch (Exception e) {
-            throw handleException(e);
+            throw e;
         }
->>>>>>> a83f99cf
     }
 }