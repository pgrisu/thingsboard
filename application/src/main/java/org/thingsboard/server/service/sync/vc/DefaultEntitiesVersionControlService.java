/**
 * Copyright © 2016-2022 The Thingsboard Authors
 *
 * Licensed under the Apache License, Version 2.0 (the "License");
 * you may not use this file except in compliance with the License.
 * You may obtain a copy of the License at
 *
 *     http://www.apache.org/licenses/LICENSE-2.0
 *
 * Unless required by applicable law or agreed to in writing, software
 * distributed under the License is distributed on an "AS IS" BASIS,
 * WITHOUT WARRANTIES OR CONDITIONS OF ANY KIND, either express or implied.
 * See the License for the specific language governing permissions and
 * limitations under the License.
 */
package org.thingsboard.server.service.sync.vc;

import com.google.common.util.concurrent.Futures;
import com.google.common.util.concurrent.ListenableFuture;
import com.google.common.util.concurrent.ListeningExecutorService;
import com.google.common.util.concurrent.MoreExecutors;
import lombok.RequiredArgsConstructor;
import lombok.SneakyThrows;
import lombok.extern.slf4j.Slf4j;
import org.springframework.beans.factory.annotation.Value;
import org.springframework.stereotype.Service;
import org.springframework.transaction.support.TransactionTemplate;
import org.thingsboard.common.util.JacksonUtil;
import org.thingsboard.common.util.TbStopWatch;
import org.thingsboard.common.util.ThingsBoardExecutors;
import org.thingsboard.server.common.data.EntityType;
import org.thingsboard.server.common.data.ExportableEntity;
import org.thingsboard.server.common.data.StringUtils;
import org.thingsboard.server.common.data.audit.ActionType;
import org.thingsboard.server.common.data.exception.ThingsboardErrorCode;
import org.thingsboard.server.common.data.exception.ThingsboardException;
import org.thingsboard.server.common.data.id.EntityId;
import org.thingsboard.server.common.data.id.EntityIdFactory;
import org.thingsboard.server.common.data.id.HasId;
import org.thingsboard.server.common.data.id.TenantId;
import org.thingsboard.server.common.data.page.PageData;
import org.thingsboard.server.common.data.page.PageLink;
import org.thingsboard.server.common.data.sync.ThrowingRunnable;
import org.thingsboard.server.common.data.sync.ie.EntityExportData;
import org.thingsboard.server.common.data.sync.ie.EntityExportSettings;
import org.thingsboard.server.common.data.sync.ie.EntityImportResult;
import org.thingsboard.server.common.data.sync.ie.EntityImportSettings;
import org.thingsboard.server.common.data.sync.vc.EntityDataDiff;
import org.thingsboard.server.common.data.sync.vc.EntityDataInfo;
import org.thingsboard.server.common.data.sync.vc.EntityLoadError;
import org.thingsboard.server.common.data.sync.vc.EntityTypeLoadResult;
import org.thingsboard.server.common.data.sync.vc.EntityVersion;
import org.thingsboard.server.common.data.sync.vc.RepositorySettings;
import org.thingsboard.server.common.data.sync.vc.VersionCreationResult;
import org.thingsboard.server.common.data.sync.vc.VersionLoadResult;
import org.thingsboard.server.common.data.sync.vc.VersionedEntityInfo;
import org.thingsboard.server.common.data.sync.vc.request.create.AutoVersionCreateConfig;
import org.thingsboard.server.common.data.sync.vc.request.create.ComplexVersionCreateRequest;
import org.thingsboard.server.common.data.sync.vc.request.create.EntityTypeVersionCreateConfig;
import org.thingsboard.server.common.data.sync.vc.request.create.SingleEntityVersionCreateRequest;
import org.thingsboard.server.common.data.sync.vc.request.create.SyncStrategy;
import org.thingsboard.server.common.data.sync.vc.request.create.VersionCreateRequest;
import org.thingsboard.server.common.data.sync.vc.request.load.EntityTypeVersionLoadRequest;
import org.thingsboard.server.common.data.sync.vc.request.load.SingleEntityVersionLoadRequest;
import org.thingsboard.server.common.data.sync.vc.request.load.VersionLoadConfig;
import org.thingsboard.server.common.data.sync.vc.request.load.VersionLoadRequest;
import org.thingsboard.server.dao.DaoUtil;
import org.thingsboard.server.dao.exception.DeviceCredentialsValidationException;
import org.thingsboard.server.queue.util.TbCoreComponent;
import org.thingsboard.server.service.entitiy.TbNotificationEntityService;
import org.thingsboard.server.service.security.model.SecurityUser;
import org.thingsboard.server.service.sync.ie.EntitiesExportImportService;
import org.thingsboard.server.service.sync.ie.exporting.ExportableEntitiesService;
import org.thingsboard.server.service.sync.ie.importing.impl.MissingEntityException;
import org.thingsboard.server.service.sync.vc.autocommit.TbAutoCommitSettingsService;
import org.thingsboard.server.service.sync.vc.data.ComplexEntitiesExportCtx;
import org.thingsboard.server.service.sync.vc.data.EntitiesExportCtx;
import org.thingsboard.server.service.sync.vc.data.EntitiesImportCtx;
import org.thingsboard.server.service.sync.vc.data.EntityTypeExportCtx;
import org.thingsboard.server.service.sync.vc.data.ReimportTask;
import org.thingsboard.server.service.sync.vc.data.SimpleEntitiesExportCtx;
import org.thingsboard.server.service.sync.vc.repository.TbRepositorySettingsService;

import javax.annotation.PostConstruct;
import javax.annotation.PreDestroy;
import java.time.Instant;
import java.util.ArrayList;
import java.util.Collections;
import java.util.HashSet;
import java.util.List;
import java.util.Optional;
import java.util.UUID;
import java.util.concurrent.ExecutionException;
import java.util.function.Function;
import java.util.stream.Collectors;

import static com.google.common.util.concurrent.Futures.transform;
import static com.google.common.util.concurrent.Futures.transformAsync;

@Service
@TbCoreComponent
@RequiredArgsConstructor
@Slf4j
public class DefaultEntitiesVersionControlService implements EntitiesVersionControlService {

    private final TbRepositorySettingsService repositorySettingsService;
    private final TbAutoCommitSettingsService autoCommitSettingsService;
    private final GitVersionControlQueueService gitServiceQueue;
    private final EntitiesExportImportService exportImportService;
    private final ExportableEntitiesService exportableEntitiesService;
    private final TbNotificationEntityService entityNotificationService;
    private final TransactionTemplate transactionTemplate;

    private ListeningExecutorService executor;

    @Value("${vc.thread_pool_size:4}")
    private int threadPoolSize;

    @PostConstruct
    public void init() {
        executor = MoreExecutors.listeningDecorator(ThingsBoardExecutors.newWorkStealingPool(threadPoolSize, DefaultEntitiesVersionControlService.class));
    }

    @PreDestroy
    public void shutdown() {
        if (executor != null) {
            executor.shutdownNow();
        }
    }

    @SuppressWarnings("UnstableApiUsage")
    @Override
    public ListenableFuture<VersionCreationResult> saveEntitiesVersion(SecurityUser user, VersionCreateRequest request) throws Exception {
        var pendingCommit = gitServiceQueue.prepareCommit(user, request);

        return transformAsync(pendingCommit, commit -> {
            List<ListenableFuture<Void>> gitFutures = new ArrayList<>();
            switch (request.getType()) {
                case SINGLE_ENTITY: {
                    handleSingleEntityRequest(new SimpleEntitiesExportCtx(user, commit, (SingleEntityVersionCreateRequest) request));
                    break;
                }
                case COMPLEX: {
                    handleComplexRequest(new ComplexEntitiesExportCtx(user, commit, (ComplexVersionCreateRequest) request));
                    break;
                }
            }
            return transformAsync(Futures.allAsList(gitFutures), success -> gitServiceQueue.push(commit), executor);
        }, executor);
    }

    private void handleSingleEntityRequest(SimpleEntitiesExportCtx ctx) throws Exception {
        ctx.add(saveEntityData(ctx, ctx.getRequest().getEntityId()));
    }

    private void handleComplexRequest(ComplexEntitiesExportCtx parentCtx) {
        ComplexVersionCreateRequest request = parentCtx.getRequest();
        request.getEntityTypes().forEach((entityType, config) -> {
            EntityTypeExportCtx ctx = new EntityTypeExportCtx(parentCtx, config, request.getSyncStrategy(), entityType);
            if (ctx.isOverwrite()) {
                ctx.add(gitServiceQueue.deleteAll(ctx.getCommit(), entityType));
            }

            if (config.isAllEntities()) {
                DaoUtil.processInBatches(pageLink -> exportableEntitiesService.findEntitiesByTenantId(ctx.getTenantId(), entityType, pageLink)
                        , 100, entity -> {
                            try {
                                ctx.add(saveEntityData(ctx, entity.getId()));
                            } catch (Exception e) {
                                throw new RuntimeException(e);
                            }
                        });
            } else {
                for (UUID entityId : config.getEntityIds()) {
                    try {
                        ctx.add(saveEntityData(ctx, EntityIdFactory.getByTypeAndUuid(entityType, entityId)));
                    } catch (Exception e) {
                        throw new RuntimeException(e);
                    }
                }
            }
        });
    }

    private ListenableFuture<Void> saveEntityData(EntitiesExportCtx<?> ctx, EntityId entityId) throws Exception {
        EntityExportData<ExportableEntity<EntityId>> entityData = exportImportService.exportEntity(ctx, entityId);
        return gitServiceQueue.addToCommit(ctx.getCommit(), entityData);
    }

    @Override
    public ListenableFuture<PageData<EntityVersion>> listEntityVersions(TenantId tenantId, String branch, EntityId externalId, PageLink pageLink) throws Exception {
        return gitServiceQueue.listVersions(tenantId, branch, externalId, pageLink);
    }

    @Override
    public ListenableFuture<PageData<EntityVersion>> listEntityTypeVersions(TenantId tenantId, String branch, EntityType entityType, PageLink pageLink) throws Exception {
        return gitServiceQueue.listVersions(tenantId, branch, entityType, pageLink);
    }

    @Override
    public ListenableFuture<PageData<EntityVersion>> listVersions(TenantId tenantId, String branch, PageLink pageLink) throws Exception {
        return gitServiceQueue.listVersions(tenantId, branch, pageLink);
    }

    @Override
    public ListenableFuture<List<VersionedEntityInfo>> listEntitiesAtVersion(TenantId tenantId, String branch, String versionId, EntityType entityType) throws Exception {
        return gitServiceQueue.listEntitiesAtVersion(tenantId, branch, versionId, entityType);
    }

    @Override
    public ListenableFuture<List<VersionedEntityInfo>> listAllEntitiesAtVersion(TenantId tenantId, String branch, String versionId) throws Exception {
        return gitServiceQueue.listEntitiesAtVersion(tenantId, branch, versionId);
    }

    @SuppressWarnings({"UnstableApiUsage", "rawtypes"})
    @Override
    public ListenableFuture<VersionLoadResult> loadEntitiesVersion(SecurityUser user, VersionLoadRequest request) throws Exception {
        switch (request.getType()) {
            case SINGLE_ENTITY: {
                SingleEntityVersionLoadRequest versionLoadRequest = (SingleEntityVersionLoadRequest) request;
                VersionLoadConfig config = versionLoadRequest.getConfig();
                ListenableFuture<EntityExportData> future = gitServiceQueue.getEntity(user.getTenantId(), request.getVersionId(), versionLoadRequest.getExternalEntityId());
                return Futures.transform(future, entityData -> doInTemplate(user, request, ctx -> loadSingleEntity(ctx, config, entityData)), executor);
            }
            case ENTITY_TYPE: {
                EntityTypeVersionLoadRequest versionLoadRequest = (EntityTypeVersionLoadRequest) request;
                return executor.submit(() -> doInTemplate(user, request, ctx -> loadMultipleEntities(ctx, versionLoadRequest)));
            }
            default:
                throw new IllegalArgumentException("Unsupported version load request");
        }
    }

    private <R> VersionLoadResult doInTemplate(SecurityUser user, VersionLoadRequest request, Function<EntitiesImportCtx, VersionLoadResult> function) {
        try {
            EntitiesImportCtx ctx = new EntitiesImportCtx(user, request.getVersionId());
            VersionLoadResult result = transactionTemplate.execute(status -> function.apply(ctx));
            try {
                for (ThrowingRunnable throwingRunnable : ctx.getEventCallbacks()) {
                    throwingRunnable.run();
                }
            } catch (ThingsboardException e) {
                throw new RuntimeException(e);
            }
            return result;
        } catch (LoadEntityException e) {
            return onError(e.getData(), e.getCause());
        } catch (Exception e) {
            log.info("[{}] Failed to process request [{}] due to: ", user.getTenantId(), request, e);
            throw e;
        }
    }

    private VersionLoadResult loadSingleEntity(EntitiesImportCtx ctx, VersionLoadConfig config, EntityExportData entityData) {
        try {
            ctx.setSettings(EntityImportSettings.builder()
                    .updateRelations(config.isLoadRelations())
                    .saveAttributes(config.isLoadAttributes())
                    .saveCredentials(config.isLoadCredentials())
                    .findExistingByName(false)
                    .build());
            EntityImportResult<?> importResult = exportImportService.importEntity(ctx, entityData);

            exportImportService.saveReferencesAndRelations(ctx);

            return VersionLoadResult.success(EntityTypeLoadResult.builder()
                    .entityType(importResult.getEntityType())
                    .created(importResult.getOldEntity() == null ? 1 : 0)
                    .updated(importResult.getOldEntity() != null ? 1 : 0)
                    .deleted(0)
                    .build());
        } catch (Exception e) {
            throw new LoadEntityException(entityData, e);
        }
    }

    @SneakyThrows
    private VersionLoadResult loadMultipleEntities(EntitiesImportCtx ctx, EntityTypeVersionLoadRequest request) {
        var sw = TbStopWatch.create("before");

        List<EntityType> entityTypes = request.getEntityTypes().keySet().stream()
                .sorted(exportImportService.getEntityTypeComparatorForImport()).collect(Collectors.toList());
        for (EntityType entityType : entityTypes) {
            log.debug("[{}] Loading {} entities", ctx.getTenantId(), entityType);
            sw.startNew("Entities " + entityType.name());
            ctx.setSettings(getEntityImportSettings(request, entityType));
            importEntities(ctx, entityType);
        }

        sw.startNew("Reimport");
        reimport(ctx);

        sw.startNew("Remove Others");
        request.getEntityTypes().keySet().stream()
                .filter(entityType -> request.getEntityTypes().get(entityType).isRemoveOtherEntities())
                .sorted(exportImportService.getEntityTypeComparatorForImport().reversed())
                .forEach(entityType -> removeOtherEntities(ctx, entityType));

        sw.startNew("References and Relations");

        exportImportService.saveReferencesAndRelations(ctx);

        sw.stop();
        for (var task : sw.getTaskInfo()) {
            log.debug("[{}] Executed: {} in {}ms", ctx.getTenantId(), task.getTaskName(), task.getTimeMillis());
        }
        log.info("[{}] Total time: {}ms", ctx.getTenantId(), sw.getTotalTimeMillis());
        return VersionLoadResult.success(new ArrayList<>(ctx.getResults().values()));
    }

    private EntityImportSettings getEntityImportSettings(EntityTypeVersionLoadRequest request, EntityType entityType) {
        var config = request.getEntityTypes().get(entityType);
        return EntityImportSettings.builder()
                .updateRelations(config.isLoadRelations())
                .saveAttributes(config.isLoadAttributes())
                .findExistingByName(config.isFindExistingEntityByName())
                .build();
    }

    @SuppressWarnings({"rawtypes", "unchecked"})
    private void importEntities(EntitiesImportCtx ctx, EntityType entityType) {
        int limit = 100;
        int offset = 0;
        List<EntityExportData> entityDataList;
        do {
            try {
                entityDataList = gitServiceQueue.getEntities(ctx.getTenantId(), ctx.getVersionId(), entityType, offset, limit).get();
            } catch (InterruptedException | ExecutionException e) {
                throw new RuntimeException(e);
            }
            for (EntityExportData entityData : entityDataList) {
                log.debug("[{}] Loading {} entities", ctx.getTenantId(), entityType);
                EntityImportResult<?> importResult;
                try {
                    importResult = exportImportService.importEntity(ctx, entityData);
                } catch (Exception e) {
                    throw new LoadEntityException(entityData, e);
                }
                if (importResult.getUpdatedAllExternalIds() != null && !importResult.getUpdatedAllExternalIds()) {
                    ctx.getToReimport().put(entityData.getEntity().getExternalId(), new ReimportTask(entityData, ctx.getSettings()));
                    continue;
                }

                ctx.registerResult(entityType, importResult.getOldEntity() == null);
                ctx.getImportedEntities().computeIfAbsent(entityType, t -> new HashSet<>())
                        .add(importResult.getSavedEntity().getId());
            }
            offset += limit;
        } while (entityDataList.size() == limit);
    }

    @SuppressWarnings({"rawtypes", "unchecked"})
    private void reimport(EntitiesImportCtx ctx) {
        ctx.setFetchAllUUIDs(true);
        ctx.getToReimport().forEach((externalId, task) -> {
            try {
<<<<<<< HEAD
                EntityExportData entityData = gitServiceQueue.getEntity(ctx.getTenantId(), ctx.getVersionId(), externalId).get();
                ctx.setSettings(importSettings);
=======
                EntityExportData entityData = task.getData();
                var settings = task.getSettings();
                ctx.setSettings(settings);
>>>>>>> c0e84e22
                EntityImportResult<?> importResult = exportImportService.importEntity(ctx, entityData);

                ctx.registerResult(externalId.getEntityType(), importResult.getOldEntity() == null);
                ctx.getImportedEntities().computeIfAbsent(externalId.getEntityType(), t -> new HashSet<>())
                        .add(importResult.getSavedEntity().getId());
            } catch (Exception e) {
                throw new RuntimeException(e);
            }
        });
    }

    private void removeOtherEntities(EntitiesImportCtx ctx, EntityType entityType) {
        DaoUtil.processInBatches(pageLink -> {
            return exportableEntitiesService.findEntitiesByTenantId(ctx.getTenantId(), entityType, pageLink);
        }, 100, entity -> {
            if (ctx.getImportedEntities().get(entityType) == null || !ctx.getImportedEntities().get(entityType).contains(entity.getId())) {
                exportableEntitiesService.removeById(ctx.getTenantId(), entity.getId());

                ctx.addEventCallback(() -> {
                    entityNotificationService.notifyDeleteEntity(ctx.getTenantId(), entity.getId(),
                            entity, null, ActionType.DELETED, null, ctx.getUser());
                });
                ctx.registerDeleted(entityType);
            }
        });
    }

    private VersionLoadResult onError(EntityExportData<?> entityData, Throwable e) {
        return analyze(e, entityData).orElseThrow(() -> new RuntimeException(e));
    }

    private Optional<VersionLoadResult> analyze(Throwable e, EntityExportData<?> entityData) {
        if (e == null) {
            return Optional.empty();
        } else {
            if (e instanceof DeviceCredentialsValidationException) {
                return Optional.of(VersionLoadResult.error(EntityLoadError.credentialsError(entityData.getExternalId())));
            } else if (e instanceof MissingEntityException) {
                return Optional.of(VersionLoadResult.error(EntityLoadError.referenceEntityError(entityData.getExternalId(), ((MissingEntityException) e).getEntityId())));
            } else {
                return analyze(e.getCause(), entityData);
            }
        }
    }

    @Override
    public ListenableFuture<EntityDataDiff> compareEntityDataToVersion(SecurityUser user, String branch, EntityId entityId, String versionId) throws Exception {
        HasId<EntityId> entity = exportableEntitiesService.findEntityByTenantIdAndId(user.getTenantId(), entityId);
        if (!(entity instanceof ExportableEntity)) throw new IllegalArgumentException("Unsupported entity type");

        EntityId externalId = ((ExportableEntity<EntityId>) entity).getExternalId();
        if (externalId == null) externalId = entityId;

        return transformAsync(gitServiceQueue.getEntity(user.getTenantId(), versionId, externalId),
                otherVersion -> {
                    SimpleEntitiesExportCtx ctx = new SimpleEntitiesExportCtx(user, null, null, EntityExportSettings.builder()
                            .exportRelations(otherVersion.hasRelations())
                            .exportAttributes(otherVersion.hasAttributes())
                            .exportCredentials(otherVersion.hasCredentials())
                            .build());
                    EntityExportData<?> currentVersion = exportImportService.exportEntity(ctx, entityId);
                    return transform(gitServiceQueue.getContentsDiff(user.getTenantId(),
                            JacksonUtil.toPrettyString(currentVersion.sort()),
                            JacksonUtil.toPrettyString(otherVersion.sort())),
                            rawDiff -> new EntityDataDiff(currentVersion, otherVersion, rawDiff), MoreExecutors.directExecutor());
                }, MoreExecutors.directExecutor());
    }

    @Override
    public ListenableFuture<EntityDataInfo> getEntityDataInfo(SecurityUser user, EntityId entityId, String versionId) {
        return Futures.transform(gitServiceQueue.getEntity(user.getTenantId(), versionId, entityId),
                entity -> new EntityDataInfo(entity.hasRelations(), entity.hasAttributes(), entity.hasCredentials()), MoreExecutors.directExecutor());
    }


    @Override
    public ListenableFuture<List<String>> listBranches(TenantId tenantId) throws Exception {
        return gitServiceQueue.listBranches(tenantId);
    }

    @Override
    public RepositorySettings getVersionControlSettings(TenantId tenantId) {
        return repositorySettingsService.get(tenantId);
    }

    @Override
    public ListenableFuture<RepositorySettings> saveVersionControlSettings(TenantId tenantId, RepositorySettings versionControlSettings) {
        var restoredSettings = this.repositorySettingsService.restore(tenantId, versionControlSettings);
        try {
            var future = gitServiceQueue.initRepository(tenantId, restoredSettings);
            return Futures.transform(future, f -> repositorySettingsService.save(tenantId, restoredSettings), MoreExecutors.directExecutor());
        } catch (Exception e) {
            log.debug("{} Failed to init repository: {}", tenantId, versionControlSettings, e);
            throw new RuntimeException("Failed to init repository!", e);
        }
    }

    @Override
    public ListenableFuture<Void> deleteVersionControlSettings(TenantId tenantId) throws Exception {
        if (repositorySettingsService.delete(tenantId)) {
            return gitServiceQueue.clearRepository(tenantId);
        } else {
            return Futures.immediateFuture(null);
        }
    }

    @Override
    public ListenableFuture<Void> checkVersionControlAccess(TenantId tenantId, RepositorySettings settings) throws ThingsboardException {
        settings = this.repositorySettingsService.restore(tenantId, settings);
        try {
            return gitServiceQueue.testRepository(tenantId, settings);
        } catch (Exception e) {
            throw new ThingsboardException(String.format("Unable to access repository: %s", getCauseMessage(e)),
                    ThingsboardErrorCode.GENERAL);
        }
    }

    @Override
    public ListenableFuture<VersionCreationResult> autoCommit(SecurityUser user, EntityId entityId) throws Exception {
        var repositorySettings = repositorySettingsService.get(user.getTenantId());
        if (repositorySettings == null) {
            return Futures.immediateFuture(null);
        }
        var autoCommitSettings = autoCommitSettingsService.get(user.getTenantId());
        if (autoCommitSettings == null) {
            return Futures.immediateFuture(null);
        }
        var entityType = entityId.getEntityType();
        AutoVersionCreateConfig autoCommitConfig = autoCommitSettings.get(entityType);
        if (autoCommitConfig == null) {
            return Futures.immediateFuture(null);
        }
        SingleEntityVersionCreateRequest vcr = new SingleEntityVersionCreateRequest();
        var autoCommitBranchName = autoCommitConfig.getBranch();
        if (StringUtils.isEmpty(autoCommitBranchName)) {
            autoCommitBranchName = StringUtils.isNotEmpty(repositorySettings.getDefaultBranch()) ? repositorySettings.getDefaultBranch() : "auto-commits";
        }
        vcr.setBranch(autoCommitBranchName);
        vcr.setVersionName("auto-commit at " + Instant.ofEpochSecond(System.currentTimeMillis() / 1000));
        vcr.setEntityId(entityId);
        vcr.setConfig(autoCommitConfig);
        return saveEntitiesVersion(user, vcr);
    }

    @Override
    public ListenableFuture<VersionCreationResult> autoCommit(SecurityUser user, EntityType entityType, List<UUID> entityIds) throws Exception {
        var repositorySettings = repositorySettingsService.get(user.getTenantId());
        if (repositorySettings == null) {
            return Futures.immediateFuture(null);
        }
        var autoCommitSettings = autoCommitSettingsService.get(user.getTenantId());
        if (autoCommitSettings == null) {
            return Futures.immediateFuture(null);
        }
        AutoVersionCreateConfig autoCommitConfig = autoCommitSettings.get(entityType);
        if (autoCommitConfig == null) {
            return Futures.immediateFuture(null);
        }
        var autoCommitBranchName = autoCommitConfig.getBranch();
        if (StringUtils.isEmpty(autoCommitBranchName)) {
            autoCommitBranchName = StringUtils.isNotEmpty(repositorySettings.getDefaultBranch()) ? repositorySettings.getDefaultBranch() : "auto-commits";
        }
        ComplexVersionCreateRequest vcr = new ComplexVersionCreateRequest();
        vcr.setBranch(autoCommitBranchName);
        vcr.setVersionName("auto-commit at " + Instant.ofEpochSecond(System.currentTimeMillis() / 1000));
        vcr.setSyncStrategy(SyncStrategy.MERGE);

        EntityTypeVersionCreateConfig vcrConfig = new EntityTypeVersionCreateConfig();
        vcrConfig.setEntityIds(entityIds);
        vcr.setEntityTypes(Collections.singletonMap(entityType, vcrConfig));
        return saveEntitiesVersion(user, vcr);
    }

    private String getCauseMessage(Exception e) {
        String message;
        if (e.getCause() != null && StringUtils.isNotEmpty(e.getCause().getMessage())) {
            message = e.getCause().getMessage();
        } else {
            message = e.getMessage();
        }
        return message;
    }

}<|MERGE_RESOLUTION|>--- conflicted
+++ resolved
@@ -354,14 +354,9 @@
         ctx.setFetchAllUUIDs(true);
         ctx.getToReimport().forEach((externalId, task) -> {
             try {
-<<<<<<< HEAD
-                EntityExportData entityData = gitServiceQueue.getEntity(ctx.getTenantId(), ctx.getVersionId(), externalId).get();
-                ctx.setSettings(importSettings);
-=======
                 EntityExportData entityData = task.getData();
                 var settings = task.getSettings();
                 ctx.setSettings(settings);
->>>>>>> c0e84e22
                 EntityImportResult<?> importResult = exportImportService.importEntity(ctx, entityData);
 
                 ctx.registerResult(externalId.getEntityType(), importResult.getOldEntity() == null);
