/**
 * Copyright © 2016-2024 The Thingsboard Authors
 *
 * Licensed under the Apache License, Version 2.0 (the "License");
 * you may not use this file except in compliance with the License.
 * You may obtain a copy of the License at
 *
 *     http://www.apache.org/licenses/LICENSE-2.0
 *
 * Unless required by applicable law or agreed to in writing, software
 * distributed under the License is distributed on an "AS IS" BASIS,
 * WITHOUT WARRANTIES OR CONDITIONS OF ANY KIND, either express or implied.
 * See the License for the specific language governing permissions and
 * limitations under the License.
 */
package org.thingsboard.server.service.install.update;

import lombok.RequiredArgsConstructor;
import lombok.extern.slf4j.Slf4j;
import org.springframework.cache.Cache;
import org.springframework.cache.CacheManager;
import org.springframework.context.annotation.Profile;
import org.springframework.data.redis.core.RedisCallback;
import org.springframework.data.redis.core.RedisTemplate;
import org.springframework.stereotype.Service;

import java.util.Objects;
import java.util.Optional;

import static org.thingsboard.server.common.data.CacheConstants.ATTRIBUTES_CACHE;
import static org.thingsboard.server.common.data.CacheConstants.RESOURCE_INFO_CACHE;
import static org.thingsboard.server.common.data.CacheConstants.SECURITY_SETTINGS_CACHE;

@RequiredArgsConstructor
@Service
@Profile("install")
@Slf4j
public class DefaultCacheCleanupService implements CacheCleanupService {

    private final CacheManager cacheManager;
    private final Optional<RedisTemplate<String, Object>> redisTemplate;


    /**
     * Cleanup caches that can not deserialize anymore due to schema upgrade or data update using sql scripts.
     * Refer to SqlDatabaseUpgradeService and /data/upgrage/*.sql
     * to discover which tables were changed
     * */
    @Override
    public void clearCache(String fromVersion) throws Exception {
        switch (fromVersion) {
            case "3.0.1":
                log.info("Clear cache to upgrade from version 3.0.1 to 3.1.0 ...");
                clearAllCaches();
                //do not break to show explicit calls for next versions
            case "3.1.1":
                log.info("Clear cache to upgrade from version 3.1.1 to 3.2.0 ...");
                clearCacheByName("devices");
                clearCacheByName("deviceProfiles");
                clearCacheByName("tenantProfiles");
            case "3.2.2":
                log.info("Clear cache to upgrade from version 3.2.2 to 3.3.0 ...");
                clearCacheByName("devices");
                clearCacheByName("deviceProfiles");
                clearCacheByName("tenantProfiles");
                clearCacheByName("relations");
                break;
            case "3.3.2":
                log.info("Clear cache to upgrade from version 3.3.2 to 3.3.3 ...");
                clearAll();
                break;
            case "3.3.3":
                log.info("Clear cache to upgrade from version 3.3.3 to 3.3.4 ...");
                clearAll();
                break;
            case "3.3.4":
                log.info("Clear cache to upgrade from version 3.3.4 to 3.4.0 ...");
                clearAll();
                break;
            case "3.4.1":
                log.info("Clear cache to upgrade from version 3.4.1 to 3.4.2 ...");
                clearCacheByName("assets");
                clearCacheByName("repositorySettings");
                break;
            case "3.4.2":
                log.info("Clearing cache to upgrade from version 3.4.2 to 3.4.3 ...");
                clearCacheByName("repositorySettings");
                break;
            case "3.4.4":
                log.info("Clearing cache to upgrade from version 3.4.4 to 3.5.0");
                clearAll();
                break;
            case "3.6.1":
                log.info("Clearing cache to upgrade from version 3.6.1 to 3.6.2");
                clearCacheByName(SECURITY_SETTINGS_CACHE);
                clearCacheByName(RESOURCE_INFO_CACHE);
                break;
            case "3.6.3":
<<<<<<< HEAD
                log.info("Clearing cache to upgrade from version 3.6.3 to 3.7.0 ...");
=======
                log.info("Clearing cache to upgrade from version 3.6.3 to 3.7.0");
>>>>>>> 51a31ced
                clearAll();
                break;
            default:
                //Do nothing, since cache cleanup is optional.
        }
    }

    void clearAllCaches() {
        cacheManager.getCacheNames().forEach(this::clearCacheByName);
    }

    void clearCacheByName(final String cacheName) {
        log.info("Clearing cache [{}]", cacheName);
        Cache cache = cacheManager.getCache(cacheName);
        Objects.requireNonNull(cache, "Cache does not exist for name " + cacheName);
        cache.clear();
    }

    void clearAll() {
        if (redisTemplate.isPresent()) {
            log.info("Flushing all caches");
            redisTemplate.get().execute((RedisCallback<Object>) connection -> {
                connection.flushAll();
                return null;
            });
            return;
        }
        cacheManager.getCacheNames().forEach(this::clearCacheByName);
    }
}<|MERGE_RESOLUTION|>--- conflicted
+++ resolved
@@ -96,11 +96,7 @@
                 clearCacheByName(RESOURCE_INFO_CACHE);
                 break;
             case "3.6.3":
-<<<<<<< HEAD
-                log.info("Clearing cache to upgrade from version 3.6.3 to 3.7.0 ...");
-=======
                 log.info("Clearing cache to upgrade from version 3.6.3 to 3.7.0");
->>>>>>> 51a31ced
                 clearAll();
                 break;
             default:
