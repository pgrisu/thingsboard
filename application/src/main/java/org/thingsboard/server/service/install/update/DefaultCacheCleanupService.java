/**
 * Copyright © 2016-2023 The Thingsboard Authors
 *
 * Licensed under the Apache License, Version 2.0 (the "License");
 * you may not use this file except in compliance with the License.
 * You may obtain a copy of the License at
 *
 *     http://www.apache.org/licenses/LICENSE-2.0
 *
 * Unless required by applicable law or agreed to in writing, software
 * distributed under the License is distributed on an "AS IS" BASIS,
 * WITHOUT WARRANTIES OR CONDITIONS OF ANY KIND, either express or implied.
 * See the License for the specific language governing permissions and
 * limitations under the License.
 */
package org.thingsboard.server.service.install.update;

import lombok.RequiredArgsConstructor;
import lombok.extern.slf4j.Slf4j;
import org.springframework.cache.Cache;
import org.springframework.cache.CacheManager;
import org.springframework.context.annotation.Profile;
import org.springframework.data.redis.core.RedisCallback;
import org.springframework.data.redis.core.RedisTemplate;
import org.springframework.stereotype.Service;

import java.util.Objects;
import java.util.Optional;

import static org.thingsboard.server.common.data.CacheConstants.RESOURCE_INFO_CACHE;
import static org.thingsboard.server.common.data.CacheConstants.SECURITY_SETTINGS_CACHE;

@RequiredArgsConstructor
@Service
@Profile("install")
@Slf4j
public class DefaultCacheCleanupService implements CacheCleanupService {

    private final CacheManager cacheManager;
    private final Optional<RedisTemplate<String, Object>> redisTemplate;


    /**
     * Cleanup caches that can not deserialize anymore due to schema upgrade or data update using sql scripts.
     * Refer to SqlDatabaseUpgradeService and /data/upgrage/*.sql
     * to discover which tables were changed
     * */
    @Override
    public void clearCache(String fromVersion) throws Exception {
        switch (fromVersion) {
            case "3.0.1":
                log.info("Clear cache to upgrade from version 3.0.1 to 3.1.0 ...");
                clearAllCaches();
                //do not break to show explicit calls for next versions
            case "3.1.1":
                log.info("Clear cache to upgrade from version 3.1.1 to 3.2.0 ...");
                clearCacheByName("devices");
                clearCacheByName("deviceProfiles");
                clearCacheByName("tenantProfiles");
            case "3.2.2":
                log.info("Clear cache to upgrade from version 3.2.2 to 3.3.0 ...");
                clearCacheByName("devices");
                clearCacheByName("deviceProfiles");
                clearCacheByName("tenantProfiles");
                clearCacheByName("relations");
                break;
            case "3.3.2":
                log.info("Clear cache to upgrade from version 3.3.2 to 3.3.3 ...");
                clearAll();
                break;
            case "3.3.3":
                log.info("Clear cache to upgrade from version 3.3.3 to 3.3.4 ...");
                clearAll();
                break;
            case "3.3.4":
                log.info("Clear cache to upgrade from version 3.3.4 to 3.4.0 ...");
                clearAll();
                break;
            case "3.4.1":
                log.info("Clear cache to upgrade from version 3.4.1 to 3.4.2 ...");
                clearCacheByName("assets");
                clearCacheByName("repositorySettings");
                break;
            case "3.4.2":
                log.info("Clearing cache to upgrade from version 3.4.2 to 3.4.3 ...");
                clearCacheByName("repositorySettings");
                break;
            case "3.4.4":
                log.info("Clearing cache to upgrade from version 3.4.4 to 3.5.0 ...");
                clearAll();
                break;
<<<<<<< HEAD
            case "3.5.2":
                log.info("Clearing cache to upgrade from version 3.5.2 to 3.6.0 ...");
                clearCacheByName("deviceProfiles");
=======
            case "3.6.1":
                log.info("Clearing cache to upgrade from version 3.6.1 to 3.6.2");
                clearCacheByName(SECURITY_SETTINGS_CACHE);
                clearCacheByName(RESOURCE_INFO_CACHE);
>>>>>>> 2c4010c5
                break;
            default:
                //Do nothing, since cache cleanup is optional.
        }
    }

    void clearAllCaches() {
        cacheManager.getCacheNames().forEach(this::clearCacheByName);
    }

    void clearCacheByName(final String cacheName) {
        log.info("Clearing cache [{}]", cacheName);
        Cache cache = cacheManager.getCache(cacheName);
        Objects.requireNonNull(cache, "Cache does not exist for name " + cacheName);
        cache.clear();
    }

    void clearAll() {
        if (redisTemplate.isPresent()) {
            log.info("Flushing all caches");
            redisTemplate.get().execute((RedisCallback<Object>) connection -> {
                connection.flushAll();
                return null;
            });
            return;
        }
        cacheManager.getCacheNames().forEach(this::clearCacheByName);
    }
}<|MERGE_RESOLUTION|>--- conflicted
+++ resolved
@@ -86,19 +86,17 @@
                 clearCacheByName("repositorySettings");
                 break;
             case "3.4.4":
-                log.info("Clearing cache to upgrade from version 3.4.4 to 3.5.0 ...");
+                log.info("Clearing cache to upgrade from version 3.4.4 to 3.5.0");
                 clearAll();
                 break;
-<<<<<<< HEAD
-            case "3.5.2":
-                log.info("Clearing cache to upgrade from version 3.5.2 to 3.6.0 ...");
-                clearCacheByName("deviceProfiles");
-=======
             case "3.6.1":
                 log.info("Clearing cache to upgrade from version 3.6.1 to 3.6.2");
                 clearCacheByName(SECURITY_SETTINGS_CACHE);
                 clearCacheByName(RESOURCE_INFO_CACHE);
->>>>>>> 2c4010c5
+                break;
+            case "3.6.3":
+                log.info("Clearing cache to upgrade from version 3.6.3 to 3.7.0 ...");
+                clearCacheByName("deviceProfiles");
                 break;
             default:
                 //Do nothing, since cache cleanup is optional.
