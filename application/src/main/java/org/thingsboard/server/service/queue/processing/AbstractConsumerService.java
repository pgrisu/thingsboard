/**
 * Copyright © 2016-2024 The Thingsboard Authors
 *
 * Licensed under the Apache License, Version 2.0 (the "License");
 * you may not use this file except in compliance with the License.
 * You may obtain a copy of the License at
 *
 *     http://www.apache.org/licenses/LICENSE-2.0
 *
 * Unless required by applicable law or agreed to in writing, software
 * distributed under the License is distributed on an "AS IS" BASIS,
 * WITHOUT WARRANTIES OR CONDITIONS OF ANY KIND, either express or implied.
 * See the License for the specific language governing permissions and
 * limitations under the License.
 */
package org.thingsboard.server.service.queue.processing;

import lombok.RequiredArgsConstructor;
import lombok.RequiredArgsConstructor;
import lombok.extern.slf4j.Slf4j;
import org.springframework.boot.context.event.ApplicationReadyEvent;
import org.springframework.context.ApplicationEventPublisher;
import org.thingsboard.common.util.ThingsBoardThreadFactory;
import org.thingsboard.rule.engine.api.TbAlarmRuleStateService;
import org.thingsboard.server.actors.ActorSystemContext;
import org.thingsboard.server.common.data.EntityType;
import org.thingsboard.server.common.data.id.AlarmRuleId;
import org.thingsboard.server.common.data.id.AssetId;
import org.thingsboard.server.common.data.id.AssetProfileId;
import org.thingsboard.server.common.data.id.CustomerId;
import org.thingsboard.server.common.data.id.DeviceId;
import org.thingsboard.server.common.data.id.DeviceProfileId;
import org.thingsboard.server.common.data.id.TenantId;
import org.thingsboard.server.common.data.id.TenantProfileId;
import org.thingsboard.server.common.data.plugin.ComponentLifecycleEvent;
import org.thingsboard.server.common.msg.plugin.ComponentLifecycleMsg;
import org.thingsboard.server.common.msg.queue.ServiceType;
import org.thingsboard.server.common.msg.queue.TbCallback;
import org.thingsboard.server.dao.tenant.TbTenantProfileCache;
import org.thingsboard.server.queue.TbQueueConsumer;
import org.thingsboard.server.queue.common.TbProtoQueueMsg;
import org.thingsboard.server.queue.discovery.PartitionService;
import org.thingsboard.server.queue.discovery.TbApplicationEventListener;
import org.thingsboard.server.queue.discovery.event.PartitionChangeEvent;
import org.thingsboard.server.queue.util.AfterStartUp;
import org.thingsboard.server.service.apiusage.TbApiUsageStateService;
import org.thingsboard.server.service.profile.TbAssetProfileCache;
import org.thingsboard.server.service.profile.TbDeviceProfileCache;
import org.thingsboard.server.service.queue.TbPackCallback;
import org.thingsboard.server.service.queue.TbPackProcessingContext;
import org.thingsboard.server.service.security.auth.jwt.settings.JwtSettingsService;

import jakarta.annotation.PreDestroy;
import java.util.List;
import java.util.Optional;
import java.util.UUID;
import java.util.concurrent.ConcurrentHashMap;
import java.util.concurrent.ConcurrentMap;
import java.util.concurrent.CountDownLatch;
import java.util.concurrent.ExecutorService;
import java.util.concurrent.Executors;
import java.util.concurrent.TimeUnit;
import java.util.stream.Collectors;

@Slf4j
@RequiredArgsConstructor
public abstract class AbstractConsumerService<N extends com.google.protobuf.GeneratedMessageV3> extends TbApplicationEventListener<PartitionChangeEvent> {

    protected volatile ExecutorService notificationsConsumerExecutor;
    protected volatile boolean stopped = false;
    protected volatile boolean isReady = false;
    protected final ActorSystemContext actorContext;
    protected final TbTenantProfileCache tenantProfileCache;
    protected final TbDeviceProfileCache deviceProfileCache;
    protected final TbAssetProfileCache assetProfileCache;
    protected final TbApiUsageStateService apiUsageStateService;
    protected final PartitionService partitionService;
    protected final ApplicationEventPublisher eventPublisher;
    protected final TbQueueConsumer<TbProtoQueueMsg<N>> nfConsumer;
    protected final Optional<JwtSettingsService> jwtSettingsService;
    protected final Optional<TbAlarmRuleStateService> alarmRuleStateService;

    public void init(String nfConsumerThreadName) {
        this.notificationsConsumerExecutor = Executors.newSingleThreadExecutor(ThingsBoardThreadFactory.forName(nfConsumerThreadName));
    }

    @AfterStartUp(order = AfterStartUp.REGULAR_SERVICE)
    public void onApplicationEvent(ApplicationReadyEvent event) {
        log.info("Subscribing to notifications: {}", nfConsumer.getTopic());
        this.nfConsumer.subscribe();
        this.isReady = true;
        launchNotificationsConsumer();
        launchMainConsumers();
    }

    protected abstract ServiceType getServiceType();

    protected abstract void launchMainConsumers();

    protected abstract void stopConsumers();

    protected abstract long getNotificationPollDuration();

    protected abstract long getNotificationPackProcessingTimeout();

    protected void launchNotificationsConsumer() {
        notificationsConsumerExecutor.submit(() -> {
            while (!stopped) {
                try {
                    List<TbProtoQueueMsg<N>> msgs = nfConsumer.poll(getNotificationPollDuration());
                    if (msgs.isEmpty()) {
                        continue;
                    }
                    List<IdMsgPair<N>> orderedMsgList = msgs.stream().map(msg -> new IdMsgPair<>(UUID.randomUUID(), msg)).collect(Collectors.toList());
                    ConcurrentMap<UUID, TbProtoQueueMsg<N>> pendingMap = orderedMsgList.stream().collect(
                            Collectors.toConcurrentMap(IdMsgPair::getUuid, IdMsgPair::getMsg));
                    CountDownLatch processingTimeoutLatch = new CountDownLatch(1);
                    TbPackProcessingContext<TbProtoQueueMsg<N>> ctx = new TbPackProcessingContext<>(
                            processingTimeoutLatch, pendingMap, new ConcurrentHashMap<>());
                    orderedMsgList.forEach(element -> {
                        UUID id = element.getUuid();
                        TbProtoQueueMsg<N> msg = element.getMsg();
                        log.trace("[{}] Creating notification callback for message: {}", id, msg.getValue());
                        TbCallback callback = new TbPackCallback<>(id, ctx);
                        try {
                            handleNotification(id, msg, callback);
                        } catch (Throwable e) {
                            log.warn("[{}] Failed to process notification: {}", id, msg, e);
                            callback.onFailure(e);
                        }
                    });
                    if (!processingTimeoutLatch.await(getNotificationPackProcessingTimeout(), TimeUnit.MILLISECONDS)) {
                        ctx.getAckMap().forEach((id, msg) -> log.warn("[{}] Timeout to process notification: {}", id, msg.getValue()));
                        ctx.getFailedMap().forEach((id, msg) -> log.warn("[{}] Failed to process notification: {}", id, msg.getValue()));
                    }
                    nfConsumer.commit();
                } catch (Exception e) {
                    if (!stopped) {
                        log.warn("Failed to obtain notifications from queue.", e);
                        try {
                            Thread.sleep(getNotificationPollDuration());
                        } catch (InterruptedException e2) {
                            log.trace("Failed to wait until the server has capacity to handle new notifications", e2);
                        }
                    }
                }
            }
            log.info("TB Notifications Consumer stopped.");
        });
    }

    protected final void handleComponentLifecycleMsg(UUID id, ComponentLifecycleMsg componentLifecycleMsg) {
        TenantId tenantId = componentLifecycleMsg.getTenantId();
        log.debug("[{}][{}][{}] Received Lifecycle event: {}", tenantId, componentLifecycleMsg.getEntityId().getEntityType(),
                componentLifecycleMsg.getEntityId(), componentLifecycleMsg.getEvent());
        if (EntityType.TENANT_PROFILE.equals(componentLifecycleMsg.getEntityId().getEntityType())) {
            TenantProfileId tenantProfileId = new TenantProfileId(componentLifecycleMsg.getEntityId().getId());
            tenantProfileCache.evict(tenantProfileId);
            if (componentLifecycleMsg.getEvent().equals(ComponentLifecycleEvent.UPDATED)) {
                apiUsageStateService.onTenantProfileUpdate(tenantProfileId);
            }
        } else if (EntityType.TENANT.equals(componentLifecycleMsg.getEntityId().getEntityType())) {
            if (TenantId.SYS_TENANT_ID.equals(tenantId)) {
                jwtSettingsService.ifPresent(JwtSettingsService::reloadJwtSettings);
                return;
            } else {
                tenantProfileCache.evict(tenantId);
                partitionService.evictTenantInfo(tenantId);
                if (componentLifecycleMsg.getEvent().equals(ComponentLifecycleEvent.UPDATED)) {
<<<<<<< HEAD
                    apiUsageStateService.onTenantProfileUpdate(tenantProfileId);
                }
            } else if (EntityType.TENANT.equals(componentLifecycleMsg.getEntityId().getEntityType())) {
                if (TenantId.SYS_TENANT_ID.equals(componentLifecycleMsg.getTenantId())) {
                    jwtSettingsService.ifPresent(JwtSettingsService::reloadJwtSettings);
                    alarmRuleStateService.ifPresent(s -> s.deleteTenant(new TenantId(componentLifecycleMsg.getEntityId().getId())));
                        return;
                    } else {
                        tenantProfileCache.evict(componentLifecycleMsg.getTenantId());
                        partitionService.removeTenant(componentLifecycleMsg.getTenantId());
                        if (componentLifecycleMsg.getEvent().equals(ComponentLifecycleEvent.UPDATED)) {
                            apiUsageStateService.onTenantUpdate(componentLifecycleMsg.getTenantId());
                        } else if (componentLifecycleMsg.getEvent().equals(ComponentLifecycleEvent.DELETED)) {
                            apiUsageStateService.onTenantDelete((TenantId) componentLifecycleMsg.getEntityId());
                        }
                    }
                } else if (EntityType.DEVICE_PROFILE.equals(componentLifecycleMsg.getEntityId().getEntityType())) {
                    deviceProfileCache.evict(componentLifecycleMsg.getTenantId(), new DeviceProfileId(componentLifecycleMsg.getEntityId().getId()));
                } else if (EntityType.DEVICE.equals(componentLifecycleMsg.getEntityId().getEntityType())) {
                    deviceProfileCache.evict(componentLifecycleMsg.getTenantId(), new DeviceId(componentLifecycleMsg.getEntityId().getId()));
                } else if (EntityType.ASSET_PROFILE.equals(componentLifecycleMsg.getEntityId().getEntityType())) {
                    assetProfileCache.evict(componentLifecycleMsg.getTenantId(), new AssetProfileId(componentLifecycleMsg.getEntityId().getId()));
                } else if (EntityType.ASSET.equals(componentLifecycleMsg.getEntityId().getEntityType())) {
                    assetProfileCache.evict(componentLifecycleMsg.getTenantId(), new AssetId(componentLifecycleMsg.getEntityId().getId()));
                } else if (EntityType.ENTITY_VIEW.equals(componentLifecycleMsg.getEntityId().getEntityType())) {
                    actorContext.getTbEntityViewService().onComponentLifecycleMsg(componentLifecycleMsg);
                } else if (EntityType.API_USAGE_STATE.equals(componentLifecycleMsg.getEntityId().getEntityType())) {
                    apiUsageStateService.onApiUsageStateUpdate(componentLifecycleMsg.getTenantId());
                } else if (EntityType.CUSTOMER.equals(componentLifecycleMsg.getEntityId().getEntityType())) {
                    if (componentLifecycleMsg.getEvent() == ComponentLifecycleEvent.DELETED) {
                        apiUsageStateService.onCustomerDelete((CustomerId) componentLifecycleMsg.getEntityId());
                    }
                } else if (EntityType.ALARM_RULE.equals(componentLifecycleMsg.getEntityId().getEntityType())) {
                    alarmRuleStateService.ifPresent(s -> {
                        TenantId tenantId = componentLifecycleMsg.getTenantId();
                        AlarmRuleId alarmRuleId = new AlarmRuleId(componentLifecycleMsg.getEntityId().getId());
                        if (componentLifecycleMsg.getEvent().equals(ComponentLifecycleEvent.CREATED)) {
                            s.createAlarmRule(tenantId, alarmRuleId);
                        } else if (componentLifecycleMsg.getEvent().equals(ComponentLifecycleEvent.UPDATED)) {
                            s.updateAlarmRule(tenantId, alarmRuleId);
                        } else if (componentLifecycleMsg.getEvent().equals(ComponentLifecycleEvent.DELETED)) {
                            s.deleteAlarmRule(tenantId, alarmRuleId);
                        }
                });
=======
                    apiUsageStateService.onTenantUpdate(tenantId);
                } else if (componentLifecycleMsg.getEvent().equals(ComponentLifecycleEvent.DELETED)) {
                    apiUsageStateService.onTenantDelete(tenantId);
                    partitionService.removeTenant(tenantId);
                }
>>>>>>> 47b74da2
            }
        } else if (EntityType.DEVICE_PROFILE.equals(componentLifecycleMsg.getEntityId().getEntityType())) {
            deviceProfileCache.evict(tenantId, new DeviceProfileId(componentLifecycleMsg.getEntityId().getId()));
        } else if (EntityType.DEVICE.equals(componentLifecycleMsg.getEntityId().getEntityType())) {
            deviceProfileCache.evict(tenantId, new DeviceId(componentLifecycleMsg.getEntityId().getId()));
        } else if (EntityType.ASSET_PROFILE.equals(componentLifecycleMsg.getEntityId().getEntityType())) {
            assetProfileCache.evict(tenantId, new AssetProfileId(componentLifecycleMsg.getEntityId().getId()));
        } else if (EntityType.ASSET.equals(componentLifecycleMsg.getEntityId().getEntityType())) {
            assetProfileCache.evict(tenantId, new AssetId(componentLifecycleMsg.getEntityId().getId()));
        } else if (EntityType.ENTITY_VIEW.equals(componentLifecycleMsg.getEntityId().getEntityType())) {
            actorContext.getTbEntityViewService().onComponentLifecycleMsg(componentLifecycleMsg);
        } else if (EntityType.API_USAGE_STATE.equals(componentLifecycleMsg.getEntityId().getEntityType())) {
            apiUsageStateService.onApiUsageStateUpdate(tenantId);
        } else if (EntityType.CUSTOMER.equals(componentLifecycleMsg.getEntityId().getEntityType())) {
            if (componentLifecycleMsg.getEvent() == ComponentLifecycleEvent.DELETED) {
                apiUsageStateService.onCustomerDelete((CustomerId) componentLifecycleMsg.getEntityId());
            }
        }

        eventPublisher.publishEvent(componentLifecycleMsg);
        log.trace("[{}] Forwarding component lifecycle message to App Actor {}", id, componentLifecycleMsg);
        actorContext.tellWithHighPriority(componentLifecycleMsg);
    }

    protected abstract void handleNotification(UUID id, TbProtoQueueMsg<N> msg, TbCallback callback) throws Exception;

    @PreDestroy
    public void destroy() {
        stopped = true;
        stopConsumers();
        if (nfConsumer != null) {
            nfConsumer.unsubscribe();
        }
        if (notificationsConsumerExecutor != null) {
            notificationsConsumerExecutor.shutdownNow();
        }
    }
}<|MERGE_RESOLUTION|>--- conflicted
+++ resolved
@@ -162,47 +162,36 @@
         } else if (EntityType.TENANT.equals(componentLifecycleMsg.getEntityId().getEntityType())) {
             if (TenantId.SYS_TENANT_ID.equals(tenantId)) {
                 jwtSettingsService.ifPresent(JwtSettingsService::reloadJwtSettings);
-                return;
-            } else {
-                tenantProfileCache.evict(tenantId);
-                partitionService.evictTenantInfo(tenantId);
-                if (componentLifecycleMsg.getEvent().equals(ComponentLifecycleEvent.UPDATED)) {
-<<<<<<< HEAD
-                    apiUsageStateService.onTenantProfileUpdate(tenantProfileId);
-                }
-            } else if (EntityType.TENANT.equals(componentLifecycleMsg.getEntityId().getEntityType())) {
-                if (TenantId.SYS_TENANT_ID.equals(componentLifecycleMsg.getTenantId())) {
-                    jwtSettingsService.ifPresent(JwtSettingsService::reloadJwtSettings);
-                    alarmRuleStateService.ifPresent(s -> s.deleteTenant(new TenantId(componentLifecycleMsg.getEntityId().getId())));
+                alarmRuleStateService.ifPresent(s -> s.deleteTenant(new TenantId(componentLifecycleMsg.getEntityId().getId())));
                         return;
                     } else {
-                        tenantProfileCache.evict(componentLifecycleMsg.getTenantId());
-                        partitionService.removeTenant(componentLifecycleMsg.getTenantId());
+                        tenantProfileCache.evict(tenantId);
+                        partitionService.evictTenantInfo(tenantId);
                         if (componentLifecycleMsg.getEvent().equals(ComponentLifecycleEvent.UPDATED)) {
-                            apiUsageStateService.onTenantUpdate(componentLifecycleMsg.getTenantId());
+                            apiUsageStateService.onTenantUpdate(tenantId);
                         } else if (componentLifecycleMsg.getEvent().equals(ComponentLifecycleEvent.DELETED)) {
-                            apiUsageStateService.onTenantDelete((TenantId) componentLifecycleMsg.getEntityId());
+                            apiUsageStateService.onTenantDelete(tenantId);
+                    partitionService.removeTenant(tenantId);
                         }
                     }
                 } else if (EntityType.DEVICE_PROFILE.equals(componentLifecycleMsg.getEntityId().getEntityType())) {
-                    deviceProfileCache.evict(componentLifecycleMsg.getTenantId(), new DeviceProfileId(componentLifecycleMsg.getEntityId().getId()));
+                    deviceProfileCache.evict(tenantId, new DeviceProfileId(componentLifecycleMsg.getEntityId().getId()));
                 } else if (EntityType.DEVICE.equals(componentLifecycleMsg.getEntityId().getEntityType())) {
-                    deviceProfileCache.evict(componentLifecycleMsg.getTenantId(), new DeviceId(componentLifecycleMsg.getEntityId().getId()));
+                    deviceProfileCache.evict(tenantId, new DeviceId(componentLifecycleMsg.getEntityId().getId()));
                 } else if (EntityType.ASSET_PROFILE.equals(componentLifecycleMsg.getEntityId().getEntityType())) {
-                    assetProfileCache.evict(componentLifecycleMsg.getTenantId(), new AssetProfileId(componentLifecycleMsg.getEntityId().getId()));
+                    assetProfileCache.evict(tenantId, new AssetProfileId(componentLifecycleMsg.getEntityId().getId()));
                 } else if (EntityType.ASSET.equals(componentLifecycleMsg.getEntityId().getEntityType())) {
-                    assetProfileCache.evict(componentLifecycleMsg.getTenantId(), new AssetId(componentLifecycleMsg.getEntityId().getId()));
+                    assetProfileCache.evict(tenantId, new AssetId(componentLifecycleMsg.getEntityId().getId()));
                 } else if (EntityType.ENTITY_VIEW.equals(componentLifecycleMsg.getEntityId().getEntityType())) {
                     actorContext.getTbEntityViewService().onComponentLifecycleMsg(componentLifecycleMsg);
                 } else if (EntityType.API_USAGE_STATE.equals(componentLifecycleMsg.getEntityId().getEntityType())) {
-                    apiUsageStateService.onApiUsageStateUpdate(componentLifecycleMsg.getTenantId());
+                    apiUsageStateService.onApiUsageStateUpdate(tenantId);
                 } else if (EntityType.CUSTOMER.equals(componentLifecycleMsg.getEntityId().getEntityType())) {
                     if (componentLifecycleMsg.getEvent() == ComponentLifecycleEvent.DELETED) {
                         apiUsageStateService.onCustomerDelete((CustomerId) componentLifecycleMsg.getEntityId());
                     }
                 } else if (EntityType.ALARM_RULE.equals(componentLifecycleMsg.getEntityId().getEntityType())) {
                     alarmRuleStateService.ifPresent(s -> {
-                        TenantId tenantId = componentLifecycleMsg.getTenantId();
                         AlarmRuleId alarmRuleId = new AlarmRuleId(componentLifecycleMsg.getEntityId().getId());
                         if (componentLifecycleMsg.getEvent().equals(ComponentLifecycleEvent.CREATED)) {
                             s.createAlarmRule(tenantId, alarmRuleId);
@@ -211,31 +200,7 @@
                         } else if (componentLifecycleMsg.getEvent().equals(ComponentLifecycleEvent.DELETED)) {
                             s.deleteAlarmRule(tenantId, alarmRuleId);
                         }
-                });
-=======
-                    apiUsageStateService.onTenantUpdate(tenantId);
-                } else if (componentLifecycleMsg.getEvent().equals(ComponentLifecycleEvent.DELETED)) {
-                    apiUsageStateService.onTenantDelete(tenantId);
-                    partitionService.removeTenant(tenantId);
-                }
->>>>>>> 47b74da2
-            }
-        } else if (EntityType.DEVICE_PROFILE.equals(componentLifecycleMsg.getEntityId().getEntityType())) {
-            deviceProfileCache.evict(tenantId, new DeviceProfileId(componentLifecycleMsg.getEntityId().getId()));
-        } else if (EntityType.DEVICE.equals(componentLifecycleMsg.getEntityId().getEntityType())) {
-            deviceProfileCache.evict(tenantId, new DeviceId(componentLifecycleMsg.getEntityId().getId()));
-        } else if (EntityType.ASSET_PROFILE.equals(componentLifecycleMsg.getEntityId().getEntityType())) {
-            assetProfileCache.evict(tenantId, new AssetProfileId(componentLifecycleMsg.getEntityId().getId()));
-        } else if (EntityType.ASSET.equals(componentLifecycleMsg.getEntityId().getEntityType())) {
-            assetProfileCache.evict(tenantId, new AssetId(componentLifecycleMsg.getEntityId().getId()));
-        } else if (EntityType.ENTITY_VIEW.equals(componentLifecycleMsg.getEntityId().getEntityType())) {
-            actorContext.getTbEntityViewService().onComponentLifecycleMsg(componentLifecycleMsg);
-        } else if (EntityType.API_USAGE_STATE.equals(componentLifecycleMsg.getEntityId().getEntityType())) {
-            apiUsageStateService.onApiUsageStateUpdate(tenantId);
-        } else if (EntityType.CUSTOMER.equals(componentLifecycleMsg.getEntityId().getEntityType())) {
-            if (componentLifecycleMsg.getEvent() == ComponentLifecycleEvent.DELETED) {
-                apiUsageStateService.onCustomerDelete((CustomerId) componentLifecycleMsg.getEntityId());
-            }
+            });
         }
 
         eventPublisher.publishEvent(componentLifecycleMsg);
