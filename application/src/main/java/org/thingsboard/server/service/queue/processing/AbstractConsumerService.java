--- conflicted
+++ resolved
@@ -76,27 +76,6 @@
     protected final TbQueueConsumer<TbProtoQueueMsg<N>> nfConsumer;
     protected final JwtSettingsService jwtSettingsService;
 
-<<<<<<< HEAD
-=======
-
-    public AbstractConsumerService(ActorSystemContext actorContext, DataDecodingEncodingService encodingService,
-                                   TbTenantProfileCache tenantProfileCache, TbDeviceProfileCache deviceProfileCache,
-                                   TbAssetProfileCache assetProfileCache, TbApiUsageStateService apiUsageStateService,
-                                   PartitionService partitionService, ApplicationEventPublisher eventPublisher,
-                                   TbQueueConsumer<TbProtoQueueMsg<N>> nfConsumer, JwtSettingsService jwtSettingsService) {
-        this.actorContext = actorContext;
-        this.encodingService = encodingService;
-        this.tenantProfileCache = tenantProfileCache;
-        this.deviceProfileCache = deviceProfileCache;
-        this.assetProfileCache = assetProfileCache;
-        this.apiUsageStateService = apiUsageStateService;
-        this.partitionService = partitionService;
-        this.eventPublisher = eventPublisher;
-        this.nfConsumer = nfConsumer;
-        this.jwtSettingsService = jwtSettingsService;
-    }
-
->>>>>>> 2a2d09be
     public void init(String nfConsumerThreadName) {
         this.notificationsConsumerExecutor = Executors.newSingleThreadExecutor(ThingsBoardThreadFactory.forName(nfConsumerThreadName));
     }
