/**
 * Copyright © 2016-2024 The Thingsboard Authors
 *
 * Licensed under the Apache License, Version 2.0 (the "License");
 * you may not use this file except in compliance with the License.
 * You may obtain a copy of the License at
 *
 *     http://www.apache.org/licenses/LICENSE-2.0
 *
 * Unless required by applicable law or agreed to in writing, software
 * distributed under the License is distributed on an "AS IS" BASIS,
 * WITHOUT WARRANTIES OR CONDITIONS OF ANY KIND, either express or implied.
 * See the License for the specific language governing permissions and
 * limitations under the License.
 */
package org.thingsboard.server.service.ws;

public enum WsCmdType {
    AUTH,

    ATTRIBUTES,
    TIMESERIES,
    TIMESERIES_HISTORY,
    ENTITY_DATA,
    ENTITY_COUNT,
    ALARM_DATA,
    ALARM_COUNT,
    ALARM_STATUS,

    NOTIFICATIONS,
    NOTIFICATIONS_COUNT,
    MARK_NOTIFICATIONS_AS_READ,
    MARK_ALL_NOTIFICATIONS_AS_READ,

    ALARM_DATA_UNSUBSCRIBE,
    ALARM_COUNT_UNSUBSCRIBE,
    ENTITY_DATA_UNSUBSCRIBE,
    ENTITY_COUNT_UNSUBSCRIBE,
    NOTIFICATIONS_UNSUBSCRIBE,
<<<<<<< HEAD

    RPC,
=======
    ALARM_STATUS_UNSUBSCRIBE
>>>>>>> 03ac89bd
}<|MERGE_RESOLUTION|>--- conflicted
+++ resolved
@@ -37,10 +37,6 @@
     ENTITY_DATA_UNSUBSCRIBE,
     ENTITY_COUNT_UNSUBSCRIBE,
     NOTIFICATIONS_UNSUBSCRIBE,
-<<<<<<< HEAD
-
     RPC,
-=======
     ALARM_STATUS_UNSUBSCRIBE
->>>>>>> 03ac89bd
 }