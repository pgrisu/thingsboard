/**
 * Copyright © 2016-2023 The Thingsboard Authors
 *
 * Licensed under the Apache License, Version 2.0 (the "License");
 * you may not use this file except in compliance with the License.
 * You may obtain a copy of the License at
 *
 *     http://www.apache.org/licenses/LICENSE-2.0
 *
 * Unless required by applicable law or agreed to in writing, software
 * distributed under the License is distributed on an "AS IS" BASIS,
 * WITHOUT WARRANTIES OR CONDITIONS OF ANY KIND, either express or implied.
 * See the License for the specific language governing permissions and
 * limitations under the License.
 */
package org.thingsboard.server.service.install;

import com.fasterxml.jackson.databind.ObjectMapper;
import com.fasterxml.jackson.databind.node.ObjectNode;
import com.google.common.util.concurrent.FutureCallback;
import com.google.common.util.concurrent.Futures;
import com.google.common.util.concurrent.ListenableFuture;
import lombok.Getter;
import lombok.extern.slf4j.Slf4j;
import org.springframework.beans.factory.annotation.Autowired;
import org.springframework.beans.factory.annotation.Value;
import org.springframework.context.annotation.Bean;
import org.springframework.context.annotation.Lazy;
import org.springframework.context.annotation.Profile;
import org.springframework.security.crypto.bcrypt.BCryptPasswordEncoder;
import org.springframework.stereotype.Service;
import org.thingsboard.common.util.ThingsBoardThreadFactory;
import org.thingsboard.server.common.data.AdminSettings;
import org.thingsboard.server.common.data.Customer;
import org.thingsboard.server.common.data.DataConstants;
import org.thingsboard.server.common.data.Device;
import org.thingsboard.server.common.data.DeviceProfile;
import org.thingsboard.server.common.data.DeviceProfileProvisionType;
import org.thingsboard.server.common.data.DeviceProfileType;
import org.thingsboard.server.common.data.DeviceTransportType;
import org.thingsboard.server.common.data.Tenant;
import org.thingsboard.server.common.data.TenantProfile;
import org.thingsboard.server.common.data.User;
import org.thingsboard.server.common.data.alarm.AlarmSeverity;
import org.thingsboard.server.common.data.alarm.rule.AlarmRule;
import org.thingsboard.server.common.data.alarm.rule.AlarmRuleOriginatorTargetEntity;
import org.thingsboard.server.common.data.alarm.rule.filter.AlarmRuleDeviceTypeEntityFilter;
import org.thingsboard.server.common.data.device.profile.AlarmCondition;
import org.thingsboard.server.common.data.device.profile.AlarmConditionFilter;
import org.thingsboard.server.common.data.device.profile.AlarmConditionFilterKey;
import org.thingsboard.server.common.data.device.profile.AlarmConditionKeyType;
import org.thingsboard.server.common.data.device.profile.AlarmRuleCondition;
import org.thingsboard.server.common.data.device.profile.DefaultDeviceProfileConfiguration;
import org.thingsboard.server.common.data.device.profile.DefaultDeviceProfileTransportConfiguration;
import org.thingsboard.server.common.data.device.profile.AlarmRuleConfiguration;
import org.thingsboard.server.common.data.device.profile.DeviceProfileData;
import org.thingsboard.server.common.data.device.profile.DisabledDeviceProfileProvisionConfiguration;
import org.thingsboard.server.common.data.device.profile.SimpleAlarmConditionSpec;
import org.thingsboard.server.common.data.id.CustomerId;
import org.thingsboard.server.common.data.id.DeviceId;
import org.thingsboard.server.common.data.id.DeviceProfileId;
import org.thingsboard.server.common.data.id.TenantId;
import org.thingsboard.server.common.data.kv.BaseAttributeKvEntry;
import org.thingsboard.server.common.data.kv.BasicTsKvEntry;
import org.thingsboard.server.common.data.kv.BooleanDataEntry;
import org.thingsboard.server.common.data.kv.DoubleDataEntry;
import org.thingsboard.server.common.data.kv.LongDataEntry;
import org.thingsboard.server.common.data.page.PageDataIterable;
import org.thingsboard.server.common.data.page.PageLink;
import org.thingsboard.server.common.data.query.BooleanFilterPredicate;
import org.thingsboard.server.common.data.query.DynamicValue;
import org.thingsboard.server.common.data.query.DynamicValueSourceType;
import org.thingsboard.server.common.data.query.EntityKeyValueType;
import org.thingsboard.server.common.data.query.FilterPredicateValue;
import org.thingsboard.server.common.data.query.NumericFilterPredicate;
import org.thingsboard.server.common.data.queue.ProcessingStrategy;
import org.thingsboard.server.common.data.queue.ProcessingStrategyType;
import org.thingsboard.server.common.data.queue.Queue;
import org.thingsboard.server.common.data.queue.SubmitStrategy;
import org.thingsboard.server.common.data.queue.SubmitStrategyType;
import org.thingsboard.server.common.data.rule.RuleChainType;
import org.thingsboard.server.common.data.security.Authority;
import org.thingsboard.server.common.data.security.DeviceCredentials;
import org.thingsboard.server.common.data.security.UserCredentials;
import org.thingsboard.server.common.data.tenant.profile.DefaultTenantProfileConfiguration;
import org.thingsboard.server.common.data.tenant.profile.TenantProfileData;
import org.thingsboard.server.common.data.tenant.profile.TenantProfileQueueConfiguration;
import org.thingsboard.server.common.data.widget.WidgetsBundle;
<<<<<<< HEAD
import org.thingsboard.server.dao.alarm.rule.AlarmRuleService;
import org.thingsboard.server.service.security.auth.jwt.settings.JwtSettingsService;
=======
>>>>>>> 2f0eb0be
import org.thingsboard.server.dao.attributes.AttributesService;
import org.thingsboard.server.dao.customer.CustomerService;
import org.thingsboard.server.dao.device.DeviceCredentialsService;
import org.thingsboard.server.dao.device.DeviceProfileService;
import org.thingsboard.server.dao.device.DeviceService;
import org.thingsboard.server.dao.exception.DataValidationException;
import org.thingsboard.server.dao.notification.NotificationSettingsService;
import org.thingsboard.server.dao.notification.NotificationTargetService;
import org.thingsboard.server.dao.queue.QueueService;
import org.thingsboard.server.dao.rule.RuleChainService;
import org.thingsboard.server.dao.settings.AdminSettingsService;
import org.thingsboard.server.dao.tenant.TenantProfileService;
import org.thingsboard.server.dao.tenant.TenantService;
import org.thingsboard.server.dao.timeseries.TimeseriesService;
import org.thingsboard.server.dao.user.UserService;
import org.thingsboard.server.dao.widget.WidgetsBundleService;
import org.thingsboard.server.service.security.auth.jwt.settings.JwtSettingsService;

import javax.annotation.Nullable;
import javax.annotation.PostConstruct;
import javax.annotation.PreDestroy;
import java.util.Arrays;
import java.util.Collections;
import java.util.List;
import java.util.TreeMap;
import java.util.concurrent.ExecutorService;
import java.util.concurrent.Executors;

@Service
@Profile("install")
@Slf4j
public class DefaultSystemDataLoaderService implements SystemDataLoaderService {

    private static final ObjectMapper objectMapper = new ObjectMapper();
    public static final String CUSTOMER_CRED = "customer";
    public static final String DEFAULT_DEVICE_TYPE = "default";
    public static final String ACTIVITY_STATE = "active";

    @Autowired
    private InstallScripts installScripts;

    @Autowired
    private BCryptPasswordEncoder passwordEncoder;

    @Autowired
    private UserService userService;

    @Autowired
    private AdminSettingsService adminSettingsService;

    @Autowired
    private WidgetsBundleService widgetsBundleService;

    @Autowired
    private TenantService tenantService;

    @Autowired
    private TenantProfileService tenantProfileService;

    @Autowired
    private CustomerService customerService;

    @Autowired
    private DeviceService deviceService;

    @Autowired
    private DeviceProfileService deviceProfileService;

    @Autowired
    private AttributesService attributesService;

    @Autowired
    private DeviceCredentialsService deviceCredentialsService;

    @Autowired
    private RuleChainService ruleChainService;

    @Autowired
    private TimeseriesService tsService;

    @Value("${state.persistToTelemetry:false}")
    @Getter
    private boolean persistActivityToTelemetry;

    @Lazy
    @Autowired
    private QueueService queueService;

    @Autowired
    private JwtSettingsService jwtSettingsService;

    @Autowired
<<<<<<< HEAD
    private AlarmRuleService alarmRuleService;
=======
    private NotificationSettingsService notificationSettingsService;

    @Autowired
    private NotificationTargetService notificationTargetService;
>>>>>>> 2f0eb0be

    @Bean
    protected BCryptPasswordEncoder passwordEncoder() {
        return new BCryptPasswordEncoder();
    }

    private ExecutorService tsCallBackExecutor;

    @PostConstruct
    public void initExecutor() {
        tsCallBackExecutor = Executors.newSingleThreadExecutor(ThingsBoardThreadFactory.forName("sys-loader-ts-callback"));
    }

    @PreDestroy
    public void shutdownExecutor() {
        if (tsCallBackExecutor != null) {
            tsCallBackExecutor.shutdownNow();
        }
    }

    @Override
    public void createSysAdmin() {
        createUser(Authority.SYS_ADMIN, null, null, "sysadmin@thingsboard.org", "sysadmin");
    }

    @Override
    public void createDefaultTenantProfiles() throws Exception {
        tenantProfileService.findOrCreateDefaultTenantProfile(TenantId.SYS_TENANT_ID);

        TenantProfileData isolatedRuleEngineTenantProfileData = new TenantProfileData();
        isolatedRuleEngineTenantProfileData.setConfiguration(new DefaultTenantProfileConfiguration());

        TenantProfileQueueConfiguration mainQueueConfiguration = new TenantProfileQueueConfiguration();
        mainQueueConfiguration.setName(DataConstants.MAIN_QUEUE_NAME);
        mainQueueConfiguration.setTopic(DataConstants.MAIN_QUEUE_TOPIC);
        mainQueueConfiguration.setPollInterval(25);
        mainQueueConfiguration.setPartitions(10);
        mainQueueConfiguration.setConsumerPerPartition(true);
        mainQueueConfiguration.setPackProcessingTimeout(2000);
        SubmitStrategy mainQueueSubmitStrategy = new SubmitStrategy();
        mainQueueSubmitStrategy.setType(SubmitStrategyType.BURST);
        mainQueueSubmitStrategy.setBatchSize(1000);
        mainQueueConfiguration.setSubmitStrategy(mainQueueSubmitStrategy);
        ProcessingStrategy mainQueueProcessingStrategy = new ProcessingStrategy();
        mainQueueProcessingStrategy.setType(ProcessingStrategyType.SKIP_ALL_FAILURES);
        mainQueueProcessingStrategy.setRetries(3);
        mainQueueProcessingStrategy.setFailurePercentage(0);
        mainQueueProcessingStrategy.setPauseBetweenRetries(3);
        mainQueueProcessingStrategy.setMaxPauseBetweenRetries(3);
        mainQueueConfiguration.setProcessingStrategy(mainQueueProcessingStrategy);

        isolatedRuleEngineTenantProfileData.setQueueConfiguration(Collections.singletonList(mainQueueConfiguration));

        TenantProfile isolatedTbRuleEngineProfile = new TenantProfile();
        isolatedTbRuleEngineProfile.setDefault(false);
        isolatedTbRuleEngineProfile.setName("Isolated TB Rule Engine");
        isolatedTbRuleEngineProfile.setDescription("Isolated TB Rule Engine tenant profile");
        isolatedTbRuleEngineProfile.setIsolatedTbRuleEngine(true);
        isolatedTbRuleEngineProfile.setProfileData(isolatedRuleEngineTenantProfileData);

        try {
            tenantProfileService.saveTenantProfile(TenantId.SYS_TENANT_ID, isolatedTbRuleEngineProfile);
        } catch (DataValidationException e) {
            log.warn(e.getMessage());
        }
    }

    @Override
    public void createAdminSettings() throws Exception {
        AdminSettings generalSettings = new AdminSettings();
        generalSettings.setTenantId(TenantId.SYS_TENANT_ID);
        generalSettings.setKey("general");
        ObjectNode node = objectMapper.createObjectNode();
        node.put("baseUrl", "http://localhost:8080");
        node.put("prohibitDifferentUrl", false);
        generalSettings.setJsonValue(node);
        adminSettingsService.saveAdminSettings(TenantId.SYS_TENANT_ID, generalSettings);

        AdminSettings mailSettings = new AdminSettings();
        mailSettings.setTenantId(TenantId.SYS_TENANT_ID);
        mailSettings.setKey("mail");
        node = objectMapper.createObjectNode();
        node.put("mailFrom", "ThingsBoard <sysadmin@localhost.localdomain>");
        node.put("smtpProtocol", "smtp");
        node.put("smtpHost", "localhost");
        node.put("smtpPort", "25");
        node.put("timeout", "10000");
        node.put("enableTls", false);
        node.put("username", "");
        node.put("password", "");
        node.put("tlsVersion", "TLSv1.2");//NOSONAR, key used to identify password field (not password value itself)
        node.put("enableProxy", false);
        node.put("showChangePassword", false);
        mailSettings.setJsonValue(node);
        adminSettingsService.saveAdminSettings(TenantId.SYS_TENANT_ID, mailSettings);
    }

    @Override
    public void createRandomJwtSettings() throws Exception {
        jwtSettingsService.createRandomJwtSettings();
    }

    @Override
    public void saveLegacyYmlSettings() throws Exception {
        jwtSettingsService.saveLegacyYmlSettings();
    }

    @Override
    public void createOAuth2Templates() throws Exception {
        installScripts.createOAuth2Templates();
    }

    @Override
    public void loadDemoData() throws Exception {
        Tenant demoTenant = new Tenant();
        demoTenant.setRegion("Global");
        demoTenant.setTitle("Tenant");
        demoTenant = tenantService.saveTenant(demoTenant);
        installScripts.loadDemoRuleChains(demoTenant.getId());
        createUser(Authority.TENANT_ADMIN, demoTenant.getId(), null, "tenant@thingsboard.org", "tenant");

        Customer customerA = new Customer();
        customerA.setTenantId(demoTenant.getId());
        customerA.setTitle("Customer A");
        customerA = customerService.saveCustomer(customerA);
        Customer customerB = new Customer();
        customerB.setTenantId(demoTenant.getId());
        customerB.setTitle("Customer B");
        customerB = customerService.saveCustomer(customerB);
        Customer customerC = new Customer();
        customerC.setTenantId(demoTenant.getId());
        customerC.setTitle("Customer C");
        customerC = customerService.saveCustomer(customerC);
        createUser(Authority.CUSTOMER_USER, demoTenant.getId(), customerA.getId(), "customer@thingsboard.org", CUSTOMER_CRED);
        createUser(Authority.CUSTOMER_USER, demoTenant.getId(), customerA.getId(), "customerA@thingsboard.org", CUSTOMER_CRED);
        createUser(Authority.CUSTOMER_USER, demoTenant.getId(), customerB.getId(), "customerB@thingsboard.org", CUSTOMER_CRED);
        createUser(Authority.CUSTOMER_USER, demoTenant.getId(), customerC.getId(), "customerC@thingsboard.org", CUSTOMER_CRED);

        DeviceProfile defaultDeviceProfile = this.deviceProfileService.findOrCreateDeviceProfile(demoTenant.getId(), DEFAULT_DEVICE_TYPE);

        createDevice(demoTenant.getId(), customerA.getId(), defaultDeviceProfile.getId(), "Test Device A1", "A1_TEST_TOKEN", null);
        createDevice(demoTenant.getId(), customerA.getId(), defaultDeviceProfile.getId(), "Test Device A2", "A2_TEST_TOKEN", null);
        createDevice(demoTenant.getId(), customerA.getId(), defaultDeviceProfile.getId(), "Test Device A3", "A3_TEST_TOKEN", null);
        createDevice(demoTenant.getId(), customerB.getId(), defaultDeviceProfile.getId(), "Test Device B1", "B1_TEST_TOKEN", null);
        createDevice(demoTenant.getId(), customerC.getId(), defaultDeviceProfile.getId(), "Test Device C1", "C1_TEST_TOKEN", null);

        createDevice(demoTenant.getId(), null, defaultDeviceProfile.getId(), "DHT11 Demo Device", "DHT11_DEMO_TOKEN", "Demo device that is used in sample " +
                "applications that upload data from DHT11 temperature and humidity sensor");

        createDevice(demoTenant.getId(), null, defaultDeviceProfile.getId(), "Raspberry Pi Demo Device", "RASPBERRY_PI_DEMO_TOKEN", "Demo device that is used in " +
                "Raspberry Pi GPIO control sample application");

        DeviceProfile thermostatDeviceProfile = new DeviceProfile();
        thermostatDeviceProfile.setTenantId(demoTenant.getId());
        thermostatDeviceProfile.setDefault(false);
        thermostatDeviceProfile.setName("thermostat");
        thermostatDeviceProfile.setType(DeviceProfileType.DEFAULT);
        thermostatDeviceProfile.setTransportType(DeviceTransportType.DEFAULT);
        thermostatDeviceProfile.setProvisionType(DeviceProfileProvisionType.DISABLED);
        thermostatDeviceProfile.setDescription("Thermostat device profile");
        thermostatDeviceProfile.setDefaultRuleChainId(ruleChainService.findTenantRuleChainsByType(
                demoTenant.getId(), RuleChainType.CORE, new PageLink(1, 0, "Thermostat")).getData().get(0).getId());

        DeviceProfileData deviceProfileData = new DeviceProfileData();
        DefaultDeviceProfileConfiguration configuration = new DefaultDeviceProfileConfiguration();
        DefaultDeviceProfileTransportConfiguration transportConfiguration = new DefaultDeviceProfileTransportConfiguration();
        DisabledDeviceProfileProvisionConfiguration provisionConfiguration = new DisabledDeviceProfileProvisionConfiguration(null);
        deviceProfileData.setConfiguration(configuration);
        deviceProfileData.setTransportConfiguration(transportConfiguration);
        deviceProfileData.setProvisionConfiguration(provisionConfiguration);
        thermostatDeviceProfile.setProfileData(deviceProfileData);

        DeviceProfile savedThermostatDeviceProfile = deviceProfileService.saveDeviceProfile(thermostatDeviceProfile);

        AlarmRule highTemperatureRule = new AlarmRule();
        highTemperatureRule.setAlarmType("High Temperature");
        highTemperatureRule.setName("High Temperature rule");
        highTemperatureRule.setEnabled(true);
        highTemperatureRule.setTenantId(demoTenant.getId());

        AlarmRuleConfiguration highTemperature = new AlarmRuleConfiguration();

        highTemperature.setSourceEntityFilters(Collections.singletonList(new AlarmRuleDeviceTypeEntityFilter(savedThermostatDeviceProfile.getId())));
        highTemperature.setAlarmTargetEntity(new AlarmRuleOriginatorTargetEntity());

        AlarmRuleCondition temperatureRule = new AlarmRuleCondition();
        AlarmCondition temperatureCondition = new AlarmCondition();
        temperatureCondition.setSpec(new SimpleAlarmConditionSpec());

        AlarmConditionFilter temperatureAlarmFlagAttributeFilter = new AlarmConditionFilter();
        temperatureAlarmFlagAttributeFilter.setKey(new AlarmConditionFilterKey(AlarmConditionKeyType.ATTRIBUTE, "temperatureAlarmFlag"));
        temperatureAlarmFlagAttributeFilter.setValueType(EntityKeyValueType.BOOLEAN);
        BooleanFilterPredicate temperatureAlarmFlagAttributePredicate = new BooleanFilterPredicate();
        temperatureAlarmFlagAttributePredicate.setOperation(BooleanFilterPredicate.BooleanOperation.EQUAL);
        temperatureAlarmFlagAttributePredicate.setValue(new FilterPredicateValue<>(Boolean.TRUE));
        temperatureAlarmFlagAttributeFilter.setPredicate(temperatureAlarmFlagAttributePredicate);

        AlarmConditionFilter temperatureTimeseriesFilter = new AlarmConditionFilter();
        temperatureTimeseriesFilter.setKey(new AlarmConditionFilterKey(AlarmConditionKeyType.TIME_SERIES, "temperature"));
        temperatureTimeseriesFilter.setValueType(EntityKeyValueType.NUMERIC);
        NumericFilterPredicate temperatureTimeseriesFilterPredicate = new NumericFilterPredicate();
        temperatureTimeseriesFilterPredicate.setOperation(NumericFilterPredicate.NumericOperation.GREATER);
        FilterPredicateValue<Double> temperatureTimeseriesPredicateValue =
                new FilterPredicateValue<>(25.0, null,
                        new DynamicValue<>(DynamicValueSourceType.CURRENT_DEVICE, "temperatureAlarmThreshold"));
        temperatureTimeseriesFilterPredicate.setValue(temperatureTimeseriesPredicateValue);
        temperatureTimeseriesFilter.setPredicate(temperatureTimeseriesFilterPredicate);
        temperatureCondition.setCondition(Arrays.asList(temperatureAlarmFlagAttributeFilter, temperatureTimeseriesFilter));
        temperatureRule.setAlarmDetails("Current temperature = ${temperature}");
        temperatureRule.setCondition(temperatureCondition);
        highTemperature.setCreateRules(new TreeMap<>(Collections.singletonMap(AlarmSeverity.MAJOR, temperatureRule)));

        AlarmRuleCondition clearTemperatureRule = new AlarmRuleCondition();
        AlarmCondition clearTemperatureCondition = new AlarmCondition();
        clearTemperatureCondition.setSpec(new SimpleAlarmConditionSpec());

        AlarmConditionFilter clearTemperatureTimeseriesFilter = new AlarmConditionFilter();
        clearTemperatureTimeseriesFilter.setKey(new AlarmConditionFilterKey(AlarmConditionKeyType.TIME_SERIES, "temperature"));
        clearTemperatureTimeseriesFilter.setValueType(EntityKeyValueType.NUMERIC);
        NumericFilterPredicate clearTemperatureTimeseriesFilterPredicate = new NumericFilterPredicate();
        clearTemperatureTimeseriesFilterPredicate.setOperation(NumericFilterPredicate.NumericOperation.LESS_OR_EQUAL);
        FilterPredicateValue<Double> clearTemperatureTimeseriesPredicateValue =
                new FilterPredicateValue<>(25.0, null,
                        new DynamicValue<>(DynamicValueSourceType.CURRENT_DEVICE, "temperatureAlarmThreshold"));

        clearTemperatureTimeseriesFilterPredicate.setValue(clearTemperatureTimeseriesPredicateValue);
        clearTemperatureTimeseriesFilter.setPredicate(clearTemperatureTimeseriesFilterPredicate);
        clearTemperatureCondition.setCondition(Collections.singletonList(clearTemperatureTimeseriesFilter));
        clearTemperatureRule.setCondition(clearTemperatureCondition);
        clearTemperatureRule.setAlarmDetails("Current temperature = ${temperature}");
        highTemperature.setClearRule(clearTemperatureRule);

        highTemperatureRule.setConfiguration(highTemperature);

        alarmRuleService.saveAlarmRule(demoTenant.getId(), highTemperatureRule);

        AlarmRule lowHumidityRule = new AlarmRule();
        lowHumidityRule.setAlarmType("Low Humidity");
        lowHumidityRule.setName("Low Humidity rule");
        lowHumidityRule.setEnabled(true);
        lowHumidityRule.setTenantId(demoTenant.getId());

        AlarmRuleConfiguration lowHumidity = new AlarmRuleConfiguration();

        lowHumidity.setSourceEntityFilters(Collections.singletonList(new AlarmRuleDeviceTypeEntityFilter(savedThermostatDeviceProfile.getId())));
        lowHumidity.setAlarmTargetEntity(new AlarmRuleOriginatorTargetEntity());

        AlarmRuleCondition humidityRule = new AlarmRuleCondition();
        AlarmCondition humidityCondition = new AlarmCondition();
        humidityCondition.setSpec(new SimpleAlarmConditionSpec());

        AlarmConditionFilter humidityAlarmFlagAttributeFilter = new AlarmConditionFilter();
        humidityAlarmFlagAttributeFilter.setKey(new AlarmConditionFilterKey(AlarmConditionKeyType.ATTRIBUTE, "humidityAlarmFlag"));
        humidityAlarmFlagAttributeFilter.setValueType(EntityKeyValueType.BOOLEAN);
        BooleanFilterPredicate humidityAlarmFlagAttributePredicate = new BooleanFilterPredicate();
        humidityAlarmFlagAttributePredicate.setOperation(BooleanFilterPredicate.BooleanOperation.EQUAL);
        humidityAlarmFlagAttributePredicate.setValue(new FilterPredicateValue<>(Boolean.TRUE));
        humidityAlarmFlagAttributeFilter.setPredicate(humidityAlarmFlagAttributePredicate);

        AlarmConditionFilter humidityTimeseriesFilter = new AlarmConditionFilter();
        humidityTimeseriesFilter.setKey(new AlarmConditionFilterKey(AlarmConditionKeyType.TIME_SERIES, "humidity"));
        humidityTimeseriesFilter.setValueType(EntityKeyValueType.NUMERIC);
        NumericFilterPredicate humidityTimeseriesFilterPredicate = new NumericFilterPredicate();
        humidityTimeseriesFilterPredicate.setOperation(NumericFilterPredicate.NumericOperation.LESS);
        FilterPredicateValue<Double> humidityTimeseriesPredicateValue =
                new FilterPredicateValue<>(60.0, null,
                        new DynamicValue<>(DynamicValueSourceType.CURRENT_DEVICE, "humidityAlarmThreshold"));
        humidityTimeseriesFilterPredicate.setValue(humidityTimeseriesPredicateValue);
        humidityTimeseriesFilter.setPredicate(humidityTimeseriesFilterPredicate);
        humidityCondition.setCondition(Arrays.asList(humidityAlarmFlagAttributeFilter, humidityTimeseriesFilter));

        humidityRule.setCondition(humidityCondition);
        humidityRule.setAlarmDetails("Current humidity = ${humidity}");
        lowHumidity.setCreateRules(new TreeMap<>(Collections.singletonMap(AlarmSeverity.MINOR, humidityRule)));

        AlarmRuleCondition clearHumidityRule = new AlarmRuleCondition();
        AlarmCondition clearHumidityCondition = new AlarmCondition();
        clearHumidityCondition.setSpec(new SimpleAlarmConditionSpec());

        AlarmConditionFilter clearHumidityTimeseriesFilter = new AlarmConditionFilter();
        clearHumidityTimeseriesFilter.setKey(new AlarmConditionFilterKey(AlarmConditionKeyType.TIME_SERIES, "humidity"));
        clearHumidityTimeseriesFilter.setValueType(EntityKeyValueType.NUMERIC);
        NumericFilterPredicate clearHumidityTimeseriesFilterPredicate = new NumericFilterPredicate();
        clearHumidityTimeseriesFilterPredicate.setOperation(NumericFilterPredicate.NumericOperation.GREATER_OR_EQUAL);
        FilterPredicateValue<Double> clearHumidityTimeseriesPredicateValue =
                new FilterPredicateValue<>(60.0, null,
                        new DynamicValue<>(DynamicValueSourceType.CURRENT_DEVICE, "humidityAlarmThreshold"));

        clearHumidityTimeseriesFilterPredicate.setValue(clearHumidityTimeseriesPredicateValue);
        clearHumidityTimeseriesFilter.setPredicate(clearHumidityTimeseriesFilterPredicate);
        clearHumidityCondition.setCondition(Collections.singletonList(clearHumidityTimeseriesFilter));
        clearHumidityRule.setCondition(clearHumidityCondition);
        clearHumidityRule.setAlarmDetails("Current humidity = ${humidity}");
        lowHumidity.setClearRule(clearHumidityRule);

        lowHumidityRule.setConfiguration(lowHumidity);

        alarmRuleService.saveAlarmRule(demoTenant.getId(), lowHumidityRule);

        DeviceId t1Id = createDevice(demoTenant.getId(), null, savedThermostatDeviceProfile.getId(), "Thermostat T1", "T1_TEST_TOKEN", "Demo device for Thermostats dashboard").getId();
        DeviceId t2Id = createDevice(demoTenant.getId(), null, savedThermostatDeviceProfile.getId(), "Thermostat T2", "T2_TEST_TOKEN", "Demo device for Thermostats dashboard").getId();

        attributesService.save(demoTenant.getId(), t1Id, DataConstants.SERVER_SCOPE,
                Arrays.asList(new BaseAttributeKvEntry(System.currentTimeMillis(), new DoubleDataEntry("latitude", 37.3948)),
                        new BaseAttributeKvEntry(System.currentTimeMillis(), new DoubleDataEntry("longitude", -122.1503)),
                        new BaseAttributeKvEntry(System.currentTimeMillis(), new BooleanDataEntry("temperatureAlarmFlag", true)),
                        new BaseAttributeKvEntry(System.currentTimeMillis(), new BooleanDataEntry("humidityAlarmFlag", true)),
                        new BaseAttributeKvEntry(System.currentTimeMillis(), new LongDataEntry("temperatureAlarmThreshold", (long) 20)),
                        new BaseAttributeKvEntry(System.currentTimeMillis(), new LongDataEntry("humidityAlarmThreshold", (long) 50))));

        attributesService.save(demoTenant.getId(), t2Id, DataConstants.SERVER_SCOPE,
                Arrays.asList(new BaseAttributeKvEntry(System.currentTimeMillis(), new DoubleDataEntry("latitude", 37.493801)),
                        new BaseAttributeKvEntry(System.currentTimeMillis(), new DoubleDataEntry("longitude", -121.948769)),
                        new BaseAttributeKvEntry(System.currentTimeMillis(), new BooleanDataEntry("temperatureAlarmFlag", true)),
                        new BaseAttributeKvEntry(System.currentTimeMillis(), new BooleanDataEntry("humidityAlarmFlag", true)),
                        new BaseAttributeKvEntry(System.currentTimeMillis(), new LongDataEntry("temperatureAlarmThreshold", (long) 25)),
                        new BaseAttributeKvEntry(System.currentTimeMillis(), new LongDataEntry("humidityAlarmThreshold", (long) 30))));

        installScripts.loadDashboards(demoTenant.getId(), null);
    }

    @Override
    public void deleteSystemWidgetBundle(String bundleAlias) throws Exception {
        WidgetsBundle widgetsBundle = widgetsBundleService.findWidgetsBundleByTenantIdAndAlias(TenantId.SYS_TENANT_ID, bundleAlias);
        if (widgetsBundle != null) {
            widgetsBundleService.deleteWidgetsBundle(TenantId.SYS_TENANT_ID, widgetsBundle.getId());
        }
    }

    @Override
    public void loadSystemWidgets() throws Exception {
        installScripts.loadSystemWidgets();
    }

    @Override
    public void updateSystemWidgets() throws Exception {
        this.deleteSystemWidgetBundle("charts");
        this.deleteSystemWidgetBundle("cards");
        this.deleteSystemWidgetBundle("maps");
        this.deleteSystemWidgetBundle("analogue_gauges");
        this.deleteSystemWidgetBundle("digital_gauges");
        this.deleteSystemWidgetBundle("gpio_widgets");
        this.deleteSystemWidgetBundle("alarm_widgets");
        this.deleteSystemWidgetBundle("control_widgets");
        this.deleteSystemWidgetBundle("maps_v2");
        this.deleteSystemWidgetBundle("gateway_widgets");
        this.deleteSystemWidgetBundle("input_widgets");
        this.deleteSystemWidgetBundle("date");
        this.deleteSystemWidgetBundle("entity_admin_widgets");
        this.deleteSystemWidgetBundle("navigation_widgets");
        this.deleteSystemWidgetBundle("edge_widgets");
        installScripts.loadSystemWidgets();
    }

    private User createUser(Authority authority,
                            TenantId tenantId,
                            CustomerId customerId,
                            String email,
                            String password) {
        User user = new User();
        user.setAuthority(authority);
        user.setEmail(email);
        user.setTenantId(tenantId);
        user.setCustomerId(customerId);
        user = userService.saveUser(user);
        UserCredentials userCredentials = userService.findUserCredentialsByUserId(TenantId.SYS_TENANT_ID, user.getId());
        userCredentials.setPassword(passwordEncoder.encode(password));
        userCredentials.setEnabled(true);
        userCredentials.setActivateToken(null);
        userService.saveUserCredentials(TenantId.SYS_TENANT_ID, userCredentials);
        return user;
    }

    private Device createDevice(TenantId tenantId,
                                CustomerId customerId,
                                DeviceProfileId deviceProfileId,
                                String name,
                                String accessToken,
                                String description) {
        Device device = new Device();
        device.setTenantId(tenantId);
        device.setCustomerId(customerId);
        device.setDeviceProfileId(deviceProfileId);
        device.setName(name);
        if (description != null) {
            ObjectNode additionalInfo = objectMapper.createObjectNode();
            additionalInfo.put("description", description);
            device.setAdditionalInfo(additionalInfo);
        }
        device = deviceService.saveDevice(device);
        save(device.getId(), ACTIVITY_STATE, false);
        DeviceCredentials deviceCredentials = deviceCredentialsService.findDeviceCredentialsByDeviceId(TenantId.SYS_TENANT_ID, device.getId());
        deviceCredentials.setCredentialsId(accessToken);
        deviceCredentialsService.updateDeviceCredentials(TenantId.SYS_TENANT_ID, deviceCredentials);
        return device;
    }

    private void save(DeviceId deviceId, String key, boolean value) {
        if (persistActivityToTelemetry) {
            ListenableFuture<Integer> saveFuture = tsService.save(
                    TenantId.SYS_TENANT_ID,
                    deviceId,
                    Collections.singletonList(new BasicTsKvEntry(System.currentTimeMillis(), new BooleanDataEntry(key, value))), 0L);
            addTsCallback(saveFuture, new TelemetrySaveCallback<>(deviceId, key, value));
        } else {
            ListenableFuture<List<String>> saveFuture = attributesService.save(TenantId.SYS_TENANT_ID, deviceId, DataConstants.SERVER_SCOPE,
                    Collections.singletonList(new BaseAttributeKvEntry(new BooleanDataEntry(key, value)
                    , System.currentTimeMillis())));
            addTsCallback(saveFuture, new TelemetrySaveCallback<>(deviceId, key, value));
        }
    }

    private static class TelemetrySaveCallback<T> implements FutureCallback<T> {
        private final DeviceId deviceId;
        private final String key;
        private final Object value;

        TelemetrySaveCallback(DeviceId deviceId, String key, Object value) {
            this.deviceId = deviceId;
            this.key = key;
            this.value = value;
        }

        @Override
        public void onSuccess(@Nullable T result) {
            log.trace("[{}] Successfully updated attribute [{}] with value [{}]", deviceId, key, value);
        }

        @Override
        public void onFailure(Throwable t) {
            log.warn("[{}] Failed to update attribute [{}] with value [{}]", deviceId, key, value, t);
        }
    }

    private <S> void addTsCallback(ListenableFuture<S> saveFuture, final FutureCallback<S> callback) {
        Futures.addCallback(saveFuture, new FutureCallback<S>() {
            @Override
            public void onSuccess(@Nullable S result) {
                callback.onSuccess(result);
            }

            @Override
            public void onFailure(Throwable t) {
                callback.onFailure(t);
            }
        }, tsCallBackExecutor);
    }

    @Override
    public void createQueues() {
        Queue mainQueue = queueService.findQueueByTenantIdAndName(TenantId.SYS_TENANT_ID, DataConstants.MAIN_QUEUE_NAME);
        if (mainQueue == null) {
            mainQueue = new Queue();
            mainQueue.setTenantId(TenantId.SYS_TENANT_ID);
            mainQueue.setName(DataConstants.MAIN_QUEUE_NAME);
            mainQueue.setTopic(DataConstants.MAIN_QUEUE_TOPIC);
            mainQueue.setPollInterval(25);
            mainQueue.setPartitions(10);
            mainQueue.setConsumerPerPartition(true);
            mainQueue.setPackProcessingTimeout(2000);
            SubmitStrategy mainQueueSubmitStrategy = new SubmitStrategy();
            mainQueueSubmitStrategy.setType(SubmitStrategyType.BURST);
            mainQueueSubmitStrategy.setBatchSize(1000);
            mainQueue.setSubmitStrategy(mainQueueSubmitStrategy);
            ProcessingStrategy mainQueueProcessingStrategy = new ProcessingStrategy();
            mainQueueProcessingStrategy.setType(ProcessingStrategyType.SKIP_ALL_FAILURES);
            mainQueueProcessingStrategy.setRetries(3);
            mainQueueProcessingStrategy.setFailurePercentage(0);
            mainQueueProcessingStrategy.setPauseBetweenRetries(3);
            mainQueueProcessingStrategy.setMaxPauseBetweenRetries(3);
            mainQueue.setProcessingStrategy(mainQueueProcessingStrategy);
            queueService.saveQueue(mainQueue);
        }

        Queue highPriorityQueue = queueService.findQueueByTenantIdAndName(TenantId.SYS_TENANT_ID, DataConstants.HP_QUEUE_NAME);
        if (highPriorityQueue == null) {
            highPriorityQueue = new Queue();
            highPriorityQueue.setTenantId(TenantId.SYS_TENANT_ID);
            highPriorityQueue.setName(DataConstants.HP_QUEUE_NAME);
            highPriorityQueue.setTopic(DataConstants.HP_QUEUE_TOPIC);
            highPriorityQueue.setPollInterval(25);
            highPriorityQueue.setPartitions(10);
            highPriorityQueue.setConsumerPerPartition(true);
            highPriorityQueue.setPackProcessingTimeout(2000);
            SubmitStrategy highPriorityQueueSubmitStrategy = new SubmitStrategy();
            highPriorityQueueSubmitStrategy.setType(SubmitStrategyType.BURST);
            highPriorityQueueSubmitStrategy.setBatchSize(100);
            highPriorityQueue.setSubmitStrategy(highPriorityQueueSubmitStrategy);
            ProcessingStrategy highPriorityQueueProcessingStrategy = new ProcessingStrategy();
            highPriorityQueueProcessingStrategy.setType(ProcessingStrategyType.RETRY_FAILED_AND_TIMED_OUT);
            highPriorityQueueProcessingStrategy.setRetries(0);
            highPriorityQueueProcessingStrategy.setFailurePercentage(0);
            highPriorityQueueProcessingStrategy.setPauseBetweenRetries(5);
            highPriorityQueueProcessingStrategy.setMaxPauseBetweenRetries(5);
            highPriorityQueue.setProcessingStrategy(highPriorityQueueProcessingStrategy);
            queueService.saveQueue(highPriorityQueue);
        }

        Queue sequentialByOriginatorQueue = queueService.findQueueByTenantIdAndName(TenantId.SYS_TENANT_ID, DataConstants.SQ_QUEUE_NAME);
        if (sequentialByOriginatorQueue == null) {
            sequentialByOriginatorQueue = new Queue();
            sequentialByOriginatorQueue.setTenantId(TenantId.SYS_TENANT_ID);
            sequentialByOriginatorQueue.setName(DataConstants.SQ_QUEUE_NAME);
            sequentialByOriginatorQueue.setTopic(DataConstants.SQ_QUEUE_TOPIC);
            sequentialByOriginatorQueue.setPollInterval(25);
            sequentialByOriginatorQueue.setPartitions(10);
            sequentialByOriginatorQueue.setPackProcessingTimeout(2000);
            sequentialByOriginatorQueue.setConsumerPerPartition(true);
            SubmitStrategy sequentialByOriginatorQueueSubmitStrategy = new SubmitStrategy();
            sequentialByOriginatorQueueSubmitStrategy.setType(SubmitStrategyType.SEQUENTIAL_BY_ORIGINATOR);
            sequentialByOriginatorQueueSubmitStrategy.setBatchSize(100);
            sequentialByOriginatorQueue.setSubmitStrategy(sequentialByOriginatorQueueSubmitStrategy);
            ProcessingStrategy sequentialByOriginatorQueueProcessingStrategy = new ProcessingStrategy();
            sequentialByOriginatorQueueProcessingStrategy.setType(ProcessingStrategyType.RETRY_FAILED_AND_TIMED_OUT);
            sequentialByOriginatorQueueProcessingStrategy.setRetries(3);
            sequentialByOriginatorQueueProcessingStrategy.setFailurePercentage(0);
            sequentialByOriginatorQueueProcessingStrategy.setPauseBetweenRetries(5);
            sequentialByOriginatorQueueProcessingStrategy.setMaxPauseBetweenRetries(5);
            sequentialByOriginatorQueue.setProcessingStrategy(sequentialByOriginatorQueueProcessingStrategy);
            queueService.saveQueue(sequentialByOriginatorQueue);
        }
    }

    @Override
    public void createDefaultNotificationConfigs() {
        log.info("Creating default notification configs for system admin");
        if (notificationTargetService.findNotificationTargetsByTenantId(TenantId.SYS_TENANT_ID, new PageLink(1)).getTotalElements() == 0) {
            notificationSettingsService.createDefaultNotificationConfigs(TenantId.SYS_TENANT_ID);
        }
        PageDataIterable<TenantId> tenants = new PageDataIterable<>(tenantService::findTenantsIds, 500);
        log.info("Creating default notification configs for all tenants");
        for (TenantId tenantId : tenants) {
            if (notificationTargetService.findNotificationTargetsByTenantId(tenantId, new PageLink(1)).getTotalElements() == 0) {
                notificationSettingsService.createDefaultNotificationConfigs(tenantId);
            }
        }
    }

}<|MERGE_RESOLUTION|>--- conflicted
+++ resolved
@@ -50,9 +50,9 @@
 import org.thingsboard.server.common.data.device.profile.AlarmConditionFilterKey;
 import org.thingsboard.server.common.data.device.profile.AlarmConditionKeyType;
 import org.thingsboard.server.common.data.device.profile.AlarmRuleCondition;
+import org.thingsboard.server.common.data.device.profile.AlarmRuleConfiguration;
 import org.thingsboard.server.common.data.device.profile.DefaultDeviceProfileConfiguration;
 import org.thingsboard.server.common.data.device.profile.DefaultDeviceProfileTransportConfiguration;
-import org.thingsboard.server.common.data.device.profile.AlarmRuleConfiguration;
 import org.thingsboard.server.common.data.device.profile.DeviceProfileData;
 import org.thingsboard.server.common.data.device.profile.DisabledDeviceProfileProvisionConfiguration;
 import org.thingsboard.server.common.data.device.profile.SimpleAlarmConditionSpec;
@@ -86,11 +86,7 @@
 import org.thingsboard.server.common.data.tenant.profile.TenantProfileData;
 import org.thingsboard.server.common.data.tenant.profile.TenantProfileQueueConfiguration;
 import org.thingsboard.server.common.data.widget.WidgetsBundle;
-<<<<<<< HEAD
 import org.thingsboard.server.dao.alarm.rule.AlarmRuleService;
-import org.thingsboard.server.service.security.auth.jwt.settings.JwtSettingsService;
-=======
->>>>>>> 2f0eb0be
 import org.thingsboard.server.dao.attributes.AttributesService;
 import org.thingsboard.server.dao.customer.CustomerService;
 import org.thingsboard.server.dao.device.DeviceCredentialsService;
@@ -183,14 +179,13 @@
     private JwtSettingsService jwtSettingsService;
 
     @Autowired
-<<<<<<< HEAD
+    private NotificationSettingsService notificationSettingsService;
+
+    @Autowired
+    private NotificationTargetService notificationTargetService;
+
+    @Autowired
     private AlarmRuleService alarmRuleService;
-=======
-    private NotificationSettingsService notificationSettingsService;
-
-    @Autowired
-    private NotificationTargetService notificationTargetService;
->>>>>>> 2f0eb0be
 
     @Bean
     protected BCryptPasswordEncoder passwordEncoder() {
@@ -598,7 +593,7 @@
         } else {
             ListenableFuture<List<String>> saveFuture = attributesService.save(TenantId.SYS_TENANT_ID, deviceId, DataConstants.SERVER_SCOPE,
                     Collections.singletonList(new BaseAttributeKvEntry(new BooleanDataEntry(key, value)
-                    , System.currentTimeMillis())));
+                            , System.currentTimeMillis())));
             addTsCallback(saveFuture, new TelemetrySaveCallback<>(deviceId, key, value));
         }
     }
