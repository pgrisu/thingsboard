/**
 * Copyright © 2016-2023 The Thingsboard Authors
 *
 * Licensed under the Apache License, Version 2.0 (the "License");
 * you may not use this file except in compliance with the License.
 * You may obtain a copy of the License at
 *
 *     http://www.apache.org/licenses/LICENSE-2.0
 *
 * Unless required by applicable law or agreed to in writing, software
 * distributed under the License is distributed on an "AS IS" BASIS,
 * WITHOUT WARRANTIES OR CONDITIONS OF ANY KIND, either express or implied.
 * See the License for the specific language governing permissions and
 * limitations under the License.
 */
package org.thingsboard.server.service.install;

import com.fasterxml.jackson.databind.node.ObjectNode;
import com.google.common.util.concurrent.FutureCallback;
import com.google.common.util.concurrent.Futures;
import com.google.common.util.concurrent.ListenableFuture;
import lombok.Getter;
import lombok.SneakyThrows;
import lombok.extern.slf4j.Slf4j;
import org.springframework.beans.factory.annotation.Autowired;
import org.springframework.beans.factory.annotation.Value;
import org.springframework.context.annotation.Bean;
import org.springframework.context.annotation.Lazy;
import org.springframework.context.annotation.Profile;
import org.springframework.security.crypto.bcrypt.BCryptPasswordEncoder;
import org.springframework.stereotype.Service;
import org.thingsboard.common.util.JacksonUtil;
import org.thingsboard.common.util.ThingsBoardThreadFactory;
import org.thingsboard.server.common.data.AdminSettings;
import org.thingsboard.server.common.data.Customer;
import org.thingsboard.server.common.data.DataConstants;
import org.thingsboard.server.common.data.Device;
import org.thingsboard.server.common.data.DeviceProfile;
import org.thingsboard.server.common.data.DeviceProfileProvisionType;
import org.thingsboard.server.common.data.DeviceProfileType;
import org.thingsboard.server.common.data.DeviceTransportType;
import org.thingsboard.server.common.data.Tenant;
import org.thingsboard.server.common.data.TenantProfile;
import org.thingsboard.server.common.data.User;
import org.thingsboard.server.common.data.alarm.AlarmSeverity;
import org.thingsboard.server.common.data.device.profile.AlarmCondition;
import org.thingsboard.server.common.data.device.profile.AlarmConditionFilter;
import org.thingsboard.server.common.data.device.profile.AlarmConditionFilterKey;
import org.thingsboard.server.common.data.device.profile.AlarmConditionKeyType;
import org.thingsboard.server.common.data.device.profile.AlarmRule;
import org.thingsboard.server.common.data.device.profile.DefaultDeviceProfileConfiguration;
import org.thingsboard.server.common.data.device.profile.DefaultDeviceProfileTransportConfiguration;
import org.thingsboard.server.common.data.device.profile.DeviceProfileAlarm;
import org.thingsboard.server.common.data.device.profile.DeviceProfileData;
import org.thingsboard.server.common.data.device.profile.DisabledDeviceProfileProvisionConfiguration;
import org.thingsboard.server.common.data.device.profile.SimpleAlarmConditionSpec;
import org.thingsboard.server.common.data.id.CustomerId;
import org.thingsboard.server.common.data.id.DeviceId;
import org.thingsboard.server.common.data.id.DeviceProfileId;
import org.thingsboard.server.common.data.id.TenantId;
import org.thingsboard.server.common.data.kv.BaseAttributeKvEntry;
import org.thingsboard.server.common.data.kv.BasicTsKvEntry;
import org.thingsboard.server.common.data.kv.BooleanDataEntry;
import org.thingsboard.server.common.data.kv.DoubleDataEntry;
import org.thingsboard.server.common.data.kv.LongDataEntry;
import org.thingsboard.server.common.data.page.PageData;
import org.thingsboard.server.common.data.page.PageDataIterable;
import org.thingsboard.server.common.data.page.PageLink;
import org.thingsboard.server.common.data.query.BooleanFilterPredicate;
import org.thingsboard.server.common.data.query.DynamicValue;
import org.thingsboard.server.common.data.query.DynamicValueSourceType;
import org.thingsboard.server.common.data.query.EntityKeyValueType;
import org.thingsboard.server.common.data.query.FilterPredicateValue;
import org.thingsboard.server.common.data.query.NumericFilterPredicate;
import org.thingsboard.server.common.data.queue.ProcessingStrategy;
import org.thingsboard.server.common.data.queue.ProcessingStrategyType;
import org.thingsboard.server.common.data.queue.Queue;
import org.thingsboard.server.common.data.queue.SubmitStrategy;
import org.thingsboard.server.common.data.queue.SubmitStrategyType;
import org.thingsboard.server.common.data.rule.RuleChainType;
import org.thingsboard.server.common.data.security.Authority;
import org.thingsboard.server.common.data.security.DeviceCredentials;
import org.thingsboard.server.common.data.security.UserCredentials;
import org.thingsboard.server.common.data.tenant.profile.DefaultTenantProfileConfiguration;
import org.thingsboard.server.common.data.tenant.profile.TenantProfileData;
import org.thingsboard.server.common.data.tenant.profile.TenantProfileQueueConfiguration;
import org.thingsboard.server.common.data.widget.DeprecatedFilter;
import org.thingsboard.server.common.data.widget.WidgetTypeInfo;
import org.thingsboard.server.common.data.widget.WidgetsBundle;
import org.thingsboard.server.dao.attributes.AttributesService;
import org.thingsboard.server.dao.customer.CustomerService;
import org.thingsboard.server.dao.device.DeviceCredentialsService;
import org.thingsboard.server.dao.device.DeviceProfileService;
import org.thingsboard.server.dao.device.DeviceService;
import org.thingsboard.server.dao.exception.DataValidationException;
import org.thingsboard.server.dao.notification.NotificationSettingsService;
import org.thingsboard.server.dao.notification.NotificationTargetService;
import org.thingsboard.server.dao.queue.QueueService;
import org.thingsboard.server.dao.rule.RuleChainService;
import org.thingsboard.server.dao.settings.AdminSettingsService;
import org.thingsboard.server.dao.tenant.TenantProfileService;
import org.thingsboard.server.dao.tenant.TenantService;
import org.thingsboard.server.dao.timeseries.TimeseriesService;
import org.thingsboard.server.dao.user.UserService;
import org.thingsboard.server.dao.widget.WidgetTypeService;
import org.thingsboard.server.dao.widget.WidgetsBundleService;
import org.thingsboard.server.service.security.auth.jwt.settings.JwtSettingsService;

import javax.annotation.Nullable;
import javax.annotation.PostConstruct;
import javax.annotation.PreDestroy;
import java.util.Arrays;
import java.util.Collections;
import java.util.List;
import java.util.TreeMap;
import java.util.concurrent.ExecutorService;
import java.util.concurrent.Executors;
import java.util.concurrent.TimeUnit;
import java.util.concurrent.atomic.AtomicInteger;

import static org.thingsboard.server.common.data.DataConstants.DEFAULT_DEVICE_TYPE;

@Service
@Profile("install")
@Slf4j
public class DefaultSystemDataLoaderService implements SystemDataLoaderService {

    public static final String CUSTOMER_CRED = "customer";
    public static final String ACTIVITY_STATE = "active";

    @Autowired
    private InstallScripts installScripts;

    @Autowired
    private BCryptPasswordEncoder passwordEncoder;

    @Autowired
    private UserService userService;

    @Autowired
    private AdminSettingsService adminSettingsService;

    @Autowired
    private WidgetTypeService widgetTypeService;

    @Autowired
    private WidgetsBundleService widgetsBundleService;

    @Autowired
    private TenantService tenantService;

    @Autowired
    private TenantProfileService tenantProfileService;

    @Autowired
    private CustomerService customerService;

    @Autowired
    private DeviceService deviceService;

    @Autowired
    private DeviceProfileService deviceProfileService;

    @Autowired
    private AttributesService attributesService;

    @Autowired
    private DeviceCredentialsService deviceCredentialsService;

    @Autowired
    private RuleChainService ruleChainService;

    @Autowired
    private TimeseriesService tsService;

    @Value("${state.persistToTelemetry:false}")
    @Getter
    private boolean persistActivityToTelemetry;

    @Lazy
    @Autowired
    private QueueService queueService;

    @Autowired
    private JwtSettingsService jwtSettingsService;

    @Autowired
    private NotificationSettingsService notificationSettingsService;

    @Autowired
    private NotificationTargetService notificationTargetService;

    @Bean
    protected BCryptPasswordEncoder passwordEncoder() {
        return new BCryptPasswordEncoder();
    }

    private ExecutorService tsCallBackExecutor;

    @PostConstruct
    public void initExecutor() {
        tsCallBackExecutor = Executors.newSingleThreadExecutor(ThingsBoardThreadFactory.forName("sys-loader-ts-callback"));
    }

    @PreDestroy
    public void shutdownExecutor() {
        if (tsCallBackExecutor != null) {
            tsCallBackExecutor.shutdownNow();
        }
    }

    @Override
    public void createSysAdmin() {
        createUser(Authority.SYS_ADMIN, null, null, "sysadmin@thingsboard.org", "sysadmin");
    }

    @Override
    public void createDefaultTenantProfiles() throws Exception {
        tenantProfileService.findOrCreateDefaultTenantProfile(TenantId.SYS_TENANT_ID);

        TenantProfileData isolatedRuleEngineTenantProfileData = new TenantProfileData();
        isolatedRuleEngineTenantProfileData.setConfiguration(new DefaultTenantProfileConfiguration());

        TenantProfileQueueConfiguration mainQueueConfiguration = new TenantProfileQueueConfiguration();
        mainQueueConfiguration.setName(DataConstants.MAIN_QUEUE_NAME);
        mainQueueConfiguration.setTopic(DataConstants.MAIN_QUEUE_TOPIC);
        mainQueueConfiguration.setPollInterval(25);
        mainQueueConfiguration.setPartitions(10);
        mainQueueConfiguration.setConsumerPerPartition(true);
        mainQueueConfiguration.setPackProcessingTimeout(2000);
        SubmitStrategy mainQueueSubmitStrategy = new SubmitStrategy();
        mainQueueSubmitStrategy.setType(SubmitStrategyType.BURST);
        mainQueueSubmitStrategy.setBatchSize(1000);
        mainQueueConfiguration.setSubmitStrategy(mainQueueSubmitStrategy);
        ProcessingStrategy mainQueueProcessingStrategy = new ProcessingStrategy();
        mainQueueProcessingStrategy.setType(ProcessingStrategyType.SKIP_ALL_FAILURES);
        mainQueueProcessingStrategy.setRetries(3);
        mainQueueProcessingStrategy.setFailurePercentage(0);
        mainQueueProcessingStrategy.setPauseBetweenRetries(3);
        mainQueueProcessingStrategy.setMaxPauseBetweenRetries(3);
        mainQueueConfiguration.setProcessingStrategy(mainQueueProcessingStrategy);

        isolatedRuleEngineTenantProfileData.setQueueConfiguration(Collections.singletonList(mainQueueConfiguration));

        TenantProfile isolatedTbRuleEngineProfile = new TenantProfile();
        isolatedTbRuleEngineProfile.setDefault(false);
        isolatedTbRuleEngineProfile.setName("Isolated TB Rule Engine");
        isolatedTbRuleEngineProfile.setDescription("Isolated TB Rule Engine tenant profile");
        isolatedTbRuleEngineProfile.setIsolatedTbRuleEngine(true);
        isolatedTbRuleEngineProfile.setProfileData(isolatedRuleEngineTenantProfileData);

        try {
            tenantProfileService.saveTenantProfile(TenantId.SYS_TENANT_ID, isolatedTbRuleEngineProfile);
        } catch (DataValidationException e) {
            log.warn(e.getMessage());
        }
    }

    @Override
    public void createAdminSettings() throws Exception {
        AdminSettings generalSettings = new AdminSettings();
        generalSettings.setTenantId(TenantId.SYS_TENANT_ID);
        generalSettings.setKey("general");
        ObjectNode node = JacksonUtil.newObjectNode();
        node.put("baseUrl", "http://localhost:8080");
        node.put("prohibitDifferentUrl", false);
        generalSettings.setJsonValue(node);
        adminSettingsService.saveAdminSettings(TenantId.SYS_TENANT_ID, generalSettings);

        AdminSettings mailSettings = new AdminSettings();
        mailSettings.setTenantId(TenantId.SYS_TENANT_ID);
        mailSettings.setKey("mail");
        node = JacksonUtil.newObjectNode();
        node.put("mailFrom", "ThingsBoard <sysadmin@localhost.localdomain>");
        node.put("smtpProtocol", "smtp");
        node.put("smtpHost", "localhost");
        node.put("smtpPort", "25");
        node.put("timeout", "10000");
        node.put("enableTls", false);
        node.put("username", "");
        node.put("password", "");
        node.put("tlsVersion", "TLSv1.2");//NOSONAR, key used to identify password field (not password value itself)
        node.put("enableProxy", false);
        node.put("showChangePassword", false);
        mailSettings.setJsonValue(node);
        adminSettingsService.saveAdminSettings(TenantId.SYS_TENANT_ID, mailSettings);
    }

    @Override
    public void createRandomJwtSettings() throws Exception {
        jwtSettingsService.createRandomJwtSettings();
    }

    @Override
    public void saveLegacyYmlSettings() throws Exception {
        jwtSettingsService.saveLegacyYmlSettings();
    }

    @Override
    public void createOAuth2Templates() throws Exception {
        installScripts.createOAuth2Templates();
    }

    @Override
    public void loadDemoData() throws Exception {
        Tenant demoTenant = new Tenant();
        demoTenant.setRegion("Global");
        demoTenant.setTitle("Tenant");
        demoTenant = tenantService.saveTenant(demoTenant);
        installScripts.loadDemoRuleChains(demoTenant.getId());
        createUser(Authority.TENANT_ADMIN, demoTenant.getId(), null, "tenant@thingsboard.org", "tenant");

        Customer customerA = new Customer();
        customerA.setTenantId(demoTenant.getId());
        customerA.setTitle("Customer A");
        customerA = customerService.saveCustomer(customerA);
        Customer customerB = new Customer();
        customerB.setTenantId(demoTenant.getId());
        customerB.setTitle("Customer B");
        customerB = customerService.saveCustomer(customerB);
        Customer customerC = new Customer();
        customerC.setTenantId(demoTenant.getId());
        customerC.setTitle("Customer C");
        customerC = customerService.saveCustomer(customerC);
        createUser(Authority.CUSTOMER_USER, demoTenant.getId(), customerA.getId(), "customer@thingsboard.org", CUSTOMER_CRED);
        createUser(Authority.CUSTOMER_USER, demoTenant.getId(), customerA.getId(), "customerA@thingsboard.org", CUSTOMER_CRED);
        createUser(Authority.CUSTOMER_USER, demoTenant.getId(), customerB.getId(), "customerB@thingsboard.org", CUSTOMER_CRED);
        createUser(Authority.CUSTOMER_USER, demoTenant.getId(), customerC.getId(), "customerC@thingsboard.org", CUSTOMER_CRED);

        DeviceProfile defaultDeviceProfile = this.deviceProfileService.findOrCreateDeviceProfile(demoTenant.getId(), DEFAULT_DEVICE_TYPE);

        createDevice(demoTenant.getId(), customerA.getId(), defaultDeviceProfile.getId(), "Test Device A1", "A1_TEST_TOKEN", null);
        createDevice(demoTenant.getId(), customerA.getId(), defaultDeviceProfile.getId(), "Test Device A2", "A2_TEST_TOKEN", null);
        createDevice(demoTenant.getId(), customerA.getId(), defaultDeviceProfile.getId(), "Test Device A3", "A3_TEST_TOKEN", null);
        createDevice(demoTenant.getId(), customerB.getId(), defaultDeviceProfile.getId(), "Test Device B1", "B1_TEST_TOKEN", null);
        createDevice(demoTenant.getId(), customerC.getId(), defaultDeviceProfile.getId(), "Test Device C1", "C1_TEST_TOKEN", null);

        createDevice(demoTenant.getId(), null, defaultDeviceProfile.getId(), "DHT11 Demo Device", "DHT11_DEMO_TOKEN", "Demo device that is used in sample " +
                "applications that upload data from DHT11 temperature and humidity sensor");

        createDevice(demoTenant.getId(), null, defaultDeviceProfile.getId(), "Raspberry Pi Demo Device", "RASPBERRY_PI_DEMO_TOKEN", "Demo device that is used in " +
                "Raspberry Pi GPIO control sample application");

        DeviceProfile thermostatDeviceProfile = new DeviceProfile();
        thermostatDeviceProfile.setTenantId(demoTenant.getId());
        thermostatDeviceProfile.setDefault(false);
        thermostatDeviceProfile.setName("thermostat");
        thermostatDeviceProfile.setType(DeviceProfileType.DEFAULT);
        thermostatDeviceProfile.setTransportType(DeviceTransportType.DEFAULT);
        thermostatDeviceProfile.setProvisionType(DeviceProfileProvisionType.DISABLED);
        thermostatDeviceProfile.setDescription("Thermostat device profile");
        thermostatDeviceProfile.setDefaultRuleChainId(ruleChainService.findTenantRuleChainsByType(
                demoTenant.getId(), RuleChainType.CORE, new PageLink(1, 0, "Thermostat")).getData().get(0).getId());

        DeviceProfileData deviceProfileData = new DeviceProfileData();
        DefaultDeviceProfileConfiguration configuration = new DefaultDeviceProfileConfiguration();
        DefaultDeviceProfileTransportConfiguration transportConfiguration = new DefaultDeviceProfileTransportConfiguration();
        DisabledDeviceProfileProvisionConfiguration provisionConfiguration = new DisabledDeviceProfileProvisionConfiguration(null);
        deviceProfileData.setConfiguration(configuration);
        deviceProfileData.setTransportConfiguration(transportConfiguration);
        deviceProfileData.setProvisionConfiguration(provisionConfiguration);
        thermostatDeviceProfile.setProfileData(deviceProfileData);

        DeviceProfileAlarm highTemperature = new DeviceProfileAlarm();
        highTemperature.setId("highTemperatureAlarmID");
        highTemperature.setAlarmType("High Temperature");
        AlarmRule temperatureRule = new AlarmRule();
        AlarmCondition temperatureCondition = new AlarmCondition();
        temperatureCondition.setSpec(new SimpleAlarmConditionSpec());

        AlarmConditionFilter temperatureAlarmFlagAttributeFilter = new AlarmConditionFilter();
        temperatureAlarmFlagAttributeFilter.setKey(new AlarmConditionFilterKey(AlarmConditionKeyType.ATTRIBUTE, "temperatureAlarmFlag"));
        temperatureAlarmFlagAttributeFilter.setValueType(EntityKeyValueType.BOOLEAN);
        BooleanFilterPredicate temperatureAlarmFlagAttributePredicate = new BooleanFilterPredicate();
        temperatureAlarmFlagAttributePredicate.setOperation(BooleanFilterPredicate.BooleanOperation.EQUAL);
        temperatureAlarmFlagAttributePredicate.setValue(new FilterPredicateValue<>(Boolean.TRUE));
        temperatureAlarmFlagAttributeFilter.setPredicate(temperatureAlarmFlagAttributePredicate);

        AlarmConditionFilter temperatureTimeseriesFilter = new AlarmConditionFilter();
        temperatureTimeseriesFilter.setKey(new AlarmConditionFilterKey(AlarmConditionKeyType.TIME_SERIES, "temperature"));
        temperatureTimeseriesFilter.setValueType(EntityKeyValueType.NUMERIC);
        NumericFilterPredicate temperatureTimeseriesFilterPredicate = new NumericFilterPredicate();
        temperatureTimeseriesFilterPredicate.setOperation(NumericFilterPredicate.NumericOperation.GREATER);
        FilterPredicateValue<Double> temperatureTimeseriesPredicateValue =
                new FilterPredicateValue<>(25.0, null,
                        new DynamicValue<>(DynamicValueSourceType.CURRENT_DEVICE, "temperatureAlarmThreshold"));
        temperatureTimeseriesFilterPredicate.setValue(temperatureTimeseriesPredicateValue);
        temperatureTimeseriesFilter.setPredicate(temperatureTimeseriesFilterPredicate);
        temperatureCondition.setCondition(Arrays.asList(temperatureAlarmFlagAttributeFilter, temperatureTimeseriesFilter));
        temperatureRule.setAlarmDetails("Current temperature = ${temperature}");
        temperatureRule.setCondition(temperatureCondition);
        highTemperature.setCreateRules(new TreeMap<>(Collections.singletonMap(AlarmSeverity.MAJOR, temperatureRule)));

        AlarmRule clearTemperatureRule = new AlarmRule();
        AlarmCondition clearTemperatureCondition = new AlarmCondition();
        clearTemperatureCondition.setSpec(new SimpleAlarmConditionSpec());

        AlarmConditionFilter clearTemperatureTimeseriesFilter = new AlarmConditionFilter();
        clearTemperatureTimeseriesFilter.setKey(new AlarmConditionFilterKey(AlarmConditionKeyType.TIME_SERIES, "temperature"));
        clearTemperatureTimeseriesFilter.setValueType(EntityKeyValueType.NUMERIC);
        NumericFilterPredicate clearTemperatureTimeseriesFilterPredicate = new NumericFilterPredicate();
        clearTemperatureTimeseriesFilterPredicate.setOperation(NumericFilterPredicate.NumericOperation.LESS_OR_EQUAL);
        FilterPredicateValue<Double> clearTemperatureTimeseriesPredicateValue =
                new FilterPredicateValue<>(25.0, null,
                        new DynamicValue<>(DynamicValueSourceType.CURRENT_DEVICE, "temperatureAlarmThreshold"));

        clearTemperatureTimeseriesFilterPredicate.setValue(clearTemperatureTimeseriesPredicateValue);
        clearTemperatureTimeseriesFilter.setPredicate(clearTemperatureTimeseriesFilterPredicate);
        clearTemperatureCondition.setCondition(Collections.singletonList(clearTemperatureTimeseriesFilter));
        clearTemperatureRule.setCondition(clearTemperatureCondition);
        clearTemperatureRule.setAlarmDetails("Current temperature = ${temperature}");
        highTemperature.setClearRule(clearTemperatureRule);

        DeviceProfileAlarm lowHumidity = new DeviceProfileAlarm();
        lowHumidity.setId("lowHumidityAlarmID");
        lowHumidity.setAlarmType("Low Humidity");
        AlarmRule humidityRule = new AlarmRule();
        AlarmCondition humidityCondition = new AlarmCondition();
        humidityCondition.setSpec(new SimpleAlarmConditionSpec());

        AlarmConditionFilter humidityAlarmFlagAttributeFilter = new AlarmConditionFilter();
        humidityAlarmFlagAttributeFilter.setKey(new AlarmConditionFilterKey(AlarmConditionKeyType.ATTRIBUTE, "humidityAlarmFlag"));
        humidityAlarmFlagAttributeFilter.setValueType(EntityKeyValueType.BOOLEAN);
        BooleanFilterPredicate humidityAlarmFlagAttributePredicate = new BooleanFilterPredicate();
        humidityAlarmFlagAttributePredicate.setOperation(BooleanFilterPredicate.BooleanOperation.EQUAL);
        humidityAlarmFlagAttributePredicate.setValue(new FilterPredicateValue<>(Boolean.TRUE));
        humidityAlarmFlagAttributeFilter.setPredicate(humidityAlarmFlagAttributePredicate);

        AlarmConditionFilter humidityTimeseriesFilter = new AlarmConditionFilter();
        humidityTimeseriesFilter.setKey(new AlarmConditionFilterKey(AlarmConditionKeyType.TIME_SERIES, "humidity"));
        humidityTimeseriesFilter.setValueType(EntityKeyValueType.NUMERIC);
        NumericFilterPredicate humidityTimeseriesFilterPredicate = new NumericFilterPredicate();
        humidityTimeseriesFilterPredicate.setOperation(NumericFilterPredicate.NumericOperation.LESS);
        FilterPredicateValue<Double> humidityTimeseriesPredicateValue =
                new FilterPredicateValue<>(60.0, null,
                        new DynamicValue<>(DynamicValueSourceType.CURRENT_DEVICE, "humidityAlarmThreshold"));
        humidityTimeseriesFilterPredicate.setValue(humidityTimeseriesPredicateValue);
        humidityTimeseriesFilter.setPredicate(humidityTimeseriesFilterPredicate);
        humidityCondition.setCondition(Arrays.asList(humidityAlarmFlagAttributeFilter, humidityTimeseriesFilter));

        humidityRule.setCondition(humidityCondition);
        humidityRule.setAlarmDetails("Current humidity = ${humidity}");
        lowHumidity.setCreateRules(new TreeMap<>(Collections.singletonMap(AlarmSeverity.MINOR, humidityRule)));

        AlarmRule clearHumidityRule = new AlarmRule();
        AlarmCondition clearHumidityCondition = new AlarmCondition();
        clearHumidityCondition.setSpec(new SimpleAlarmConditionSpec());

        AlarmConditionFilter clearHumidityTimeseriesFilter = new AlarmConditionFilter();
        clearHumidityTimeseriesFilter.setKey(new AlarmConditionFilterKey(AlarmConditionKeyType.TIME_SERIES, "humidity"));
        clearHumidityTimeseriesFilter.setValueType(EntityKeyValueType.NUMERIC);
        NumericFilterPredicate clearHumidityTimeseriesFilterPredicate = new NumericFilterPredicate();
        clearHumidityTimeseriesFilterPredicate.setOperation(NumericFilterPredicate.NumericOperation.GREATER_OR_EQUAL);
        FilterPredicateValue<Double> clearHumidityTimeseriesPredicateValue =
                new FilterPredicateValue<>(60.0, null,
                        new DynamicValue<>(DynamicValueSourceType.CURRENT_DEVICE, "humidityAlarmThreshold"));

        clearHumidityTimeseriesFilterPredicate.setValue(clearHumidityTimeseriesPredicateValue);
        clearHumidityTimeseriesFilter.setPredicate(clearHumidityTimeseriesFilterPredicate);
        clearHumidityCondition.setCondition(Collections.singletonList(clearHumidityTimeseriesFilter));
        clearHumidityRule.setCondition(clearHumidityCondition);
        clearHumidityRule.setAlarmDetails("Current humidity = ${humidity}");
        lowHumidity.setClearRule(clearHumidityRule);

        deviceProfileData.setAlarms(Arrays.asList(highTemperature, lowHumidity));

        DeviceProfile savedThermostatDeviceProfile = deviceProfileService.saveDeviceProfile(thermostatDeviceProfile);

        DeviceId t1Id = createDevice(demoTenant.getId(), null, savedThermostatDeviceProfile.getId(), "Thermostat T1", "T1_TEST_TOKEN", "Demo device for Thermostats dashboard").getId();
        DeviceId t2Id = createDevice(demoTenant.getId(), null, savedThermostatDeviceProfile.getId(), "Thermostat T2", "T2_TEST_TOKEN", "Demo device for Thermostats dashboard").getId();

        attributesService.save(demoTenant.getId(), t1Id, DataConstants.SERVER_SCOPE,
                Arrays.asList(new BaseAttributeKvEntry(System.currentTimeMillis(), new DoubleDataEntry("latitude", 37.3948)),
                        new BaseAttributeKvEntry(System.currentTimeMillis(), new DoubleDataEntry("longitude", -122.1503)),
                        new BaseAttributeKvEntry(System.currentTimeMillis(), new BooleanDataEntry("temperatureAlarmFlag", true)),
                        new BaseAttributeKvEntry(System.currentTimeMillis(), new BooleanDataEntry("humidityAlarmFlag", true)),
                        new BaseAttributeKvEntry(System.currentTimeMillis(), new LongDataEntry("temperatureAlarmThreshold", (long) 20)),
                        new BaseAttributeKvEntry(System.currentTimeMillis(), new LongDataEntry("humidityAlarmThreshold", (long) 50))));

        attributesService.save(demoTenant.getId(), t2Id, DataConstants.SERVER_SCOPE,
                Arrays.asList(new BaseAttributeKvEntry(System.currentTimeMillis(), new DoubleDataEntry("latitude", 37.493801)),
                        new BaseAttributeKvEntry(System.currentTimeMillis(), new DoubleDataEntry("longitude", -121.948769)),
                        new BaseAttributeKvEntry(System.currentTimeMillis(), new BooleanDataEntry("temperatureAlarmFlag", true)),
                        new BaseAttributeKvEntry(System.currentTimeMillis(), new BooleanDataEntry("humidityAlarmFlag", true)),
                        new BaseAttributeKvEntry(System.currentTimeMillis(), new LongDataEntry("temperatureAlarmThreshold", (long) 25)),
                        new BaseAttributeKvEntry(System.currentTimeMillis(), new LongDataEntry("humidityAlarmThreshold", (long) 30))));

        installScripts.loadDashboards(demoTenant.getId(), null);
    }

    @Override
    public void deleteSystemWidgetBundle(String bundleAlias) throws Exception {
        WidgetsBundle widgetsBundle = widgetsBundleService.findWidgetsBundleByTenantIdAndAlias(TenantId.SYS_TENANT_ID, bundleAlias);
        if (widgetsBundle != null) {
            PageData<WidgetTypeInfo> widgetTypes;
            var pageLink = new PageLink(1024);
            do {
                widgetTypes = widgetTypeService.findWidgetTypesInfosByWidgetsBundleId(TenantId.SYS_TENANT_ID, widgetsBundle.getId(), false, DeprecatedFilter.ALL, null, pageLink);
                for (var widgetType : widgetTypes.getData()) {
                    widgetTypeService.deleteWidgetType(TenantId.SYS_TENANT_ID, widgetType.getId());
                }
                pageLink.nextPageLink();
            } while (widgetTypes.hasNext());
            widgetsBundleService.deleteWidgetsBundle(TenantId.SYS_TENANT_ID, widgetsBundle.getId());
        }
    }

    @Override
    public void loadSystemWidgets() throws Exception {
        installScripts.loadSystemWidgets();
    }

    @Override
    public void updateSystemWidgets() throws Exception {
        this.deleteSystemWidgetBundle("charts");
        this.deleteSystemWidgetBundle("cards");
        this.deleteSystemWidgetBundle("maps");
        this.deleteSystemWidgetBundle("analogue_gauges");
        this.deleteSystemWidgetBundle("digital_gauges");
        this.deleteSystemWidgetBundle("gpio_widgets");
        this.deleteSystemWidgetBundle("alarm_widgets");
        this.deleteSystemWidgetBundle("control_widgets");
        this.deleteSystemWidgetBundle("maps_v2");
        this.deleteSystemWidgetBundle("gateway_widgets");
        this.deleteSystemWidgetBundle("input_widgets");
        this.deleteSystemWidgetBundle("date");
        this.deleteSystemWidgetBundle("entity_admin_widgets");
        this.deleteSystemWidgetBundle("navigation_widgets");
        this.deleteSystemWidgetBundle("edge_widgets");
        this.deleteSystemWidgetBundle("home_page_widgets");
        this.deleteSystemWidgetBundle("entity_widgets");
        this.deleteSystemWidgetBundle("html_widgets");
        this.deleteSystemWidgetBundle("tables");
        this.deleteSystemWidgetBundle("count_widgets");
        this.deleteSystemWidgetBundle("status_indicators");
        this.deleteSystemWidgetBundle("outdoor_environment");
<<<<<<< HEAD
        this.deleteSystemWidgetBundle("liquid_level_widgets");
=======
        this.deleteSystemWidgetBundle("indoor_environment");
>>>>>>> 02c4bf22
        installScripts.loadSystemWidgets();
    }

    private User createUser(Authority authority,
                            TenantId tenantId,
                            CustomerId customerId,
                            String email,
                            String password) {
        User user = new User();
        user.setAuthority(authority);
        user.setEmail(email);
        user.setTenantId(tenantId);
        user.setCustomerId(customerId);
        user = userService.saveUser(tenantId, user);
        UserCredentials userCredentials = userService.findUserCredentialsByUserId(TenantId.SYS_TENANT_ID, user.getId());
        userCredentials.setPassword(passwordEncoder.encode(password));
        userCredentials.setEnabled(true);
        userCredentials.setActivateToken(null);
        userService.saveUserCredentials(TenantId.SYS_TENANT_ID, userCredentials);
        return user;
    }

    private Device createDevice(TenantId tenantId,
                                CustomerId customerId,
                                DeviceProfileId deviceProfileId,
                                String name,
                                String accessToken,
                                String description) {
        Device device = new Device();
        device.setTenantId(tenantId);
        device.setCustomerId(customerId);
        device.setDeviceProfileId(deviceProfileId);
        device.setName(name);
        if (description != null) {
            ObjectNode additionalInfo = JacksonUtil.newObjectNode();
            additionalInfo.put("description", description);
            device.setAdditionalInfo(additionalInfo);
        }
        device = deviceService.saveDevice(device);
        save(device.getId(), ACTIVITY_STATE, false);
        DeviceCredentials deviceCredentials = deviceCredentialsService.findDeviceCredentialsByDeviceId(TenantId.SYS_TENANT_ID, device.getId());
        deviceCredentials.setCredentialsId(accessToken);
        deviceCredentialsService.updateDeviceCredentials(TenantId.SYS_TENANT_ID, deviceCredentials);
        return device;
    }

    private void save(DeviceId deviceId, String key, boolean value) {
        if (persistActivityToTelemetry) {
            ListenableFuture<Integer> saveFuture = tsService.save(
                    TenantId.SYS_TENANT_ID,
                    deviceId,
                    Collections.singletonList(new BasicTsKvEntry(System.currentTimeMillis(), new BooleanDataEntry(key, value))), 0L);
            addTsCallback(saveFuture, new TelemetrySaveCallback<>(deviceId, key, value));
        } else {
            ListenableFuture<List<String>> saveFuture = attributesService.save(TenantId.SYS_TENANT_ID, deviceId, DataConstants.SERVER_SCOPE,
                    Collections.singletonList(new BaseAttributeKvEntry(new BooleanDataEntry(key, value)
                    , System.currentTimeMillis())));
            addTsCallback(saveFuture, new TelemetrySaveCallback<>(deviceId, key, value));
        }
    }

    private static class TelemetrySaveCallback<T> implements FutureCallback<T> {
        private final DeviceId deviceId;
        private final String key;
        private final Object value;

        TelemetrySaveCallback(DeviceId deviceId, String key, Object value) {
            this.deviceId = deviceId;
            this.key = key;
            this.value = value;
        }

        @Override
        public void onSuccess(@Nullable T result) {
            log.trace("[{}] Successfully updated attribute [{}] with value [{}]", deviceId, key, value);
        }

        @Override
        public void onFailure(Throwable t) {
            log.warn("[{}] Failed to update attribute [{}] with value [{}]", deviceId, key, value, t);
        }
    }

    private <S> void addTsCallback(ListenableFuture<S> saveFuture, final FutureCallback<S> callback) {
        Futures.addCallback(saveFuture, new FutureCallback<S>() {
            @Override
            public void onSuccess(@Nullable S result) {
                callback.onSuccess(result);
            }

            @Override
            public void onFailure(Throwable t) {
                callback.onFailure(t);
            }
        }, tsCallBackExecutor);
    }

    @Override
    public void createQueues() {
        Queue mainQueue = queueService.findQueueByTenantIdAndName(TenantId.SYS_TENANT_ID, DataConstants.MAIN_QUEUE_NAME);
        if (mainQueue == null) {
            mainQueue = new Queue();
            mainQueue.setTenantId(TenantId.SYS_TENANT_ID);
            mainQueue.setName(DataConstants.MAIN_QUEUE_NAME);
            mainQueue.setTopic(DataConstants.MAIN_QUEUE_TOPIC);
            mainQueue.setPollInterval(25);
            mainQueue.setPartitions(10);
            mainQueue.setConsumerPerPartition(true);
            mainQueue.setPackProcessingTimeout(2000);
            SubmitStrategy mainQueueSubmitStrategy = new SubmitStrategy();
            mainQueueSubmitStrategy.setType(SubmitStrategyType.BURST);
            mainQueueSubmitStrategy.setBatchSize(1000);
            mainQueue.setSubmitStrategy(mainQueueSubmitStrategy);
            ProcessingStrategy mainQueueProcessingStrategy = new ProcessingStrategy();
            mainQueueProcessingStrategy.setType(ProcessingStrategyType.SKIP_ALL_FAILURES);
            mainQueueProcessingStrategy.setRetries(3);
            mainQueueProcessingStrategy.setFailurePercentage(0);
            mainQueueProcessingStrategy.setPauseBetweenRetries(3);
            mainQueueProcessingStrategy.setMaxPauseBetweenRetries(3);
            mainQueue.setProcessingStrategy(mainQueueProcessingStrategy);
            queueService.saveQueue(mainQueue);
        }

        Queue highPriorityQueue = queueService.findQueueByTenantIdAndName(TenantId.SYS_TENANT_ID, DataConstants.HP_QUEUE_NAME);
        if (highPriorityQueue == null) {
            highPriorityQueue = new Queue();
            highPriorityQueue.setTenantId(TenantId.SYS_TENANT_ID);
            highPriorityQueue.setName(DataConstants.HP_QUEUE_NAME);
            highPriorityQueue.setTopic(DataConstants.HP_QUEUE_TOPIC);
            highPriorityQueue.setPollInterval(25);
            highPriorityQueue.setPartitions(10);
            highPriorityQueue.setConsumerPerPartition(true);
            highPriorityQueue.setPackProcessingTimeout(2000);
            SubmitStrategy highPriorityQueueSubmitStrategy = new SubmitStrategy();
            highPriorityQueueSubmitStrategy.setType(SubmitStrategyType.BURST);
            highPriorityQueueSubmitStrategy.setBatchSize(100);
            highPriorityQueue.setSubmitStrategy(highPriorityQueueSubmitStrategy);
            ProcessingStrategy highPriorityQueueProcessingStrategy = new ProcessingStrategy();
            highPriorityQueueProcessingStrategy.setType(ProcessingStrategyType.RETRY_FAILED_AND_TIMED_OUT);
            highPriorityQueueProcessingStrategy.setRetries(0);
            highPriorityQueueProcessingStrategy.setFailurePercentage(0);
            highPriorityQueueProcessingStrategy.setPauseBetweenRetries(5);
            highPriorityQueueProcessingStrategy.setMaxPauseBetweenRetries(5);
            highPriorityQueue.setProcessingStrategy(highPriorityQueueProcessingStrategy);
            queueService.saveQueue(highPriorityQueue);
        }

        Queue sequentialByOriginatorQueue = queueService.findQueueByTenantIdAndName(TenantId.SYS_TENANT_ID, DataConstants.SQ_QUEUE_NAME);
        if (sequentialByOriginatorQueue == null) {
            sequentialByOriginatorQueue = new Queue();
            sequentialByOriginatorQueue.setTenantId(TenantId.SYS_TENANT_ID);
            sequentialByOriginatorQueue.setName(DataConstants.SQ_QUEUE_NAME);
            sequentialByOriginatorQueue.setTopic(DataConstants.SQ_QUEUE_TOPIC);
            sequentialByOriginatorQueue.setPollInterval(25);
            sequentialByOriginatorQueue.setPartitions(10);
            sequentialByOriginatorQueue.setPackProcessingTimeout(2000);
            sequentialByOriginatorQueue.setConsumerPerPartition(true);
            SubmitStrategy sequentialByOriginatorQueueSubmitStrategy = new SubmitStrategy();
            sequentialByOriginatorQueueSubmitStrategy.setType(SubmitStrategyType.SEQUENTIAL_BY_ORIGINATOR);
            sequentialByOriginatorQueueSubmitStrategy.setBatchSize(100);
            sequentialByOriginatorQueue.setSubmitStrategy(sequentialByOriginatorQueueSubmitStrategy);
            ProcessingStrategy sequentialByOriginatorQueueProcessingStrategy = new ProcessingStrategy();
            sequentialByOriginatorQueueProcessingStrategy.setType(ProcessingStrategyType.RETRY_FAILED_AND_TIMED_OUT);
            sequentialByOriginatorQueueProcessingStrategy.setRetries(3);
            sequentialByOriginatorQueueProcessingStrategy.setFailurePercentage(0);
            sequentialByOriginatorQueueProcessingStrategy.setPauseBetweenRetries(5);
            sequentialByOriginatorQueueProcessingStrategy.setMaxPauseBetweenRetries(5);
            sequentialByOriginatorQueue.setProcessingStrategy(sequentialByOriginatorQueueProcessingStrategy);
            queueService.saveQueue(sequentialByOriginatorQueue);
        }
    }

    @Override
    @SneakyThrows
    public void createDefaultNotificationConfigs() {
        log.info("Creating default notification configs for system admin");
        if (notificationTargetService.countNotificationTargetsByTenantId(TenantId.SYS_TENANT_ID) == 0) {
            notificationSettingsService.createDefaultNotificationConfigs(TenantId.SYS_TENANT_ID);
        }
        PageDataIterable<TenantId> tenants = new PageDataIterable<>(tenantService::findTenantsIds, 500);
        ExecutorService executor = Executors.newFixedThreadPool(Math.max(Runtime.getRuntime().availableProcessors(), 4));
        log.info("Creating default notification configs for all tenants");
        AtomicInteger count = new AtomicInteger();
        for (TenantId tenantId : tenants) {
            executor.submit(() -> {
                if (notificationTargetService.countNotificationTargetsByTenantId(tenantId) == 0) {
                    notificationSettingsService.createDefaultNotificationConfigs(tenantId);
                    int n = count.incrementAndGet();
                    if (n % 500 == 0) {
                        log.info("{} tenants processed", n);
                    }
                }
            });
        }
        executor.shutdown();
        executor.awaitTermination(Integer.MAX_VALUE, TimeUnit.SECONDS);
    }

    @Override
    public void updateDefaultNotificationConfigs() {
        notificationSettingsService.updateDefaultNotificationConfigs(TenantId.SYS_TENANT_ID);
    }

}<|MERGE_RESOLUTION|>--- conflicted
+++ resolved
@@ -534,11 +534,8 @@
         this.deleteSystemWidgetBundle("count_widgets");
         this.deleteSystemWidgetBundle("status_indicators");
         this.deleteSystemWidgetBundle("outdoor_environment");
-<<<<<<< HEAD
+        this.deleteSystemWidgetBundle("indoor_environment");
         this.deleteSystemWidgetBundle("liquid_level_widgets");
-=======
-        this.deleteSystemWidgetBundle("indoor_environment");
->>>>>>> 02c4bf22
         installScripts.loadSystemWidgets();
     }
 
