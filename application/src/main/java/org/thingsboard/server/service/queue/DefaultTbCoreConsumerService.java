/**
 * Copyright © 2016-2024 The Thingsboard Authors
 *
 * Licensed under the Apache License, Version 2.0 (the "License");
 * you may not use this file except in compliance with the License.
 * You may obtain a copy of the License at
 *
 *     http://www.apache.org/licenses/LICENSE-2.0
 *
 * Unless required by applicable law or agreed to in writing, software
 * distributed under the License is distributed on an "AS IS" BASIS,
 * WITHOUT WARRANTIES OR CONDITIONS OF ANY KIND, either express or implied.
 * See the License for the specific language governing permissions and
 * limitations under the License.
 */
package org.thingsboard.server.service.queue;

import com.google.common.util.concurrent.ListenableFuture;
import com.google.common.util.concurrent.ListeningExecutorService;
import com.google.common.util.concurrent.MoreExecutors;
import jakarta.annotation.PostConstruct;
import jakarta.annotation.PreDestroy;
import lombok.Data;
import lombok.Getter;
import lombok.Setter;
import lombok.extern.slf4j.Slf4j;
import org.apache.commons.lang3.StringUtils;
import org.springframework.beans.factory.annotation.Value;
import org.springframework.context.ApplicationEventPublisher;
import org.springframework.scheduling.annotation.Scheduled;
import org.springframework.stereotype.Service;
import org.thingsboard.common.util.DonAsynchron;
import org.thingsboard.common.util.JacksonUtil;
import org.thingsboard.common.util.ThingsBoardThreadFactory;
import org.thingsboard.server.actors.ActorSystemContext;
import org.thingsboard.server.common.data.JavaSerDesUtil;
import org.thingsboard.server.common.data.alarm.AlarmInfo;
import org.thingsboard.server.common.data.event.ErrorEvent;
import org.thingsboard.server.common.data.event.Event;
import org.thingsboard.server.common.data.event.LifecycleEvent;
import org.thingsboard.server.common.data.id.DeviceId;
import org.thingsboard.server.common.data.id.NotificationRequestId;
import org.thingsboard.server.common.data.id.TenantId;
import org.thingsboard.server.common.data.id.UserId;
import org.thingsboard.server.common.data.notification.rule.trigger.NotificationRuleTrigger;
import org.thingsboard.server.common.data.queue.QueueConfig;
import org.thingsboard.server.common.data.rpc.RpcError;
import org.thingsboard.server.common.msg.MsgType;
import org.thingsboard.server.common.msg.TbActorMsg;
import org.thingsboard.server.common.msg.notification.NotificationRuleProcessor;
import org.thingsboard.server.common.msg.queue.ServiceType;
import org.thingsboard.server.common.msg.queue.TbCallback;
import org.thingsboard.server.common.msg.rpc.FromDeviceRpcResponse;
import org.thingsboard.server.common.msg.rpc.ToDeviceRpcRequestActorMsg;
import org.thingsboard.server.common.stats.StatsFactory;
import org.thingsboard.server.common.util.KvProtoUtil;
import org.thingsboard.server.common.util.ProtoUtils;
import org.thingsboard.server.dao.resource.ImageCacheKey;
import org.thingsboard.server.dao.tenant.TbTenantProfileCache;
import org.thingsboard.server.gen.transport.TransportProtos;
import org.thingsboard.server.gen.transport.TransportProtos.DeviceStateServiceMsgProto;
import org.thingsboard.server.gen.transport.TransportProtos.EdgeNotificationMsgProto;
import org.thingsboard.server.gen.transport.TransportProtos.ErrorEventProto;
import org.thingsboard.server.gen.transport.TransportProtos.FromDeviceRPCResponseProto;
import org.thingsboard.server.gen.transport.TransportProtos.LifecycleEventProto;
import org.thingsboard.server.gen.transport.TransportProtos.LocalSubscriptionServiceMsgProto;
import org.thingsboard.server.gen.transport.TransportProtos.SubscriptionMgrMsgProto;
import org.thingsboard.server.gen.transport.TransportProtos.TbAlarmDeleteProto;
import org.thingsboard.server.gen.transport.TransportProtos.TbAlarmUpdateProto;
import org.thingsboard.server.gen.transport.TransportProtos.TbAttributeDeleteProto;
import org.thingsboard.server.gen.transport.TransportProtos.TbAttributeUpdateProto;
import org.thingsboard.server.gen.transport.TransportProtos.TbEntitySubEventProto;
import org.thingsboard.server.gen.transport.TransportProtos.TbTimeSeriesDeleteProto;
import org.thingsboard.server.gen.transport.TransportProtos.TbTimeSeriesUpdateProto;
import org.thingsboard.server.gen.transport.TransportProtos.ToCoreMsg;
import org.thingsboard.server.gen.transport.TransportProtos.ToCoreNotificationMsg;
import org.thingsboard.server.gen.transport.TransportProtos.ToOtaPackageStateServiceMsg;
import org.thingsboard.server.gen.transport.TransportProtos.ToUsageStatsServiceMsg;
import org.thingsboard.server.gen.transport.TransportProtos.TransportToDeviceActorMsg;
import org.thingsboard.server.queue.TbQueueConsumer;
import org.thingsboard.server.queue.common.TbProtoQueueMsg;
import org.thingsboard.server.queue.common.consumer.QueueConsumerManager;
import org.thingsboard.server.queue.discovery.PartitionService;
import org.thingsboard.server.queue.discovery.QueueKey;
import org.thingsboard.server.queue.discovery.event.PartitionChangeEvent;
import org.thingsboard.server.queue.provider.TbCoreQueueFactory;
import org.thingsboard.server.queue.util.TbCoreComponent;
import org.thingsboard.server.service.apiusage.TbApiUsageStateService;
import org.thingsboard.server.service.edge.EdgeNotificationService;
import org.thingsboard.server.service.notification.NotificationSchedulerService;
import org.thingsboard.server.service.ota.OtaPackageStateService;
import org.thingsboard.server.service.profile.TbAssetProfileCache;
import org.thingsboard.server.service.profile.TbDeviceProfileCache;
import org.thingsboard.server.service.queue.consumer.MainQueueConsumerManager;
import org.thingsboard.server.service.queue.processing.AbstractConsumerService;
import org.thingsboard.server.service.queue.processing.IdMsgPair;
import org.thingsboard.server.service.resource.TbImageService;
import org.thingsboard.server.service.rpc.TbCoreDeviceRpcService;
import org.thingsboard.server.service.security.auth.jwt.settings.JwtSettingsService;
import org.thingsboard.server.service.state.DeviceStateService;
import org.thingsboard.server.service.subscription.SubscriptionManagerService;
import org.thingsboard.server.service.subscription.TbLocalSubscriptionService;
import org.thingsboard.server.service.subscription.TbSubscriptionUtils;
import org.thingsboard.server.service.sync.vc.GitVersionControlQueueService;
import org.thingsboard.server.service.transport.msg.TransportToDeviceActorMsgWrapper;
import org.thingsboard.server.service.ws.notification.sub.NotificationRequestUpdate;
import org.thingsboard.server.service.ws.notification.sub.NotificationUpdate;

import java.util.List;
import java.util.Optional;
import java.util.UUID;
import java.util.concurrent.ConcurrentHashMap;
import java.util.concurrent.ConcurrentMap;
import java.util.concurrent.CountDownLatch;
import java.util.concurrent.Executors;
import java.util.concurrent.Future;
import java.util.concurrent.TimeUnit;
import java.util.function.Function;
import java.util.stream.Collectors;

@Service
@TbCoreComponent
@Slf4j
public class DefaultTbCoreConsumerService extends AbstractConsumerService<ToCoreNotificationMsg> implements TbCoreConsumerService {

    @Value("${queue.core.poll-interval}")
    private long pollInterval;
    @Value("${queue.core.pack-processing-timeout}")
    private long packProcessingTimeout;
    @Value("${queue.core.consumer-per-partition:true}")
    private boolean consumerPerPartition;
    @Value("${queue.core.stats.enabled:false}")
    private boolean statsEnabled;

    @Value("${queue.core.ota.pack-interval-ms:60000}")
    private long firmwarePackInterval;
    @Value("${queue.core.ota.pack-size:100}")
    private int firmwarePackSize;

    private final DeviceStateService stateService;
    private final TbApiUsageStateService statsService;
    private final TbLocalSubscriptionService localSubscriptionService;
    private final SubscriptionManagerService subscriptionManagerService;
    private final TbCoreDeviceRpcService tbCoreDeviceRpcService;
    private final EdgeNotificationService edgeNotificationService;
    private final OtaPackageStateService firmwareStateService;
    private final GitVersionControlQueueService vcQueueService;
    private final NotificationSchedulerService notificationSchedulerService;
    private final NotificationRuleProcessor notificationRuleProcessor;
    private final TbCoreQueueFactory queueFactory;
    private final TbImageService imageService;
    private final TbCoreConsumerStats stats;

    private MainQueueConsumerManager<TbProtoQueueMsg<ToCoreMsg>, CoreQueueConfig> mainConsumer;
    private QueueConsumerManager<TbProtoQueueMsg<ToUsageStatsServiceMsg>> usageStatsConsumer;
    private QueueConsumerManager<TbProtoQueueMsg<ToOtaPackageStateServiceMsg>> firmwareStatesConsumer;

    private volatile ListeningExecutorService deviceActivityEventsExecutor;

    public DefaultTbCoreConsumerService(TbCoreQueueFactory tbCoreQueueFactory,
                                        ActorSystemContext actorContext,
                                        DeviceStateService stateService,
                                        TbLocalSubscriptionService localSubscriptionService,
                                        SubscriptionManagerService subscriptionManagerService,
                                        TbCoreDeviceRpcService tbCoreDeviceRpcService,
                                        StatsFactory statsFactory,
                                        TbDeviceProfileCache deviceProfileCache,
                                        TbAssetProfileCache assetProfileCache,
                                        TbApiUsageStateService statsService,
                                        TbTenantProfileCache tenantProfileCache,
                                        TbApiUsageStateService apiUsageStateService,
                                        EdgeNotificationService edgeNotificationService,
                                        OtaPackageStateService firmwareStateService,
                                        GitVersionControlQueueService vcQueueService,
                                        PartitionService partitionService,
                                        ApplicationEventPublisher eventPublisher,
                                        JwtSettingsService jwtSettingsService,
                                        NotificationSchedulerService notificationSchedulerService,
                                        NotificationRuleProcessor notificationRuleProcessor,
                                        TbImageService imageService) {
        super(actorContext, tenantProfileCache, deviceProfileCache, assetProfileCache, apiUsageStateService, partitionService,
<<<<<<< HEAD
                eventPublisher, tbCoreQueueFactory.createToCoreNotificationsMsgConsumer(), jwtSettingsService);
        this.mainConsumer = tbCoreQueueFactory.createToCoreMsgConsumer();
        this.usageStatsConsumer = tbCoreQueueFactory.createToUsageStatsServiceMsgConsumer();
        this.firmwareStatesConsumer = tbCoreQueueFactory.createToOtaPackageStateServiceMsgConsumer();
=======
                eventPublisher, jwtSettingsService);
>>>>>>> 9b9988a4
        this.stateService = stateService;
        this.localSubscriptionService = localSubscriptionService;
        this.subscriptionManagerService = subscriptionManagerService;
        this.tbCoreDeviceRpcService = tbCoreDeviceRpcService;
        this.edgeNotificationService = edgeNotificationService;
        this.stats = new TbCoreConsumerStats(statsFactory);
        this.statsService = statsService;
        this.firmwareStateService = firmwareStateService;
        this.vcQueueService = vcQueueService;
        this.notificationSchedulerService = notificationSchedulerService;
        this.notificationRuleProcessor = notificationRuleProcessor;
        this.imageService = imageService;
        this.queueFactory = tbCoreQueueFactory;
    }

    @PostConstruct
    public void init() {
        super.init("tb-core");
        this.deviceActivityEventsExecutor = MoreExecutors.listeningDecorator(Executors.newSingleThreadExecutor(ThingsBoardThreadFactory.forName("tb-core-device-activity-events-executor")));

        this.mainConsumer = MainQueueConsumerManager.<TbProtoQueueMsg<ToCoreMsg>, CoreQueueConfig>builder()
                .queueKey(new QueueKey(ServiceType.TB_CORE))
                .config(CoreQueueConfig.of(consumerPerPartition, (int) pollInterval))
                .msgPackProcessor(this::processMsgs)
                .consumerCreator((config, partitionId) -> queueFactory.createToCoreMsgConsumer())
                .consumerExecutor(consumersExecutor)
                .scheduler(scheduler)
                .taskExecutor(mgmtExecutor)
                .build();
        this.usageStatsConsumer = QueueConsumerManager.<TbProtoQueueMsg<ToUsageStatsServiceMsg>>builder()
                .name("TB Usage Stats")
                .msgPackProcessor(this::processUsageStatsMsg)
                .pollInterval(pollInterval)
                .consumerCreator(queueFactory::createToUsageStatsServiceMsgConsumer)
                .consumerExecutor(consumersExecutor)
                .threadPrefix("usage-stats")
                .build();
        this.firmwareStatesConsumer = QueueConsumerManager.<TbProtoQueueMsg<ToOtaPackageStateServiceMsg>>builder()
                .name("TB Ota Package States")
                .msgPackProcessor(this::processFirmwareMsgs)
                .pollInterval(pollInterval)
                .consumerCreator(queueFactory::createToOtaPackageStateServiceMsgConsumer)
                .consumerExecutor(consumersExecutor)
                .threadPrefix("firmware")
                .build();
    }

    @PreDestroy
    public void destroy() {
        super.destroy();
        if (deviceActivityEventsExecutor != null) {
            deviceActivityEventsExecutor.shutdownNow();
        }
    }

    @Override
    protected void startConsumers() {
        super.startConsumers();
        firmwareStatesConsumer.subscribe();
        firmwareStatesConsumer.launch();
        usageStatsConsumer.launch();
    }

    @Override
    protected void onTbApplicationEvent(PartitionChangeEvent event) {
        log.info("Subscribing to partitions: {}", event.getPartitions());
        mainConsumer.update(event.getPartitions());
        usageStatsConsumer.subscribe(event.getPartitions()
                .stream()
                .map(tpi -> tpi.newByTopic(usageStatsConsumer.getConsumer().getTopic()))
                .collect(Collectors.toSet()));
    }

    private void processMsgs(List<TbProtoQueueMsg<ToCoreMsg>> msgs, TbQueueConsumer<TbProtoQueueMsg<ToCoreMsg>> consumer, CoreQueueConfig config) throws Exception {
        List<IdMsgPair<ToCoreMsg>> orderedMsgList = msgs.stream().map(msg -> new IdMsgPair<>(UUID.randomUUID(), msg)).collect(Collectors.toList());
        ConcurrentMap<UUID, TbProtoQueueMsg<ToCoreMsg>> pendingMap = orderedMsgList.stream().collect(
                Collectors.toConcurrentMap(IdMsgPair::getUuid, IdMsgPair::getMsg));
        CountDownLatch processingTimeoutLatch = new CountDownLatch(1);
        TbPackProcessingContext<TbProtoQueueMsg<ToCoreMsg>> ctx = new TbPackProcessingContext<>(
                processingTimeoutLatch, pendingMap, new ConcurrentHashMap<>());
        PendingMsgHolder pendingMsgHolder = new PendingMsgHolder();
        Future<?> packSubmitFuture = consumersExecutor.submit(() -> {
            orderedMsgList.forEach((element) -> {
                UUID id = element.getUuid();
                TbProtoQueueMsg<ToCoreMsg> msg = element.getMsg();
                log.trace("[{}] Creating main callback for message: {}", id, msg.getValue());
                TbCallback callback = new TbPackCallback<>(id, ctx);
                try {
                    ToCoreMsg toCoreMsg = msg.getValue();
                    pendingMsgHolder.setToCoreMsg(toCoreMsg);
                    if (toCoreMsg.hasToSubscriptionMgrMsg()) {
                        log.trace("[{}] Forwarding message to subscription manager service {}", id, toCoreMsg.getToSubscriptionMgrMsg());
                        forwardToSubMgrService(toCoreMsg.getToSubscriptionMgrMsg(), callback);
                    } else if (toCoreMsg.hasToDeviceActorMsg()) {
                        log.trace("[{}] Forwarding message to device actor {}", id, toCoreMsg.getToDeviceActorMsg());
                        forwardToDeviceActor(toCoreMsg.getToDeviceActorMsg(), callback);
                    } else if (toCoreMsg.hasDeviceStateServiceMsg()) {
                        log.trace("[{}] Forwarding message to device state service {}", id, toCoreMsg.getDeviceStateServiceMsg());
                        forwardToStateService(toCoreMsg.getDeviceStateServiceMsg(), callback);
                    } else if (toCoreMsg.hasEdgeNotificationMsg()) {
                        log.trace("[{}] Forwarding message to edge service {}", id, toCoreMsg.getEdgeNotificationMsg());
                        forwardToEdgeNotificationService(toCoreMsg.getEdgeNotificationMsg(), callback);
                    } else if (toCoreMsg.hasDeviceConnectMsg()) {
                        log.trace("[{}] Forwarding message to device state service {}", id, toCoreMsg.getDeviceConnectMsg());
                        forwardToStateService(toCoreMsg.getDeviceConnectMsg(), callback);
                    } else if (toCoreMsg.hasDeviceActivityMsg()) {
                        log.trace("[{}] Forwarding message to device state service {}", id, toCoreMsg.getDeviceActivityMsg());
                        forwardToStateService(toCoreMsg.getDeviceActivityMsg(), callback);
                    } else if (toCoreMsg.hasDeviceDisconnectMsg()) {
                        log.trace("[{}] Forwarding message to device state service {}", id, toCoreMsg.getDeviceDisconnectMsg());
                        forwardToStateService(toCoreMsg.getDeviceDisconnectMsg(), callback);
                    } else if (toCoreMsg.hasDeviceInactivityMsg()) {
                        log.trace("[{}] Forwarding message to device state service {}", id, toCoreMsg.getDeviceInactivityMsg());
                        forwardToStateService(toCoreMsg.getDeviceInactivityMsg(), callback);
                    } else if (toCoreMsg.hasToDeviceActorNotification()) {
                        TbActorMsg actorMsg = ProtoUtils.fromProto(toCoreMsg.getToDeviceActorNotification());
                        if (actorMsg != null) {
                            if (actorMsg.getMsgType().equals(MsgType.DEVICE_RPC_REQUEST_TO_DEVICE_ACTOR_MSG)) {
                                tbCoreDeviceRpcService.forwardRpcRequestToDeviceActor((ToDeviceRpcRequestActorMsg) actorMsg);
                            } else {
                                log.trace("[{}] Forwarding message to App Actor {}", id, actorMsg);
                                actorContext.tell(actorMsg);
                            }
                        }
                        callback.onSuccess();
                    } else if (toCoreMsg.hasNotificationSchedulerServiceMsg()) {
                        TransportProtos.NotificationSchedulerServiceMsg notificationSchedulerServiceMsg = toCoreMsg.getNotificationSchedulerServiceMsg();
                        log.trace("[{}] Forwarding message to notification scheduler service {}", id, toCoreMsg.getNotificationSchedulerServiceMsg());
                        forwardToNotificationSchedulerService(notificationSchedulerServiceMsg, callback);
                    } else if (toCoreMsg.hasErrorEventMsg()) {
                        forwardToEventService(toCoreMsg.getErrorEventMsg(), callback);
                    } else if (toCoreMsg.hasLifecycleEventMsg()) {
                        forwardToEventService(toCoreMsg.getLifecycleEventMsg(), callback);
                    }
                } catch (Throwable e) {
                    log.warn("[{}] Failed to process message: {}", id, msg, e);
                    callback.onFailure(e);
                }
            });
        });
        if (!processingTimeoutLatch.await(packProcessingTimeout, TimeUnit.MILLISECONDS)) {
            if (!packSubmitFuture.isDone()) {
                packSubmitFuture.cancel(true);
                ToCoreMsg lastSubmitMsg = pendingMsgHolder.getToCoreMsg();
                log.info("Timeout to process message: {}", lastSubmitMsg);
            }
            if (log.isDebugEnabled()) {
                ctx.getAckMap().forEach((id, msg) -> log.debug("[{}] Timeout to process message: {}", id, msg.getValue()));
            }
            ctx.getFailedMap().forEach((id, msg) -> log.warn("[{}] Failed to process message: {}", id, msg.getValue()));
        }
        consumer.commit();
    }

    private static class PendingMsgHolder {
        @Getter
        @Setter
        private volatile ToCoreMsg toCoreMsg;
    }

    @Override
    protected ServiceType getServiceType() {
        return ServiceType.TB_CORE;
    }

    @Override
    protected long getNotificationPollDuration() {
        return pollInterval;
    }

    @Override
    protected long getNotificationPackProcessingTimeout() {
        return packProcessingTimeout;
    }

    @Override
    protected int getMgmtThreadPoolSize() {
        return Math.max(Runtime.getRuntime().availableProcessors(), 4);
    }

    @Override
    protected TbQueueConsumer<TbProtoQueueMsg<ToCoreNotificationMsg>> createNotificationsConsumer() {
        return queueFactory.createToCoreNotificationsMsgConsumer();
    }

    @Override
    protected void handleNotification(UUID id, TbProtoQueueMsg<ToCoreNotificationMsg> msg, TbCallback callback) {
        ToCoreNotificationMsg toCoreNotification = msg.getValue();
        if (toCoreNotification.hasToLocalSubscriptionServiceMsg()) {
            log.trace("[{}] Forwarding message to local subscription service {}", id, toCoreNotification.getToLocalSubscriptionServiceMsg());
            forwardToLocalSubMgrService(toCoreNotification.getToLocalSubscriptionServiceMsg(), callback);
        } else if (toCoreNotification.hasCoreStartupMsg()) {
            log.trace("[{}] Forwarding message to local subscription service {}", id, toCoreNotification.getCoreStartupMsg());
            forwardCoreStartupMsg(toCoreNotification.getCoreStartupMsg(), callback);
        } else if (toCoreNotification.hasFromDeviceRpcResponse()) {
            log.trace("[{}] Forwarding message to RPC service {}", id, toCoreNotification.getFromDeviceRpcResponse());
            forwardToCoreRpcService(toCoreNotification.getFromDeviceRpcResponse(), callback);
        } else if (toCoreNotification.hasComponentLifecycle()) {
            handleComponentLifecycleMsg(id, ProtoUtils.fromProto(toCoreNotification.getComponentLifecycle()));
            callback.onSuccess();
        } else if (toCoreNotification.hasEdgeEventUpdate()) {
            forwardToAppActor(id, ProtoUtils.fromProto(toCoreNotification.getEdgeEventUpdate()));
            callback.onSuccess();
        } else if (toCoreNotification.hasToEdgeSyncRequest()) {
            forwardToAppActor(id, ProtoUtils.fromProto(toCoreNotification.getToEdgeSyncRequest()));
            callback.onSuccess();
        } else if (toCoreNotification.hasFromEdgeSyncResponse()) {
            forwardToAppActor(id, ProtoUtils.fromProto(toCoreNotification.getFromEdgeSyncResponse()));
            callback.onSuccess();
        } else if (toCoreNotification.getQueueUpdateMsgsCount() > 0) {
            partitionService.updateQueues(toCoreNotification.getQueueUpdateMsgsList());
            callback.onSuccess();
        } else if (toCoreNotification.getQueueDeleteMsgsCount() > 0) {
            partitionService.removeQueues(toCoreNotification.getQueueDeleteMsgsList());
            callback.onSuccess();
        } else if (toCoreNotification.hasVcResponseMsg()) {
            vcQueueService.processResponse(toCoreNotification.getVcResponseMsg());
            callback.onSuccess();
        } else if (toCoreNotification.hasToSubscriptionMgrMsg()) {
            forwardToSubMgrService(toCoreNotification.getToSubscriptionMgrMsg(), callback);
        } else if (toCoreNotification.hasNotificationRuleProcessorMsg()) {
            NotificationRuleTrigger notificationRuleTrigger =
                    JavaSerDesUtil.decode(toCoreNotification.getNotificationRuleProcessorMsg().getTrigger().toByteArray());
            notificationRuleProcessor.process(notificationRuleTrigger);
            callback.onSuccess();
        } else if (toCoreNotification.hasResourceCacheInvalidateMsg()) {
            forwardToResourceService(toCoreNotification.getResourceCacheInvalidateMsg(), callback);
        }
        if (statsEnabled) {
            stats.log(toCoreNotification);
        }
    }

    private void processUsageStatsMsg(List<TbProtoQueueMsg<ToUsageStatsServiceMsg>> msgs, TbQueueConsumer<TbProtoQueueMsg<ToUsageStatsServiceMsg>> consumer) throws Exception {
        ConcurrentMap<UUID, TbProtoQueueMsg<ToUsageStatsServiceMsg>> pendingMap = msgs.stream().collect(
                Collectors.toConcurrentMap(s -> UUID.randomUUID(), Function.identity()));
        CountDownLatch processingTimeoutLatch = new CountDownLatch(1);
        TbPackProcessingContext<TbProtoQueueMsg<ToUsageStatsServiceMsg>> ctx = new TbPackProcessingContext<>(
                processingTimeoutLatch, pendingMap, new ConcurrentHashMap<>());
        pendingMap.forEach((id, msg) -> {
            log.trace("[{}] Creating usage stats callback for message: {}", id, msg.getValue());
            TbCallback callback = new TbPackCallback<>(id, ctx);
            try {
                handleUsageStats(msg, callback);
            } catch (Throwable e) {
                log.warn("[{}] Failed to process usage stats: {}", id, msg, e);
                callback.onFailure(e);
            }
        });
        if (!processingTimeoutLatch.await(getNotificationPackProcessingTimeout(), TimeUnit.MILLISECONDS)) {
            ctx.getAckMap().forEach((id, msg) -> log.warn("[{}] Timeout to process usage stats: {}", id, msg.getValue()));
            ctx.getFailedMap().forEach((id, msg) -> log.warn("[{}] Failed to process usage stats: {}", id, msg.getValue()));
        }
        consumer.commit();

    }

    private void processFirmwareMsgs(List<TbProtoQueueMsg<ToOtaPackageStateServiceMsg>> msgs, TbQueueConsumer<TbProtoQueueMsg<ToOtaPackageStateServiceMsg>> consumer) {
        long maxProcessingTimeoutPerRecord = firmwarePackInterval / firmwarePackSize;
        long timeToSleep = maxProcessingTimeoutPerRecord;
        for (TbProtoQueueMsg<ToOtaPackageStateServiceMsg> msg : msgs) {
            try {
                long startTime = System.currentTimeMillis();
                boolean isSuccessUpdate = handleOtaPackageUpdates(msg);
                long endTime = System.currentTimeMillis();
                long spentTime = endTime - startTime;
                timeToSleep = timeToSleep - spentTime;
                if (isSuccessUpdate) {
                    if (timeToSleep > 0) {
                        log.debug("Spent time per record is: [{}]!", spentTime);
                        Thread.sleep(timeToSleep);
                        timeToSleep = 0;
                    }
                    timeToSleep += maxProcessingTimeoutPerRecord;
                }
            } catch (InterruptedException e) {
                return;
            } catch (Throwable e) {
                log.warn("Failed to process firmware update msg: {}", msg, e);
            }
        }
        consumer.commit();
    }

    private void handleUsageStats(TbProtoQueueMsg<ToUsageStatsServiceMsg> msg, TbCallback callback) {
        statsService.process(msg, callback);
    }

    private boolean handleOtaPackageUpdates(TbProtoQueueMsg<ToOtaPackageStateServiceMsg> msg) {
        return firmwareStateService.process(msg.getValue());
    }

    private void forwardToCoreRpcService(FromDeviceRPCResponseProto proto, TbCallback callback) {
        RpcError error = proto.getError() > 0 ? RpcError.values()[proto.getError()] : null;
        FromDeviceRpcResponse response = new FromDeviceRpcResponse(new UUID(proto.getRequestIdMSB(), proto.getRequestIdLSB())
                , proto.getResponse(), error);
        tbCoreDeviceRpcService.processRpcResponseFromRuleEngine(response);
        callback.onSuccess();
    }

    @Scheduled(fixedDelayString = "${queue.core.stats.print-interval-ms}")
    public void printStats() {
        if (statsEnabled) {
            stats.printStats();
            stats.reset();
        }
    }

    private void forwardToLocalSubMgrService(LocalSubscriptionServiceMsgProto msg, TbCallback callback) {
        if (msg.hasSubEventCallback()) {
            localSubscriptionService.onSubEventCallback(msg.getSubEventCallback(), callback);
        } else if (msg.hasTsUpdate()) {
            localSubscriptionService.onTimeSeriesUpdate(msg.getTsUpdate(), callback);
        } else if (msg.hasAttrUpdate()) {
            localSubscriptionService.onAttributesUpdate(msg.getAttrUpdate(), callback);
        } else if (msg.hasAlarmUpdate()) {
            localSubscriptionService.onAlarmUpdate(msg.getAlarmUpdate(), callback);
        } else if (msg.hasNotificationsUpdate()) {
            localSubscriptionService.onNotificationUpdate(msg.getNotificationsUpdate(), callback);
        } else if (msg.hasSubUpdate() || msg.hasAlarmSubUpdate() || msg.hasNotificationsSubUpdate()) {
            //OLD CODE -> Do NOTHING.
            callback.onSuccess();
        } else {
            throwNotHandled(msg, callback);
        }
    }

    private void forwardCoreStartupMsg(TransportProtos.CoreStartupMsg coreStartupMsg, TbCallback callback) {
        log.info("[{}] Processing core startup with partitions: {}", coreStartupMsg.getServiceId(), coreStartupMsg.getPartitionsList());
        localSubscriptionService.onCoreStartupMsg(coreStartupMsg);
        callback.onSuccess();
    }

    private void forwardToResourceService(TransportProtos.ResourceCacheInvalidateMsg msg, TbCallback callback) {
        var tenantId = new TenantId(new UUID(msg.getTenantIdMSB(), msg.getTenantIdLSB()));
        msg.getKeysList().stream().map(cacheKeyProto -> {
            if (cacheKeyProto.hasResourceKey()) {
                return ImageCacheKey.forImage(tenantId, cacheKeyProto.getResourceKey());
            } else {
                return ImageCacheKey.forPublicImage(cacheKeyProto.getPublicResourceKey());
            }
        }).forEach(imageService::evictETags);
        callback.onSuccess();
    }

    private void forwardToSubMgrService(SubscriptionMgrMsgProto msg, TbCallback callback) {
        if (msg.hasSubEvent()) {
            TbEntitySubEventProto subEvent = msg.getSubEvent();
            subscriptionManagerService.onSubEvent(subEvent.getServiceId(), TbSubscriptionUtils.fromProto(subEvent), callback);
        } else if (msg.hasTelemetrySub()) {
            callback.onSuccess();
            // Deprecated, for removal; Left intentionally to avoid throwNotHandled
        } else if (msg.hasAlarmSub()) {
            callback.onSuccess();
            // Deprecated, for removal; Left intentionally to avoid throwNotHandled
        } else if (msg.hasNotificationsSub()) {
            callback.onSuccess();
            // Deprecated, for removal; Left intentionally to avoid throwNotHandled
        } else if (msg.hasNotificationsCountSub()) {
            callback.onSuccess();
            // Deprecated, for removal; Left intentionally to avoid throwNotHandled
        } else if (msg.hasSubClose()) {
            callback.onSuccess();
            // Deprecated, for removal; Left intentionally to avoid throwNotHandled
        } else if (msg.hasTsUpdate()) {
            TbTimeSeriesUpdateProto proto = msg.getTsUpdate();
            long tenantIdMSB = proto.getTenantIdMSB();
            long tenantIdLSB = proto.getTenantIdLSB();
            subscriptionManagerService.onTimeSeriesUpdate(
                    toTenantId(tenantIdMSB, tenantIdLSB),
                    TbSubscriptionUtils.toEntityId(proto.getEntityType(), proto.getEntityIdMSB(), proto.getEntityIdLSB()),
                    KvProtoUtil.fromTsKvProtoList(proto.getDataList()), callback);
        } else if (msg.hasAttrUpdate()) {
            TbAttributeUpdateProto proto = msg.getAttrUpdate();
            subscriptionManagerService.onAttributesUpdate(
                    toTenantId(proto.getTenantIdMSB(), proto.getTenantIdLSB()),
                    TbSubscriptionUtils.toEntityId(proto.getEntityType(), proto.getEntityIdMSB(), proto.getEntityIdLSB()),
                    proto.getScope(), KvProtoUtil.toAttributeKvList(proto.getDataList()), callback);
        } else if (msg.hasAttrDelete()) {
            TbAttributeDeleteProto proto = msg.getAttrDelete();
            subscriptionManagerService.onAttributesDelete(
                    toTenantId(proto.getTenantIdMSB(), proto.getTenantIdLSB()),
                    TbSubscriptionUtils.toEntityId(proto.getEntityType(), proto.getEntityIdMSB(), proto.getEntityIdLSB()),
                    proto.getScope(), proto.getKeysList(), proto.getNotifyDevice(), callback);
        } else if (msg.hasTsDelete()) {
            TbTimeSeriesDeleteProto proto = msg.getTsDelete();
            subscriptionManagerService.onTimeSeriesDelete(
                    toTenantId(proto.getTenantIdMSB(), proto.getTenantIdLSB()),
                    TbSubscriptionUtils.toEntityId(proto.getEntityType(), proto.getEntityIdMSB(), proto.getEntityIdLSB()),
                    proto.getKeysList(), callback);
        } else if (msg.hasAlarmUpdate()) {
            TbAlarmUpdateProto proto = msg.getAlarmUpdate();
            subscriptionManagerService.onAlarmUpdate(
                    toTenantId(proto.getTenantIdMSB(), proto.getTenantIdLSB()),
                    TbSubscriptionUtils.toEntityId(proto.getEntityType(), proto.getEntityIdMSB(), proto.getEntityIdLSB()),
                    JacksonUtil.fromString(proto.getAlarm(), AlarmInfo.class),
                    callback);
        } else if (msg.hasAlarmDelete()) {
            TbAlarmDeleteProto proto = msg.getAlarmDelete();
            subscriptionManagerService.onAlarmDeleted(
                    toTenantId(proto.getTenantIdMSB(), proto.getTenantIdLSB()),
                    TbSubscriptionUtils.toEntityId(proto.getEntityType(), proto.getEntityIdMSB(), proto.getEntityIdLSB()),
                    JacksonUtil.fromString(proto.getAlarm(), AlarmInfo.class), callback);
        } else if (msg.hasNotificationUpdate()) {
            TransportProtos.NotificationUpdateProto updateProto = msg.getNotificationUpdate();
            TenantId tenantId = toTenantId(updateProto.getTenantIdMSB(), updateProto.getTenantIdLSB());
            UserId recipientId = new UserId(new UUID(updateProto.getRecipientIdMSB(), updateProto.getRecipientIdLSB()));
            NotificationUpdate update = JacksonUtil.fromString(updateProto.getUpdate(), NotificationUpdate.class);
            subscriptionManagerService.onNotificationUpdate(tenantId, recipientId, update, callback);
        } else if (msg.hasNotificationRequestUpdate()) {
            TransportProtos.NotificationRequestUpdateProto updateProto = msg.getNotificationRequestUpdate();
            TenantId tenantId = toTenantId(updateProto.getTenantIdMSB(), updateProto.getTenantIdLSB());
            NotificationRequestUpdate update = JacksonUtil.fromString(updateProto.getUpdate(), NotificationRequestUpdate.class);
            localSubscriptionService.onNotificationRequestUpdate(tenantId, update, callback);
        } else {
            throwNotHandled(msg, callback);
        }
        if (statsEnabled) {
            stats.log(msg);
        }
    }

    void forwardToStateService(DeviceStateServiceMsgProto deviceStateServiceMsg, TbCallback callback) {
        if (statsEnabled) {
            stats.log(deviceStateServiceMsg);
        }
        stateService.onQueueMsg(deviceStateServiceMsg, callback);
    }

    void forwardToStateService(TransportProtos.DeviceConnectProto deviceConnectMsg, TbCallback callback) {
        if (statsEnabled) {
            stats.log(deviceConnectMsg);
        }
        var tenantId = toTenantId(deviceConnectMsg.getTenantIdMSB(), deviceConnectMsg.getTenantIdLSB());
        var deviceId = new DeviceId(new UUID(deviceConnectMsg.getDeviceIdMSB(), deviceConnectMsg.getDeviceIdLSB()));
        ListenableFuture<?> future = deviceActivityEventsExecutor.submit(() -> stateService.onDeviceConnect(tenantId, deviceId, deviceConnectMsg.getLastConnectTime()));
        DonAsynchron.withCallback(future,
                __ -> callback.onSuccess(),
                t -> {
                    log.warn("[{}] Failed to process device connect message for device [{}]", tenantId.getId(), deviceId.getId(), t);
                    callback.onFailure(t);
                });
    }

    void forwardToStateService(TransportProtos.DeviceActivityProto deviceActivityMsg, TbCallback callback) {
        if (statsEnabled) {
            stats.log(deviceActivityMsg);
        }
        var tenantId = toTenantId(deviceActivityMsg.getTenantIdMSB(), deviceActivityMsg.getTenantIdLSB());
        var deviceId = new DeviceId(new UUID(deviceActivityMsg.getDeviceIdMSB(), deviceActivityMsg.getDeviceIdLSB()));
        ListenableFuture<?> future = deviceActivityEventsExecutor.submit(() -> stateService.onDeviceActivity(tenantId, deviceId, deviceActivityMsg.getLastActivityTime()));
        DonAsynchron.withCallback(future,
                __ -> callback.onSuccess(),
                t -> {
                    log.warn("[{}] Failed to process device activity message for device [{}]", tenantId.getId(), deviceId.getId(), t);
                    callback.onFailure(new RuntimeException("Failed to update device activity for device [" + deviceId.getId() + "]!", t));
                });
    }

    void forwardToStateService(TransportProtos.DeviceDisconnectProto deviceDisconnectMsg, TbCallback callback) {
        if (statsEnabled) {
            stats.log(deviceDisconnectMsg);
        }
        var tenantId = toTenantId(deviceDisconnectMsg.getTenantIdMSB(), deviceDisconnectMsg.getTenantIdLSB());
        var deviceId = new DeviceId(new UUID(deviceDisconnectMsg.getDeviceIdMSB(), deviceDisconnectMsg.getDeviceIdLSB()));
        ListenableFuture<?> future = deviceActivityEventsExecutor.submit(() -> stateService.onDeviceDisconnect(tenantId, deviceId, deviceDisconnectMsg.getLastDisconnectTime()));
        DonAsynchron.withCallback(future,
                __ -> callback.onSuccess(),
                t -> {
                    log.warn("[{}] Failed to process device disconnect message for device [{}]", tenantId.getId(), deviceId.getId(), t);
                    callback.onFailure(t);
                });
    }

    void forwardToStateService(TransportProtos.DeviceInactivityProto deviceInactivityMsg, TbCallback callback) {
        if (statsEnabled) {
            stats.log(deviceInactivityMsg);
        }
        var tenantId = toTenantId(deviceInactivityMsg.getTenantIdMSB(), deviceInactivityMsg.getTenantIdLSB());
        var deviceId = new DeviceId(new UUID(deviceInactivityMsg.getDeviceIdMSB(), deviceInactivityMsg.getDeviceIdLSB()));
        ListenableFuture<?> future = deviceActivityEventsExecutor.submit(() -> stateService.onDeviceInactivity(tenantId, deviceId, deviceInactivityMsg.getLastInactivityTime()));
        DonAsynchron.withCallback(future,
                __ -> callback.onSuccess(),
                t -> {
                    log.warn("[{}] Failed to process device inactivity message for device [{}]", tenantId.getId(), deviceId.getId(), t);
                    callback.onFailure(t);
                });
    }

    private void forwardToNotificationSchedulerService(TransportProtos.NotificationSchedulerServiceMsg msg, TbCallback callback) {
        TenantId tenantId = toTenantId(msg.getTenantIdMSB(), msg.getTenantIdLSB());
        NotificationRequestId notificationRequestId = new NotificationRequestId(new UUID(msg.getRequestIdMSB(), msg.getRequestIdLSB()));
        try {
            notificationSchedulerService.scheduleNotificationRequest(tenantId, notificationRequestId, msg.getTs());
            callback.onSuccess();
        } catch (Exception e) {
            callback.onFailure(new RuntimeException("Failed to schedule notification request", e));
        }
    }

    private void forwardToEdgeNotificationService(EdgeNotificationMsgProto edgeNotificationMsg, TbCallback callback) {
        if (statsEnabled) {
            stats.log(edgeNotificationMsg);
        }
        edgeNotificationService.pushNotificationToEdge(edgeNotificationMsg, callback);
    }

    private void forwardToDeviceActor(TransportToDeviceActorMsg toDeviceActorMsg, TbCallback callback) {
        if (statsEnabled) {
            stats.log(toDeviceActorMsg);
        }
        actorContext.tell(new TransportToDeviceActorMsgWrapper(toDeviceActorMsg, callback));
    }

    private void forwardToAppActor(UUID id, Optional<TbActorMsg> actorMsg, TbCallback callback) {
        if (actorMsg.isPresent()) {
            forwardToAppActor(id, actorMsg.get());
        }
        callback.onSuccess();
    }

    private void forwardToAppActor(UUID id, TbActorMsg actorMsg) {
        log.trace("[{}] Forwarding message to App Actor {}", id, actorMsg);
        actorContext.tell(actorMsg);
    }

    private void forwardToEventService(ErrorEventProto eventProto, TbCallback callback) {
        Event event = ErrorEvent.builder()
                .tenantId(toTenantId(eventProto.getTenantIdMSB(), eventProto.getTenantIdLSB()))
                .entityId(new UUID(eventProto.getEntityIdMSB(), eventProto.getEntityIdLSB()))
                .serviceId(eventProto.getServiceId())
                .ts(System.currentTimeMillis())
                .method(eventProto.getMethod())
                .error(eventProto.getError())
                .build();
        forwardToEventService(event, callback);
    }

    private void forwardToEventService(LifecycleEventProto eventProto, TbCallback callback) {
        Event event = LifecycleEvent.builder()
                .tenantId(toTenantId(eventProto.getTenantIdMSB(), eventProto.getTenantIdLSB()))
                .entityId(new UUID(eventProto.getEntityIdMSB(), eventProto.getEntityIdLSB()))
                .serviceId(eventProto.getServiceId())
                .ts(System.currentTimeMillis())
                .lcEventType(eventProto.getLcEventType())
                .success(eventProto.getSuccess())
                .error(StringUtils.isNotEmpty(eventProto.getError()) ? eventProto.getError() : null)
                .build();
        forwardToEventService(event, callback);
    }

    private void forwardToEventService(Event event, TbCallback callback) {
        DonAsynchron.withCallback(actorContext.getEventService().saveAsync(event),
                result -> callback.onSuccess(),
                callback::onFailure,
                actorContext.getDbCallbackExecutor());
    }

    private void throwNotHandled(Object msg, TbCallback callback) {
        log.warn("Message not handled: {}", msg);
        callback.onFailure(new RuntimeException("Message not handled!"));
    }

    private TenantId toTenantId(long tenantIdMSB, long tenantIdLSB) {
        return TenantId.fromUUID(new UUID(tenantIdMSB, tenantIdLSB));
    }

    @Override
    protected void stopConsumers() {
        super.stopConsumers();
        mainConsumer.stop();
        mainConsumer.awaitStop();
        usageStatsConsumer.stop();
        firmwareStatesConsumer.stop();
    }

    @Data(staticConstructor = "of")
    public static class CoreQueueConfig implements QueueConfig {
        private final boolean consumerPerPartition;
        private final int pollInterval;
    }

}<|MERGE_RESOLUTION|>--- conflicted
+++ resolved
@@ -179,14 +179,7 @@
                                         NotificationRuleProcessor notificationRuleProcessor,
                                         TbImageService imageService) {
         super(actorContext, tenantProfileCache, deviceProfileCache, assetProfileCache, apiUsageStateService, partitionService,
-<<<<<<< HEAD
-                eventPublisher, tbCoreQueueFactory.createToCoreNotificationsMsgConsumer(), jwtSettingsService);
-        this.mainConsumer = tbCoreQueueFactory.createToCoreMsgConsumer();
-        this.usageStatsConsumer = tbCoreQueueFactory.createToUsageStatsServiceMsgConsumer();
-        this.firmwareStatesConsumer = tbCoreQueueFactory.createToOtaPackageStateServiceMsgConsumer();
-=======
                 eventPublisher, jwtSettingsService);
->>>>>>> 9b9988a4
         this.stateService = stateService;
         this.localSubscriptionService = localSubscriptionService;
         this.subscriptionManagerService = subscriptionManagerService;
