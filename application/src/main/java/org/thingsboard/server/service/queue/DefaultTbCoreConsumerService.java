/**
 * Copyright © 2016-2025 The Thingsboard Authors
 *
 * Licensed under the Apache License, Version 2.0 (the "License");
 * you may not use this file except in compliance with the License.
 * You may obtain a copy of the License at
 *
 *     http://www.apache.org/licenses/LICENSE-2.0
 *
 * Unless required by applicable law or agreed to in writing, software
 * distributed under the License is distributed on an "AS IS" BASIS,
 * WITHOUT WARRANTIES OR CONDITIONS OF ANY KIND, either express or implied.
 * See the License for the specific language governing permissions and
 * limitations under the License.
 */
package org.thingsboard.server.service.queue;

import com.google.common.util.concurrent.ListenableFuture;
import com.google.common.util.concurrent.ListeningExecutorService;
import com.google.common.util.concurrent.MoreExecutors;
import jakarta.annotation.PostConstruct;
import jakarta.annotation.PreDestroy;
<<<<<<< HEAD
import lombok.Getter;
import lombok.Setter;
=======
import lombok.Data;
>>>>>>> 441940c4
import lombok.extern.slf4j.Slf4j;
import org.apache.commons.lang3.StringUtils;
import org.springframework.beans.factory.annotation.Value;
import org.springframework.context.ApplicationEventPublisher;
import org.springframework.scheduling.annotation.Scheduled;
import org.springframework.stereotype.Service;
import org.thingsboard.common.util.DonAsynchron;
import org.thingsboard.common.util.JacksonUtil;
import org.thingsboard.common.util.ThingsBoardThreadFactory;
import org.thingsboard.server.actors.ActorSystemContext;
import org.thingsboard.server.common.data.JavaSerDesUtil;
import org.thingsboard.server.common.data.alarm.AlarmInfo;
import org.thingsboard.server.common.data.edqs.ToCoreEdqsMsg;
import org.thingsboard.server.common.data.event.ErrorEvent;
import org.thingsboard.server.common.data.event.Event;
import org.thingsboard.server.common.data.event.LifecycleEvent;
import org.thingsboard.server.common.data.id.DeviceId;
import org.thingsboard.server.common.data.id.NotificationRequestId;
import org.thingsboard.server.common.data.id.TenantId;
import org.thingsboard.server.common.data.id.UserId;
import org.thingsboard.server.common.data.notification.rule.trigger.NotificationRuleTrigger;
import org.thingsboard.server.common.data.queue.QueueConfig;
import org.thingsboard.server.common.data.rpc.RpcError;
import org.thingsboard.server.common.msg.MsgType;
import org.thingsboard.server.common.msg.TbActorMsg;
import org.thingsboard.server.common.msg.edqs.EdqsService;
import org.thingsboard.server.common.msg.notification.NotificationRuleProcessor;
import org.thingsboard.server.common.msg.queue.ServiceType;
import org.thingsboard.server.common.msg.queue.TbCallback;
import org.thingsboard.server.common.msg.rpc.FromDeviceRpcResponse;
import org.thingsboard.server.common.msg.rpc.ToDeviceRpcRequestActorMsg;
import org.thingsboard.server.common.stats.StatsFactory;
import org.thingsboard.server.common.util.KvProtoUtil;
import org.thingsboard.server.common.util.ProtoUtils;
import org.thingsboard.server.dao.resource.ImageCacheKey;
import org.thingsboard.server.dao.tenant.TbTenantProfileCache;
import org.thingsboard.server.gen.transport.TransportProtos;
import org.thingsboard.server.gen.transport.TransportProtos.DeviceStateServiceMsgProto;
import org.thingsboard.server.gen.transport.TransportProtos.ErrorEventProto;
import org.thingsboard.server.gen.transport.TransportProtos.FromDeviceRPCResponseProto;
import org.thingsboard.server.gen.transport.TransportProtos.LifecycleEventProto;
import org.thingsboard.server.gen.transport.TransportProtos.LocalSubscriptionServiceMsgProto;
import org.thingsboard.server.gen.transport.TransportProtos.SubscriptionMgrMsgProto;
import org.thingsboard.server.gen.transport.TransportProtos.TbAlarmDeleteProto;
import org.thingsboard.server.gen.transport.TransportProtos.TbAlarmUpdateProto;
import org.thingsboard.server.gen.transport.TransportProtos.TbAttributeDeleteProto;
import org.thingsboard.server.gen.transport.TransportProtos.TbAttributeUpdateProto;
import org.thingsboard.server.gen.transport.TransportProtos.TbEntitySubEventProto;
import org.thingsboard.server.gen.transport.TransportProtos.TbTimeSeriesDeleteProto;
import org.thingsboard.server.gen.transport.TransportProtos.TbTimeSeriesUpdateProto;
import org.thingsboard.server.gen.transport.TransportProtos.ToCoreMsg;
import org.thingsboard.server.gen.transport.TransportProtos.ToCoreNotificationMsg;
import org.thingsboard.server.gen.transport.TransportProtos.ToOtaPackageStateServiceMsg;
import org.thingsboard.server.gen.transport.TransportProtos.ToUsageStatsServiceMsg;
import org.thingsboard.server.gen.transport.TransportProtos.TransportToDeviceActorMsg;
import org.thingsboard.server.queue.TbQueueConsumer;
import org.thingsboard.server.queue.common.TbProtoQueueMsg;
import org.thingsboard.server.queue.common.consumer.MainQueueConsumerManager;
import org.thingsboard.server.queue.common.consumer.QueueConsumerManager;
import org.thingsboard.server.queue.discovery.PartitionService;
import org.thingsboard.server.queue.discovery.QueueKey;
import org.thingsboard.server.queue.discovery.event.PartitionChangeEvent;
import org.thingsboard.server.queue.provider.TbCoreQueueFactory;
import org.thingsboard.server.queue.util.TbCoreComponent;
import org.thingsboard.server.service.apiusage.TbApiUsageStateService;
import org.thingsboard.server.service.cf.CalculatedFieldCache;
import org.thingsboard.server.service.notification.NotificationSchedulerService;
import org.thingsboard.server.service.ota.OtaPackageStateService;
import org.thingsboard.server.service.profile.TbAssetProfileCache;
import org.thingsboard.server.service.profile.TbDeviceProfileCache;
<<<<<<< HEAD
=======
import org.thingsboard.server.queue.common.consumer.MainQueueConsumerManager;
>>>>>>> 441940c4
import org.thingsboard.server.service.queue.processing.AbstractConsumerService;
import org.thingsboard.server.service.queue.processing.IdMsgPair;
import org.thingsboard.server.service.resource.TbImageService;
import org.thingsboard.server.service.rpc.TbCoreDeviceRpcService;
import org.thingsboard.server.service.ruleengine.RuleEngineCallService;
import org.thingsboard.server.service.security.auth.jwt.settings.JwtSettingsService;
import org.thingsboard.server.service.state.DeviceStateService;
import org.thingsboard.server.service.subscription.SubscriptionManagerService;
import org.thingsboard.server.service.subscription.TbLocalSubscriptionService;
import org.thingsboard.server.service.subscription.TbSubscriptionUtils;
import org.thingsboard.server.service.sync.vc.GitVersionControlQueueService;
import org.thingsboard.server.service.transport.msg.TransportToDeviceActorMsgWrapper;
import org.thingsboard.server.service.ws.notification.sub.NotificationRequestUpdate;
import org.thingsboard.server.service.ws.notification.sub.NotificationUpdate;

import java.util.List;
import java.util.UUID;
import java.util.concurrent.ConcurrentHashMap;
import java.util.concurrent.ConcurrentMap;
import java.util.concurrent.CountDownLatch;
import java.util.concurrent.Executors;
import java.util.concurrent.Future;
import java.util.concurrent.TimeUnit;
import java.util.function.Function;
import java.util.stream.Collectors;

@Service
@TbCoreComponent
@Slf4j
public class DefaultTbCoreConsumerService extends AbstractConsumerService<ToCoreNotificationMsg> implements TbCoreConsumerService {

    @Value("${queue.core.poll-interval}")
    private long pollInterval;
    @Value("${queue.core.pack-processing-timeout}")
    private long packProcessingTimeout;
    @Value("${queue.core.consumer-per-partition:true}")
    private boolean consumerPerPartition;
    @Value("${queue.core.stats.enabled:false}")
    private boolean statsEnabled;

    @Value("${queue.core.ota.pack-interval-ms:60000}")
    private long firmwarePackInterval;
    @Value("${queue.core.ota.pack-size:100}")
    private int firmwarePackSize;

    private final DeviceStateService stateService;
    private final TbApiUsageStateService statsService;
    private final TbLocalSubscriptionService localSubscriptionService;
    private final SubscriptionManagerService subscriptionManagerService;
    private final TbCoreDeviceRpcService tbCoreDeviceRpcService;
    private final OtaPackageStateService firmwareStateService;
    private final GitVersionControlQueueService vcQueueService;
    private final NotificationSchedulerService notificationSchedulerService;
    private final NotificationRuleProcessor notificationRuleProcessor;
    private final TbCoreQueueFactory queueFactory;
    private final TbImageService imageService;
    private final RuleEngineCallService ruleEngineCallService;
    private final EdqsService edqsService;
    private final TbCoreConsumerStats stats;

    private MainQueueConsumerManager<TbProtoQueueMsg<ToCoreMsg>, QueueConfig> mainConsumer;
    private QueueConsumerManager<TbProtoQueueMsg<ToUsageStatsServiceMsg>> usageStatsConsumer;
    private QueueConsumerManager<TbProtoQueueMsg<ToOtaPackageStateServiceMsg>> firmwareStatesConsumer;

    private volatile ListeningExecutorService deviceActivityEventsExecutor;

    public DefaultTbCoreConsumerService(TbCoreQueueFactory tbCoreQueueFactory,
                                        ActorSystemContext actorContext,
                                        DeviceStateService stateService,
                                        TbLocalSubscriptionService localSubscriptionService,
                                        SubscriptionManagerService subscriptionManagerService,
                                        TbCoreDeviceRpcService tbCoreDeviceRpcService,
                                        StatsFactory statsFactory,
                                        TbDeviceProfileCache deviceProfileCache,
                                        TbAssetProfileCache assetProfileCache,
                                        TbApiUsageStateService statsService,
                                        TbTenantProfileCache tenantProfileCache,
                                        TbApiUsageStateService apiUsageStateService,
                                        OtaPackageStateService firmwareStateService,
                                        GitVersionControlQueueService vcQueueService,
                                        PartitionService partitionService,
                                        ApplicationEventPublisher eventPublisher,
                                        JwtSettingsService jwtSettingsService,
                                        NotificationSchedulerService notificationSchedulerService,
                                        NotificationRuleProcessor notificationRuleProcessor,
                                        TbImageService imageService,
                                        RuleEngineCallService ruleEngineCallService,
<<<<<<< HEAD
                                        EdqsService edqsService) {
        super(actorContext, tenantProfileCache, deviceProfileCache, assetProfileCache, apiUsageStateService, partitionService,
=======
                                        CalculatedFieldCache calculatedFieldCache) {
        super(actorContext, tenantProfileCache, deviceProfileCache, assetProfileCache, calculatedFieldCache, apiUsageStateService, partitionService,
>>>>>>> 441940c4
                eventPublisher, jwtSettingsService);
        this.stateService = stateService;
        this.localSubscriptionService = localSubscriptionService;
        this.subscriptionManagerService = subscriptionManagerService;
        this.tbCoreDeviceRpcService = tbCoreDeviceRpcService;
        this.stats = new TbCoreConsumerStats(statsFactory);
        this.statsService = statsService;
        this.firmwareStateService = firmwareStateService;
        this.vcQueueService = vcQueueService;
        this.notificationSchedulerService = notificationSchedulerService;
        this.notificationRuleProcessor = notificationRuleProcessor;
        this.imageService = imageService;
        this.ruleEngineCallService = ruleEngineCallService;
        this.queueFactory = tbCoreQueueFactory;
        this.edqsService = edqsService;
    }

    @PostConstruct
    public void init() {
        super.init("tb-core");
        this.deviceActivityEventsExecutor = MoreExecutors.listeningDecorator(Executors.newSingleThreadExecutor(ThingsBoardThreadFactory.forName("tb-core-device-activity-events-executor")));

        this.mainConsumer = MainQueueConsumerManager.<TbProtoQueueMsg<ToCoreMsg>, QueueConfig>builder()
                .queueKey(new QueueKey(ServiceType.TB_CORE))
                .config(QueueConfig.of(consumerPerPartition, pollInterval))
                .msgPackProcessor(this::processMsgs)
                .consumerCreator((config, partitionId) -> queueFactory.createToCoreMsgConsumer())
                .consumerExecutor(consumersExecutor)
                .scheduler(scheduler)
                .taskExecutor(mgmtExecutor)
                .build();
        this.usageStatsConsumer = QueueConsumerManager.<TbProtoQueueMsg<ToUsageStatsServiceMsg>>builder()
                .name("TB Usage Stats")
                .msgPackProcessor(this::processUsageStatsMsg)
                .pollInterval(pollInterval)
                .consumerCreator(queueFactory::createToUsageStatsServiceMsgConsumer)
                .consumerExecutor(consumersExecutor)
                .threadPrefix("usage-stats")
                .build();
        this.firmwareStatesConsumer = QueueConsumerManager.<TbProtoQueueMsg<ToOtaPackageStateServiceMsg>>builder()
                .name("TB Ota Package States")
                .msgPackProcessor(this::processFirmwareMsgs)
                .pollInterval(pollInterval)
                .consumerCreator(queueFactory::createToOtaPackageStateServiceMsgConsumer)
                .consumerExecutor(consumersExecutor)
                .threadPrefix("firmware")
                .build();
    }

    @PreDestroy
    public void destroy() {
        super.destroy();
        if (deviceActivityEventsExecutor != null) {
            deviceActivityEventsExecutor.shutdownNow();
        }
    }

    @Override
    protected void startConsumers() {
        super.startConsumers();
        firmwareStatesConsumer.subscribe();
        firmwareStatesConsumer.launch();
        usageStatsConsumer.launch();
    }

    @Override
    protected void onTbApplicationEvent(PartitionChangeEvent event) {
        log.debug("Subscribing to partitions: {}", event.getCorePartitions());
        mainConsumer.update(event.getCorePartitions());
        usageStatsConsumer.subscribe(event.getCorePartitions()
                .stream()
                .map(tpi -> tpi.newByTopic(usageStatsConsumer.getConsumer().getTopic()))
                .collect(Collectors.toSet()));
    }

    private void processMsgs(List<TbProtoQueueMsg<ToCoreMsg>> msgs, TbQueueConsumer<TbProtoQueueMsg<ToCoreMsg>> consumer, QueueConfig config) throws Exception {
        List<IdMsgPair<ToCoreMsg>> orderedMsgList = msgs.stream().map(msg -> new IdMsgPair<>(UUID.randomUUID(), msg)).toList();
        ConcurrentMap<UUID, TbProtoQueueMsg<ToCoreMsg>> pendingMap = orderedMsgList.stream().collect(
                Collectors.toConcurrentMap(IdMsgPair::getUuid, IdMsgPair::getMsg));
        CountDownLatch processingTimeoutLatch = new CountDownLatch(1);
        TbPackProcessingContext<TbProtoQueueMsg<ToCoreMsg>> ctx = new TbPackProcessingContext<>(
                processingTimeoutLatch, pendingMap, new ConcurrentHashMap<>());
        PendingMsgHolder<ToCoreMsg> pendingMsgHolder = new PendingMsgHolder<>();
        Future<?> packSubmitFuture = consumersExecutor.submit(() -> {
            orderedMsgList.forEach((element) -> {
                UUID id = element.getUuid();
                TbProtoQueueMsg<ToCoreMsg> msg = element.getMsg();
                log.trace("[{}] Creating main callback for message: {}", id, msg.getValue());
                TbCallback callback = new TbPackCallback<>(id, ctx);
                try {
                    ToCoreMsg toCoreMsg = msg.getValue();
                    pendingMsgHolder.setMsg(toCoreMsg);
                    if (toCoreMsg.hasToSubscriptionMgrMsg()) {
                        log.trace("[{}] Forwarding message to subscription manager service {}", id, toCoreMsg.getToSubscriptionMgrMsg());
                        forwardToSubMgrService(toCoreMsg.getToSubscriptionMgrMsg(), callback);
                    } else if (toCoreMsg.hasToDeviceActorMsg()) {
                        log.trace("[{}] Forwarding message to device actor {}", id, toCoreMsg.getToDeviceActorMsg());
                        forwardToDeviceActor(toCoreMsg.getToDeviceActorMsg(), callback);
                    } else if (toCoreMsg.hasDeviceStateServiceMsg()) {
                        log.trace("[{}] Forwarding message to device state service {}", id, toCoreMsg.getDeviceStateServiceMsg());
                        forwardToStateService(toCoreMsg.getDeviceStateServiceMsg(), callback);
                    } else if (toCoreMsg.hasDeviceConnectMsg()) {
                        log.trace("[{}] Forwarding message to device state service {}", id, toCoreMsg.getDeviceConnectMsg());
                        forwardToStateService(toCoreMsg.getDeviceConnectMsg(), callback);
                    } else if (toCoreMsg.hasDeviceActivityMsg()) {
                        log.trace("[{}] Forwarding message to device state service {}", id, toCoreMsg.getDeviceActivityMsg());
                        forwardToStateService(toCoreMsg.getDeviceActivityMsg(), callback);
                    } else if (toCoreMsg.hasDeviceDisconnectMsg()) {
                        log.trace("[{}] Forwarding message to device state service {}", id, toCoreMsg.getDeviceDisconnectMsg());
                        forwardToStateService(toCoreMsg.getDeviceDisconnectMsg(), callback);
                    } else if (toCoreMsg.hasDeviceInactivityMsg()) {
                        log.trace("[{}] Forwarding message to device state service {}", id, toCoreMsg.getDeviceInactivityMsg());
                        forwardToStateService(toCoreMsg.getDeviceInactivityMsg(), callback);
                    } else if (toCoreMsg.hasToDeviceActorNotification()) {
                        TbActorMsg actorMsg = ProtoUtils.fromProto(toCoreMsg.getToDeviceActorNotification());
                        if (actorMsg != null) {
                            if (actorMsg.getMsgType().equals(MsgType.DEVICE_RPC_REQUEST_TO_DEVICE_ACTOR_MSG)) {
                                tbCoreDeviceRpcService.forwardRpcRequestToDeviceActor((ToDeviceRpcRequestActorMsg) actorMsg);
                            } else {
                                log.trace("[{}] Forwarding message to App Actor {}", id, actorMsg);
                                actorContext.tell(actorMsg);
                            }
                        }
                        callback.onSuccess();
                    } else if (toCoreMsg.hasNotificationSchedulerServiceMsg()) {
                        TransportProtos.NotificationSchedulerServiceMsg notificationSchedulerServiceMsg = toCoreMsg.getNotificationSchedulerServiceMsg();
                        log.trace("[{}] Forwarding message to notification scheduler service {}", id, toCoreMsg.getNotificationSchedulerServiceMsg());
                        forwardToNotificationSchedulerService(notificationSchedulerServiceMsg, callback);
                    } else if (toCoreMsg.hasErrorEventMsg()) {
                        forwardToEventService(toCoreMsg.getErrorEventMsg(), callback);
                    } else if (toCoreMsg.hasLifecycleEventMsg()) {
                        forwardToEventService(toCoreMsg.getLifecycleEventMsg(), callback);
                    }
                } catch (Throwable e) {
                    log.warn("[{}] Failed to process message: {}", id, msg, e);
                    callback.onFailure(e);
                }
            });
        });
        if (!processingTimeoutLatch.await(packProcessingTimeout, TimeUnit.MILLISECONDS)) {
            if (!packSubmitFuture.isDone()) {
                packSubmitFuture.cancel(true);
                log.info("Timeout to process message: {}", pendingMsgHolder.getMsg());
            }
            if (log.isDebugEnabled()) {
                ctx.getAckMap().forEach((id, msg) -> log.debug("[{}] Timeout to process message: {}", id, msg.getValue()));
            }
            ctx.getFailedMap().forEach((id, msg) -> log.warn("[{}] Failed to process message: {}", id, msg.getValue()));
        }
        consumer.commit();
    }

    @Override
    protected ServiceType getServiceType() {
        return ServiceType.TB_CORE;
    }

    @Override
    protected long getNotificationPollDuration() {
        return pollInterval;
    }

    @Override
    protected long getNotificationPackProcessingTimeout() {
        return packProcessingTimeout;
    }

    @Override
    protected int getMgmtThreadPoolSize() {
        return Math.max(Runtime.getRuntime().availableProcessors(), 4);
    }

    @Override
    protected TbQueueConsumer<TbProtoQueueMsg<ToCoreNotificationMsg>> createNotificationsConsumer() {
        return queueFactory.createToCoreNotificationsMsgConsumer();
    }

    @Override
    protected void handleNotification(UUID id, TbProtoQueueMsg<ToCoreNotificationMsg> msg, TbCallback callback) {
        ToCoreNotificationMsg toCoreNotification = msg.getValue();
        if (toCoreNotification.hasToLocalSubscriptionServiceMsg()) {
            log.trace("[{}] Forwarding message to local subscription service {}", id, toCoreNotification.getToLocalSubscriptionServiceMsg());
            forwardToLocalSubMgrService(toCoreNotification.getToLocalSubscriptionServiceMsg(), callback);
        } else if (toCoreNotification.hasCoreStartupMsg()) {
            log.trace("[{}] Forwarding message to local subscription service {}", id, toCoreNotification.getCoreStartupMsg());
            forwardCoreStartupMsg(toCoreNotification.getCoreStartupMsg(), callback);
        } else if (toCoreNotification.hasFromDeviceRpcResponse()) {
            log.trace("[{}] Forwarding message to RPC service {}", id, toCoreNotification.getFromDeviceRpcResponse());
            forwardToCoreRpcService(toCoreNotification.getFromDeviceRpcResponse(), callback);
        } else if (toCoreNotification.hasRestApiCallResponseMsg()) {
            log.trace("[{}] Forwarding message to RuleEngineCallService service {}", id, toCoreNotification.getRestApiCallResponseMsg());
            forwardToRuleEngineCallService(toCoreNotification.getRestApiCallResponseMsg(), callback);
        } else if (toCoreNotification.hasComponentLifecycle()) {
            handleComponentLifecycleMsg(id, ProtoUtils.fromProto(toCoreNotification.getComponentLifecycle()));
            callback.onSuccess();
        } else if (toCoreNotification.getQueueUpdateMsgsCount() > 0) {
            partitionService.updateQueues(toCoreNotification.getQueueUpdateMsgsList());
            callback.onSuccess();
        } else if (toCoreNotification.getQueueDeleteMsgsCount() > 0) {
            partitionService.removeQueues(toCoreNotification.getQueueDeleteMsgsList());
            callback.onSuccess();
        } else if (toCoreNotification.hasVcResponseMsg()) {
            vcQueueService.processResponse(toCoreNotification.getVcResponseMsg());
            callback.onSuccess();
        } else if (toCoreNotification.hasToSubscriptionMgrMsg()) {
            forwardToSubMgrService(toCoreNotification.getToSubscriptionMgrMsg(), callback);
        } else if (toCoreNotification.hasNotificationRuleProcessorMsg()) {
            NotificationRuleTrigger notificationRuleTrigger =
                    JavaSerDesUtil.decode(toCoreNotification.getNotificationRuleProcessorMsg().getTrigger().toByteArray());
            notificationRuleProcessor.process(notificationRuleTrigger);
            callback.onSuccess();
        } else if (toCoreNotification.hasResourceCacheInvalidateMsg()) {
            forwardToResourceService(toCoreNotification.getResourceCacheInvalidateMsg(), callback);
        } else if (toCoreNotification.hasToEdqsCoreServiceMsg()) {
            edqsService.processSystemMsg(JacksonUtil.fromBytes(toCoreNotification.getToEdqsCoreServiceMsg().getValue().toByteArray(), ToCoreEdqsMsg.class));
            callback.onSuccess();
        }
        if (statsEnabled) {
            stats.log(toCoreNotification);
        }
    }

    private void processUsageStatsMsg(List<TbProtoQueueMsg<ToUsageStatsServiceMsg>> msgs, TbQueueConsumer<TbProtoQueueMsg<ToUsageStatsServiceMsg>> consumer) throws Exception {
        ConcurrentMap<UUID, TbProtoQueueMsg<ToUsageStatsServiceMsg>> pendingMap = msgs.stream().collect(
                Collectors.toConcurrentMap(s -> UUID.randomUUID(), Function.identity()));
        CountDownLatch processingTimeoutLatch = new CountDownLatch(1);
        TbPackProcessingContext<TbProtoQueueMsg<ToUsageStatsServiceMsg>> ctx = new TbPackProcessingContext<>(
                processingTimeoutLatch, pendingMap, new ConcurrentHashMap<>());
        pendingMap.forEach((id, msg) -> {
            log.trace("[{}] Creating usage stats callback for message: {}", id, msg.getValue());
            TbCallback callback = new TbPackCallback<>(id, ctx);
            try {
                handleUsageStats(msg, callback);
            } catch (Throwable e) {
                log.warn("[{}] Failed to process usage stats: {}", id, msg, e);
                callback.onFailure(e);
            }
        });
        if (!processingTimeoutLatch.await(getNotificationPackProcessingTimeout(), TimeUnit.MILLISECONDS)) {
            ctx.getAckMap().forEach((id, msg) -> log.warn("[{}] Timeout to process usage stats: {}", id, msg.getValue()));
            ctx.getFailedMap().forEach((id, msg) -> log.warn("[{}] Failed to process usage stats: {}", id, msg.getValue()));
        }
        consumer.commit();

    }

    private void processFirmwareMsgs(List<TbProtoQueueMsg<ToOtaPackageStateServiceMsg>> msgs, TbQueueConsumer<TbProtoQueueMsg<ToOtaPackageStateServiceMsg>> consumer) {
        long maxProcessingTimeoutPerRecord = firmwarePackInterval / firmwarePackSize;
        long timeToSleep = maxProcessingTimeoutPerRecord;
        for (TbProtoQueueMsg<ToOtaPackageStateServiceMsg> msg : msgs) {
            try {
                long startTime = System.currentTimeMillis();
                boolean isSuccessUpdate = handleOtaPackageUpdates(msg);
                long endTime = System.currentTimeMillis();
                long spentTime = endTime - startTime;
                timeToSleep = timeToSleep - spentTime;
                if (isSuccessUpdate) {
                    if (timeToSleep > 0) {
                        log.debug("Spent time per record is: [{}]!", spentTime);
                        Thread.sleep(timeToSleep);
                        timeToSleep = 0;
                    }
                    timeToSleep += maxProcessingTimeoutPerRecord;
                }
            } catch (InterruptedException e) {
                return;
            } catch (Throwable e) {
                log.warn("Failed to process firmware update msg: {}", msg, e);
            }
        }
        consumer.commit();
    }

    private void handleUsageStats(TbProtoQueueMsg<ToUsageStatsServiceMsg> msg, TbCallback callback) {
        statsService.process(msg, callback);
    }

    private boolean handleOtaPackageUpdates(TbProtoQueueMsg<ToOtaPackageStateServiceMsg> msg) {
        return firmwareStateService.process(msg.getValue());
    }

    private void forwardToCoreRpcService(FromDeviceRPCResponseProto proto, TbCallback callback) {
        RpcError error = proto.getError() > 0 ? RpcError.values()[proto.getError()] : null;
        FromDeviceRpcResponse response = new FromDeviceRpcResponse(new UUID(proto.getRequestIdMSB(), proto.getRequestIdLSB())
                , proto.getResponse(), error);
        tbCoreDeviceRpcService.processRpcResponseFromRuleEngine(response);
        callback.onSuccess();
    }

    @Scheduled(fixedDelayString = "${queue.core.stats.print-interval-ms}")
    public void printStats() {
        if (statsEnabled) {
            stats.printStats();
            stats.reset();
        }
    }

    private void forwardToLocalSubMgrService(LocalSubscriptionServiceMsgProto msg, TbCallback callback) {
        if (msg.hasSubEventCallback()) {
            localSubscriptionService.onSubEventCallback(msg.getSubEventCallback(), callback);
        } else if (msg.hasTsUpdate()) {
            localSubscriptionService.onTimeSeriesUpdate(msg.getTsUpdate(), callback);
        } else if (msg.hasAttrUpdate()) {
            localSubscriptionService.onAttributesUpdate(msg.getAttrUpdate(), callback);
        } else if (msg.hasAlarmUpdate()) {
            localSubscriptionService.onAlarmUpdate(msg.getAlarmUpdate(), callback);
        } else if (msg.hasNotificationsUpdate()) {
            localSubscriptionService.onNotificationUpdate(msg.getNotificationsUpdate(), callback);
        } else if (msg.hasSubUpdate() || msg.hasAlarmSubUpdate() || msg.hasNotificationsSubUpdate()) {
            //OLD CODE -> Do NOTHING.
            callback.onSuccess();
        } else {
            throwNotHandled(msg, callback);
        }
    }

    private void forwardCoreStartupMsg(TransportProtos.CoreStartupMsg coreStartupMsg, TbCallback callback) {
        log.info("[{}] Processing core startup with partitions: {}", coreStartupMsg.getServiceId(), coreStartupMsg.getPartitionsList());
        localSubscriptionService.onCoreStartupMsg(coreStartupMsg);
        callback.onSuccess();
    }

    private void forwardToResourceService(TransportProtos.ResourceCacheInvalidateMsg msg, TbCallback callback) {
        var tenantId = TenantId.fromUUID(new UUID(msg.getTenantIdMSB(), msg.getTenantIdLSB()));
        msg.getKeysList().stream().map(cacheKeyProto -> {
            if (cacheKeyProto.hasResourceKey()) {
                return ImageCacheKey.forImage(tenantId, cacheKeyProto.getResourceKey());
            } else {
                return ImageCacheKey.forPublicImage(cacheKeyProto.getPublicResourceKey());
            }
        }).forEach(imageService::evictETags);
        callback.onSuccess();
    }

    private void forwardToSubMgrService(SubscriptionMgrMsgProto msg, TbCallback callback) {
        if (msg.hasSubEvent()) {
            TbEntitySubEventProto subEvent = msg.getSubEvent();
            subscriptionManagerService.onSubEvent(subEvent.getServiceId(), TbSubscriptionUtils.fromProto(subEvent), callback);
        } else if (msg.hasTelemetrySub()) {
            callback.onSuccess();
            // Deprecated, for removal; Left intentionally to avoid throwNotHandled
        } else if (msg.hasAlarmSub()) {
            callback.onSuccess();
            // Deprecated, for removal; Left intentionally to avoid throwNotHandled
        } else if (msg.hasNotificationsSub()) {
            callback.onSuccess();
            // Deprecated, for removal; Left intentionally to avoid throwNotHandled
        } else if (msg.hasNotificationsCountSub()) {
            callback.onSuccess();
            // Deprecated, for removal; Left intentionally to avoid throwNotHandled
        } else if (msg.hasSubClose()) {
            callback.onSuccess();
            // Deprecated, for removal; Left intentionally to avoid throwNotHandled
        } else if (msg.hasTsUpdate()) {
            TbTimeSeriesUpdateProto proto = msg.getTsUpdate();
            long tenantIdMSB = proto.getTenantIdMSB();
            long tenantIdLSB = proto.getTenantIdLSB();
            subscriptionManagerService.onTimeSeriesUpdate(
                    toTenantId(tenantIdMSB, tenantIdLSB),
                    TbSubscriptionUtils.toEntityId(proto.getEntityType(), proto.getEntityIdMSB(), proto.getEntityIdLSB()),
                    KvProtoUtil.fromTsKvProtoList(proto.getDataList()), callback);
        } else if (msg.hasAttrUpdate()) {
            TbAttributeUpdateProto proto = msg.getAttrUpdate();
            subscriptionManagerService.onAttributesUpdate(
                    toTenantId(proto.getTenantIdMSB(), proto.getTenantIdLSB()),
                    TbSubscriptionUtils.toEntityId(proto.getEntityType(), proto.getEntityIdMSB(), proto.getEntityIdLSB()),
                    proto.getScope(), KvProtoUtil.toAttributeKvList(proto.getDataList()), callback);
        } else if (msg.hasAttrDelete()) {
            TbAttributeDeleteProto proto = msg.getAttrDelete();
            subscriptionManagerService.onAttributesDelete(
                    toTenantId(proto.getTenantIdMSB(), proto.getTenantIdLSB()),
                    TbSubscriptionUtils.toEntityId(proto.getEntityType(), proto.getEntityIdMSB(), proto.getEntityIdLSB()),
                    proto.getScope(), proto.getKeysList(), proto.getNotifyDevice(), callback);
        } else if (msg.hasTsDelete()) {
            TbTimeSeriesDeleteProto proto = msg.getTsDelete();
            subscriptionManagerService.onTimeSeriesDelete(
                    toTenantId(proto.getTenantIdMSB(), proto.getTenantIdLSB()),
                    TbSubscriptionUtils.toEntityId(proto.getEntityType(), proto.getEntityIdMSB(), proto.getEntityIdLSB()),
                    proto.getKeysList(), callback);
        } else if (msg.hasAlarmUpdate()) {
            TbAlarmUpdateProto proto = msg.getAlarmUpdate();
            subscriptionManagerService.onAlarmUpdate(
                    toTenantId(proto.getTenantIdMSB(), proto.getTenantIdLSB()),
                    TbSubscriptionUtils.toEntityId(proto.getEntityType(), proto.getEntityIdMSB(), proto.getEntityIdLSB()),
                    JacksonUtil.fromString(proto.getAlarm(), AlarmInfo.class),
                    callback);
        } else if (msg.hasAlarmDelete()) {
            TbAlarmDeleteProto proto = msg.getAlarmDelete();
            subscriptionManagerService.onAlarmDeleted(
                    toTenantId(proto.getTenantIdMSB(), proto.getTenantIdLSB()),
                    TbSubscriptionUtils.toEntityId(proto.getEntityType(), proto.getEntityIdMSB(), proto.getEntityIdLSB()),
                    JacksonUtil.fromString(proto.getAlarm(), AlarmInfo.class), callback);
        } else if (msg.hasNotificationUpdate()) {
            TransportProtos.NotificationUpdateProto updateProto = msg.getNotificationUpdate();
            TenantId tenantId = toTenantId(updateProto.getTenantIdMSB(), updateProto.getTenantIdLSB());
            UserId recipientId = new UserId(new UUID(updateProto.getRecipientIdMSB(), updateProto.getRecipientIdLSB()));
            NotificationUpdate update = JacksonUtil.fromString(updateProto.getUpdate(), NotificationUpdate.class);
            subscriptionManagerService.onNotificationUpdate(tenantId, recipientId, update, callback);
        } else if (msg.hasNotificationRequestUpdate()) {
            TransportProtos.NotificationRequestUpdateProto updateProto = msg.getNotificationRequestUpdate();
            TenantId tenantId = toTenantId(updateProto.getTenantIdMSB(), updateProto.getTenantIdLSB());
            NotificationRequestUpdate update = JacksonUtil.fromString(updateProto.getUpdate(), NotificationRequestUpdate.class);
            localSubscriptionService.onNotificationRequestUpdate(tenantId, update, callback);
        } else {
            throwNotHandled(msg, callback);
        }
        if (statsEnabled) {
            stats.log(msg);
        }
    }

    void forwardToStateService(DeviceStateServiceMsgProto deviceStateServiceMsg, TbCallback callback) {
        if (statsEnabled) {
            stats.log(deviceStateServiceMsg);
        }
        stateService.onQueueMsg(deviceStateServiceMsg, callback);
    }

    void forwardToStateService(TransportProtos.DeviceConnectProto deviceConnectMsg, TbCallback callback) {
        if (statsEnabled) {
            stats.log(deviceConnectMsg);
        }
        var tenantId = toTenantId(deviceConnectMsg.getTenantIdMSB(), deviceConnectMsg.getTenantIdLSB());
        var deviceId = new DeviceId(new UUID(deviceConnectMsg.getDeviceIdMSB(), deviceConnectMsg.getDeviceIdLSB()));
        ListenableFuture<?> future = deviceActivityEventsExecutor.submit(() -> stateService.onDeviceConnect(tenantId, deviceId, deviceConnectMsg.getLastConnectTime()));
        DonAsynchron.withCallback(future,
                __ -> callback.onSuccess(),
                t -> {
                    log.warn("[{}] Failed to process device connect message for device [{}]", tenantId.getId(), deviceId.getId(), t);
                    callback.onFailure(t);
                });
    }

    void forwardToStateService(TransportProtos.DeviceActivityProto deviceActivityMsg, TbCallback callback) {
        if (statsEnabled) {
            stats.log(deviceActivityMsg);
        }
        var tenantId = toTenantId(deviceActivityMsg.getTenantIdMSB(), deviceActivityMsg.getTenantIdLSB());
        var deviceId = new DeviceId(new UUID(deviceActivityMsg.getDeviceIdMSB(), deviceActivityMsg.getDeviceIdLSB()));
        ListenableFuture<?> future = deviceActivityEventsExecutor.submit(() -> stateService.onDeviceActivity(tenantId, deviceId, deviceActivityMsg.getLastActivityTime()));
        DonAsynchron.withCallback(future,
                __ -> callback.onSuccess(),
                t -> {
                    log.warn("[{}] Failed to process device activity message for device [{}]", tenantId.getId(), deviceId.getId(), t);
                    callback.onFailure(new RuntimeException("Failed to update device activity for device [" + deviceId.getId() + "]!", t));
                });
    }

    void forwardToStateService(TransportProtos.DeviceDisconnectProto deviceDisconnectMsg, TbCallback callback) {
        if (statsEnabled) {
            stats.log(deviceDisconnectMsg);
        }
        var tenantId = toTenantId(deviceDisconnectMsg.getTenantIdMSB(), deviceDisconnectMsg.getTenantIdLSB());
        var deviceId = new DeviceId(new UUID(deviceDisconnectMsg.getDeviceIdMSB(), deviceDisconnectMsg.getDeviceIdLSB()));
        ListenableFuture<?> future = deviceActivityEventsExecutor.submit(() -> stateService.onDeviceDisconnect(tenantId, deviceId, deviceDisconnectMsg.getLastDisconnectTime()));
        DonAsynchron.withCallback(future,
                __ -> callback.onSuccess(),
                t -> {
                    log.warn("[{}] Failed to process device disconnect message for device [{}]", tenantId.getId(), deviceId.getId(), t);
                    callback.onFailure(t);
                });
    }

    void forwardToStateService(TransportProtos.DeviceInactivityProto deviceInactivityMsg, TbCallback callback) {
        if (statsEnabled) {
            stats.log(deviceInactivityMsg);
        }
        var tenantId = toTenantId(deviceInactivityMsg.getTenantIdMSB(), deviceInactivityMsg.getTenantIdLSB());
        var deviceId = new DeviceId(new UUID(deviceInactivityMsg.getDeviceIdMSB(), deviceInactivityMsg.getDeviceIdLSB()));
        ListenableFuture<?> future = deviceActivityEventsExecutor.submit(() -> stateService.onDeviceInactivity(tenantId, deviceId, deviceInactivityMsg.getLastInactivityTime()));
        DonAsynchron.withCallback(future,
                __ -> callback.onSuccess(),
                t -> {
                    log.warn("[{}] Failed to process device inactivity message for device [{}]", tenantId.getId(), deviceId.getId(), t);
                    callback.onFailure(t);
                });
    }

    private void forwardToNotificationSchedulerService(TransportProtos.NotificationSchedulerServiceMsg msg, TbCallback callback) {
        TenantId tenantId = toTenantId(msg.getTenantIdMSB(), msg.getTenantIdLSB());
        NotificationRequestId notificationRequestId = new NotificationRequestId(new UUID(msg.getRequestIdMSB(), msg.getRequestIdLSB()));
        try {
            notificationSchedulerService.scheduleNotificationRequest(tenantId, notificationRequestId, msg.getTs());
            callback.onSuccess();
        } catch (Exception e) {
            callback.onFailure(new RuntimeException("Failed to schedule notification request", e));
        }
    }

    private void forwardToDeviceActor(TransportToDeviceActorMsg toDeviceActorMsg, TbCallback callback) {
        if (statsEnabled) {
            stats.log(toDeviceActorMsg);
        }
        actorContext.tell(new TransportToDeviceActorMsgWrapper(toDeviceActorMsg, callback));
    }

    private void forwardToEventService(ErrorEventProto eventProto, TbCallback callback) {
        Event event = ErrorEvent.builder()
                .tenantId(toTenantId(eventProto.getTenantIdMSB(), eventProto.getTenantIdLSB()))
                .entityId(new UUID(eventProto.getEntityIdMSB(), eventProto.getEntityIdLSB()))
                .serviceId(eventProto.getServiceId())
                .ts(System.currentTimeMillis())
                .method(eventProto.getMethod())
                .error(eventProto.getError())
                .build();
        forwardToEventService(event, callback);
    }

    private void forwardToEventService(LifecycleEventProto eventProto, TbCallback callback) {
        Event event = LifecycleEvent.builder()
                .tenantId(toTenantId(eventProto.getTenantIdMSB(), eventProto.getTenantIdLSB()))
                .entityId(new UUID(eventProto.getEntityIdMSB(), eventProto.getEntityIdLSB()))
                .serviceId(eventProto.getServiceId())
                .ts(System.currentTimeMillis())
                .lcEventType(eventProto.getLcEventType())
                .success(eventProto.getSuccess())
                .error(StringUtils.isNotEmpty(eventProto.getError()) ? eventProto.getError() : null)
                .build();
        forwardToEventService(event, callback);
    }

    private void forwardToEventService(Event event, TbCallback callback) {
        DonAsynchron.withCallback(actorContext.getEventService().saveAsync(event),
                result -> callback.onSuccess(),
                callback::onFailure,
                actorContext.getDbCallbackExecutor());
    }

    void forwardToRuleEngineCallService(TransportProtos.RestApiCallResponseMsgProto restApiCallResponseMsg, TbCallback callback) {
        ruleEngineCallService.onQueueMsg(restApiCallResponseMsg, callback);
    }

    private void throwNotHandled(Object msg, TbCallback callback) {
        log.warn("Message not handled: {}", msg);
        callback.onFailure(new RuntimeException("Message not handled!"));
    }

    private TenantId toTenantId(long tenantIdMSB, long tenantIdLSB) {
        return TenantId.fromUUID(new UUID(tenantIdMSB, tenantIdLSB));
    }

    @Override
    protected void stopConsumers() {
        super.stopConsumers();
        mainConsumer.stop();
        mainConsumer.awaitStop();
        usageStatsConsumer.stop();
        firmwareStatesConsumer.stop();
    }

}<|MERGE_RESOLUTION|>--- conflicted
+++ resolved
@@ -20,12 +20,6 @@
 import com.google.common.util.concurrent.MoreExecutors;
 import jakarta.annotation.PostConstruct;
 import jakarta.annotation.PreDestroy;
-<<<<<<< HEAD
-import lombok.Getter;
-import lombok.Setter;
-=======
-import lombok.Data;
->>>>>>> 441940c4
 import lombok.extern.slf4j.Slf4j;
 import org.apache.commons.lang3.StringUtils;
 import org.springframework.beans.factory.annotation.Value;
@@ -96,10 +90,6 @@
 import org.thingsboard.server.service.ota.OtaPackageStateService;
 import org.thingsboard.server.service.profile.TbAssetProfileCache;
 import org.thingsboard.server.service.profile.TbDeviceProfileCache;
-<<<<<<< HEAD
-=======
-import org.thingsboard.server.queue.common.consumer.MainQueueConsumerManager;
->>>>>>> 441940c4
 import org.thingsboard.server.service.queue.processing.AbstractConsumerService;
 import org.thingsboard.server.service.queue.processing.IdMsgPair;
 import org.thingsboard.server.service.resource.TbImageService;
@@ -187,13 +177,9 @@
                                         NotificationRuleProcessor notificationRuleProcessor,
                                         TbImageService imageService,
                                         RuleEngineCallService ruleEngineCallService,
-<<<<<<< HEAD
+                                        CalculatedFieldCache calculatedFieldCache,
                                         EdqsService edqsService) {
-        super(actorContext, tenantProfileCache, deviceProfileCache, assetProfileCache, apiUsageStateService, partitionService,
-=======
-                                        CalculatedFieldCache calculatedFieldCache) {
         super(actorContext, tenantProfileCache, deviceProfileCache, assetProfileCache, calculatedFieldCache, apiUsageStateService, partitionService,
->>>>>>> 441940c4
                 eventPublisher, jwtSettingsService);
         this.stateService = stateService;
         this.localSubscriptionService = localSubscriptionService;
