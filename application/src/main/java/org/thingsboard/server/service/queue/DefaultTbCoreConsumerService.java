--- conflicted
+++ resolved
@@ -56,11 +56,8 @@
 import org.thingsboard.server.queue.discovery.PartitionChangeEvent;
 import org.thingsboard.server.queue.provider.TbCoreQueueFactory;
 import org.thingsboard.server.queue.util.TbCoreComponent;
-<<<<<<< HEAD
+import org.thingsboard.server.service.apiusage.TbApiUsageStateService;
 import org.thingsboard.server.service.edge.EdgeNotificationService;
-=======
-import org.thingsboard.server.service.apiusage.TbApiUsageStateService;
->>>>>>> 146e6126
 import org.thingsboard.server.service.profile.TbDeviceProfileCache;
 import org.thingsboard.server.dao.tenant.TbTenantProfileCache;
 import org.thingsboard.server.service.queue.processing.AbstractConsumerService;
@@ -112,14 +109,6 @@
 
     protected volatile ExecutorService usageStatsExecutor;
 
-<<<<<<< HEAD
-    public DefaultTbCoreConsumerService(TbCoreQueueFactory tbCoreQueueFactory, ActorSystemContext actorContext,
-                                        DeviceStateService stateService, TbLocalSubscriptionService localSubscriptionService,
-                                        SubscriptionManagerService subscriptionManagerService, DataDecodingEncodingService encodingService,
-                                        TbCoreDeviceRpcService tbCoreDeviceRpcService, StatsFactory statsFactory, TbDeviceProfileCache deviceProfileCache,
-                                        EdgeNotificationService edgeNotificationService) {
-        super(actorContext, encodingService, deviceProfileCache, tbCoreQueueFactory.createToCoreNotificationsMsgConsumer());
-=======
     public DefaultTbCoreConsumerService(TbCoreQueueFactory tbCoreQueueFactory,
                                         ActorSystemContext actorContext,
                                         DeviceStateService stateService,
@@ -131,9 +120,9 @@
                                         TbDeviceProfileCache deviceProfileCache,
                                         TbApiUsageStateService statsService,
                                         TbTenantProfileCache tenantProfileCache,
-                                        TbApiUsageStateService apiUsageStateService) {
+                                        TbApiUsageStateService apiUsageStateService,
+                                        EdgeNotificationService edgeNotificationService) {
         super(actorContext, encodingService, tenantProfileCache, deviceProfileCache, apiUsageStateService, tbCoreQueueFactory.createToCoreNotificationsMsgConsumer());
->>>>>>> 146e6126
         this.mainConsumer = tbCoreQueueFactory.createToCoreMsgConsumer();
         this.usageStatsConsumer = tbCoreQueueFactory.createToUsageStatsServiceMsgConsumer();
         this.stateService = stateService;
@@ -194,34 +183,6 @@
                     CountDownLatch processingTimeoutLatch = new CountDownLatch(1);
                     TbPackProcessingContext<TbProtoQueueMsg<ToCoreMsg>> ctx = new TbPackProcessingContext<>(
                             processingTimeoutLatch, pendingMap, new ConcurrentHashMap<>());
-<<<<<<< HEAD
-                    pendingMap.forEach((id, msg) -> {
-                        log.trace("[{}] Creating main callback for message: {}", id, msg.getValue());
-                        TbCallback callback = new TbPackCallback<>(id, ctx);
-                        try {
-                            ToCoreMsg toCoreMsg = msg.getValue();
-                            if (toCoreMsg.hasToSubscriptionMgrMsg()) {
-                                log.trace("[{}] Forwarding message to subscription manager service {}", id, toCoreMsg.getToSubscriptionMgrMsg());
-                                forwardToSubMgrService(toCoreMsg.getToSubscriptionMgrMsg(), callback);
-                            } else if (toCoreMsg.hasToDeviceActorMsg()) {
-                                log.trace("[{}] Forwarding message to device actor {}", id, toCoreMsg.getToDeviceActorMsg());
-                                forwardToDeviceActor(toCoreMsg.getToDeviceActorMsg(), callback);
-                            } else if (toCoreMsg.hasDeviceStateServiceMsg()) {
-                                log.trace("[{}] Forwarding message to state service {}", id, toCoreMsg.getDeviceStateServiceMsg());
-                                forwardToStateService(toCoreMsg.getDeviceStateServiceMsg(), callback);
-                            } else if (toCoreMsg.hasEdgeNotificationMsg()) {
-                                log.trace("[{}] Forwarding message to edge service {}", id, toCoreMsg.getEdgeNotificationMsg());
-                                forwardToEdgeNotificationService(toCoreMsg.getEdgeNotificationMsg(), callback);
-                            } else if (toCoreMsg.getToDeviceActorNotificationMsg() != null && !toCoreMsg.getToDeviceActorNotificationMsg().isEmpty()) {
-                                Optional<TbActorMsg> actorMsg = encodingService.decode(toCoreMsg.getToDeviceActorNotificationMsg().toByteArray());
-                                if (actorMsg.isPresent()) {
-                                    TbActorMsg tbActorMsg = actorMsg.get();
-                                    if (tbActorMsg.getMsgType().equals(MsgType.DEVICE_RPC_REQUEST_TO_DEVICE_ACTOR_MSG)) {
-                                        tbCoreDeviceRpcService.forwardRpcRequestToDeviceActor((ToDeviceRpcRequestActorMsg) tbActorMsg);
-                                    } else {
-                                        log.trace("[{}] Forwarding message to App Actor {}", id, actorMsg.get());
-                                        actorContext.tell(actorMsg.get());
-=======
                     PendingMsgHolder pendingMsgHolder = new PendingMsgHolder();
                     Future<?> packSubmitFuture = consumersExecutor.submit(() -> {
                         pendingMap.forEach((id, msg) -> {
@@ -239,6 +200,9 @@
                                 } else if (toCoreMsg.hasDeviceStateServiceMsg()) {
                                     log.trace("[{}] Forwarding message to state service {}", id, toCoreMsg.getDeviceStateServiceMsg());
                                     forwardToStateService(toCoreMsg.getDeviceStateServiceMsg(), callback);
+                                } else if (toCoreMsg.hasEdgeNotificationMsg()) {
+                                    log.trace("[{}] Forwarding message to edge service {}", id, toCoreMsg.getEdgeNotificationMsg());
+                                    forwardToEdgeNotificationService(toCoreMsg.getEdgeNotificationMsg(), callback);
                                 } else if (toCoreMsg.getToDeviceActorNotificationMsg() != null && !toCoreMsg.getToDeviceActorNotificationMsg().isEmpty()) {
                                     Optional<TbActorMsg> actorMsg = encodingService.decode(toCoreMsg.getToDeviceActorNotificationMsg().toByteArray());
                                     if (actorMsg.isPresent()) {
@@ -249,7 +213,6 @@
                                             log.trace("[{}] Forwarding message to App Actor {}", id, actorMsg.get());
                                             actorContext.tell(actorMsg.get());
                                         }
->>>>>>> 146e6126
                                     }
                                     callback.onSuccess();
                                 }
