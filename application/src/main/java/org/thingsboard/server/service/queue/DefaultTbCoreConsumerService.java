/**
 * Copyright © 2016-2023 The Thingsboard Authors
 *
 * Licensed under the Apache License, Version 2.0 (the "License");
 * you may not use this file except in compliance with the License.
 * You may obtain a copy of the License at
 *
 *     http://www.apache.org/licenses/LICENSE-2.0
 *
 * Unless required by applicable law or agreed to in writing, software
 * distributed under the License is distributed on an "AS IS" BASIS,
 * WITHOUT WARRANTIES OR CONDITIONS OF ANY KIND, either express or implied.
 * See the License for the specific language governing permissions and
 * limitations under the License.
 */
package org.thingsboard.server.service.queue;

import lombok.Getter;
import lombok.Setter;
import lombok.extern.slf4j.Slf4j;
import org.apache.commons.lang3.StringUtils;
import org.springframework.beans.factory.annotation.Value;
import org.springframework.boot.context.event.ApplicationReadyEvent;
import org.springframework.context.ApplicationEventPublisher;
import org.springframework.scheduling.annotation.Scheduled;
import org.springframework.stereotype.Service;
import org.thingsboard.common.util.DonAsynchron;
import org.thingsboard.common.util.JacksonUtil;
import org.thingsboard.common.util.ThingsBoardThreadFactory;
import org.thingsboard.server.actors.ActorSystemContext;
import org.thingsboard.server.common.data.alarm.AlarmInfo;
import org.thingsboard.server.common.data.event.ErrorEvent;
import org.thingsboard.server.common.data.event.Event;
import org.thingsboard.server.common.data.event.LifecycleEvent;
import org.thingsboard.server.common.data.id.DeviceId;
import org.thingsboard.server.common.data.id.NotificationRequestId;
import org.thingsboard.server.common.data.id.TenantId;
import org.thingsboard.server.common.data.id.UserId;
import org.thingsboard.server.common.data.notification.rule.trigger.NotificationRuleTrigger;
import org.thingsboard.server.common.data.rpc.RpcError;
import org.thingsboard.server.common.msg.MsgType;
import org.thingsboard.server.common.msg.TbActorMsg;
import org.thingsboard.server.common.msg.notification.NotificationRuleProcessor;
import org.thingsboard.server.common.msg.queue.ServiceType;
import org.thingsboard.server.common.msg.queue.TbCallback;
import org.thingsboard.server.common.msg.rpc.FromDeviceRpcResponse;
import org.thingsboard.server.common.msg.rpc.ToDeviceRpcRequestActorMsg;
import org.thingsboard.server.common.stats.StatsFactory;
import org.thingsboard.server.common.util.ProtoUtils;
import org.thingsboard.server.dao.resource.ImageCacheKey;
import org.thingsboard.server.common.util.KvProtoUtil;
import org.thingsboard.server.dao.tenant.TbTenantProfileCache;
import org.thingsboard.server.gen.transport.TransportProtos;
import org.thingsboard.server.gen.transport.TransportProtos.DeviceStateServiceMsgProto;
import org.thingsboard.server.gen.transport.TransportProtos.EdgeNotificationMsgProto;
import org.thingsboard.server.gen.transport.TransportProtos.ErrorEventProto;
import org.thingsboard.server.gen.transport.TransportProtos.FromDeviceRPCResponseProto;
import org.thingsboard.server.gen.transport.TransportProtos.LifecycleEventProto;
import org.thingsboard.server.gen.transport.TransportProtos.LocalSubscriptionServiceMsgProto;
import org.thingsboard.server.gen.transport.TransportProtos.SubscriptionMgrMsgProto;
import org.thingsboard.server.gen.transport.TransportProtos.TbAlarmDeleteProto;
import org.thingsboard.server.gen.transport.TransportProtos.TbAlarmUpdateProto;
import org.thingsboard.server.gen.transport.TransportProtos.TbAttributeDeleteProto;
import org.thingsboard.server.gen.transport.TransportProtos.TbAttributeUpdateProto;
import org.thingsboard.server.gen.transport.TransportProtos.TbEntitySubEventProto;
import org.thingsboard.server.gen.transport.TransportProtos.TbTimeSeriesDeleteProto;
import org.thingsboard.server.gen.transport.TransportProtos.TbTimeSeriesUpdateProto;
import org.thingsboard.server.gen.transport.TransportProtos.ToCoreMsg;
import org.thingsboard.server.gen.transport.TransportProtos.ToCoreNotificationMsg;
import org.thingsboard.server.gen.transport.TransportProtos.ToOtaPackageStateServiceMsg;
import org.thingsboard.server.gen.transport.TransportProtos.ToUsageStatsServiceMsg;
import org.thingsboard.server.gen.transport.TransportProtos.TransportToDeviceActorMsg;
import org.thingsboard.server.queue.TbQueueConsumer;
import org.thingsboard.server.queue.common.TbProtoQueueMsg;
import org.thingsboard.server.queue.discovery.PartitionService;
import org.thingsboard.server.queue.discovery.event.PartitionChangeEvent;
import org.thingsboard.server.queue.provider.TbCoreQueueFactory;
import org.thingsboard.server.queue.util.AfterStartUp;
import org.thingsboard.server.queue.util.DataDecodingEncodingService;
import org.thingsboard.server.queue.util.TbCoreComponent;
import org.thingsboard.server.service.apiusage.TbApiUsageStateService;
import org.thingsboard.server.service.edge.EdgeNotificationService;
import org.thingsboard.server.service.notification.NotificationSchedulerService;
import org.thingsboard.server.service.ota.OtaPackageStateService;
import org.thingsboard.server.service.profile.TbAssetProfileCache;
import org.thingsboard.server.service.profile.TbDeviceProfileCache;
import org.thingsboard.server.service.queue.processing.AbstractConsumerService;
import org.thingsboard.server.service.queue.processing.IdMsgPair;
import org.thingsboard.server.service.resource.TbImageService;
import org.thingsboard.server.service.rpc.TbCoreDeviceRpcService;
import org.thingsboard.server.service.security.auth.jwt.settings.JwtSettingsService;
import org.thingsboard.server.service.state.DeviceStateService;
import org.thingsboard.server.service.subscription.SubscriptionManagerService;
import org.thingsboard.server.service.subscription.TbLocalSubscriptionService;
import org.thingsboard.server.service.subscription.TbSubscriptionUtils;
import org.thingsboard.server.service.sync.vc.GitVersionControlQueueService;
import org.thingsboard.server.service.transport.msg.TransportToDeviceActorMsgWrapper;
import org.thingsboard.server.service.ws.notification.sub.NotificationRequestUpdate;
import org.thingsboard.server.service.ws.notification.sub.NotificationUpdate;

import jakarta.annotation.PostConstruct;
import jakarta.annotation.PreDestroy;
import java.util.List;
import java.util.Optional;
import java.util.UUID;
import java.util.concurrent.ConcurrentHashMap;
import java.util.concurrent.ConcurrentMap;
import java.util.concurrent.CountDownLatch;
import java.util.concurrent.ExecutorService;
import java.util.concurrent.Executors;
import java.util.concurrent.Future;
import java.util.concurrent.TimeUnit;
import java.util.function.Function;
import java.util.stream.Collectors;

@Service
@TbCoreComponent
@Slf4j
public class DefaultTbCoreConsumerService extends AbstractConsumerService<ToCoreNotificationMsg> implements TbCoreConsumerService {

    @Value("${queue.core.poll-interval}")
    private long pollDuration;
    @Value("${queue.core.pack-processing-timeout}")
    private long packProcessingTimeout;
    @Value("${queue.core.stats.enabled:false}")
    private boolean statsEnabled;

    @Value("${queue.core.ota.pack-interval-ms:60000}")
    private long firmwarePackInterval;
    @Value("${queue.core.ota.pack-size:100}")
    private int firmwarePackSize;

    private final TbQueueConsumer<TbProtoQueueMsg<ToCoreMsg>> mainConsumer;
    private final DeviceStateService stateService;
    private final TbApiUsageStateService statsService;
    private final TbLocalSubscriptionService localSubscriptionService;
    private final SubscriptionManagerService subscriptionManagerService;
    private final TbCoreDeviceRpcService tbCoreDeviceRpcService;
    private final EdgeNotificationService edgeNotificationService;
    private final OtaPackageStateService firmwareStateService;
    private final GitVersionControlQueueService vcQueueService;
    private final NotificationSchedulerService notificationSchedulerService;
    private final NotificationRuleProcessor notificationRuleProcessor;
    private final TbCoreConsumerStats stats;
    protected final TbQueueConsumer<TbProtoQueueMsg<ToUsageStatsServiceMsg>> usageStatsConsumer;
    private final TbQueueConsumer<TbProtoQueueMsg<ToOtaPackageStateServiceMsg>> firmwareStatesConsumer;
    private final TbImageService imageService;

    protected volatile ExecutorService consumersExecutor;
    protected volatile ExecutorService usageStatsExecutor;
    private volatile ExecutorService firmwareStatesExecutor;

    public DefaultTbCoreConsumerService(TbCoreQueueFactory tbCoreQueueFactory,
                                        ActorSystemContext actorContext,
                                        DeviceStateService stateService,
                                        TbLocalSubscriptionService localSubscriptionService,
                                        SubscriptionManagerService subscriptionManagerService,
                                        DataDecodingEncodingService encodingService,
                                        TbCoreDeviceRpcService tbCoreDeviceRpcService,
                                        StatsFactory statsFactory,
                                        TbDeviceProfileCache deviceProfileCache,
                                        TbAssetProfileCache assetProfileCache,
                                        TbApiUsageStateService statsService,
                                        TbTenantProfileCache tenantProfileCache,
                                        TbApiUsageStateService apiUsageStateService,
                                        EdgeNotificationService edgeNotificationService,
                                        OtaPackageStateService firmwareStateService,
                                        GitVersionControlQueueService vcQueueService,
                                        PartitionService partitionService,
                                        ApplicationEventPublisher eventPublisher,
                                        Optional<JwtSettingsService> jwtSettingsService,
                                        NotificationSchedulerService notificationSchedulerService,
<<<<<<< HEAD
                                        NotificationRuleProcessor notificationRuleProcessor) {
        super(actorContext, encodingService, tenantProfileCache, deviceProfileCache, assetProfileCache, apiUsageStateService, partitionService,
                eventPublisher, tbCoreQueueFactory.createToCoreNotificationsMsgConsumer(), jwtSettingsService, Optional.empty());
=======
                                        NotificationRuleProcessor notificationRuleProcessor,
                                        TbImageService imageService) {
        super(actorContext, encodingService, tenantProfileCache, deviceProfileCache, assetProfileCache, apiUsageStateService, partitionService, eventPublisher, tbCoreQueueFactory.createToCoreNotificationsMsgConsumer(), jwtSettingsService);
>>>>>>> 2c4010c5
        this.mainConsumer = tbCoreQueueFactory.createToCoreMsgConsumer();
        this.usageStatsConsumer = tbCoreQueueFactory.createToUsageStatsServiceMsgConsumer();
        this.firmwareStatesConsumer = tbCoreQueueFactory.createToOtaPackageStateServiceMsgConsumer();
        this.stateService = stateService;
        this.localSubscriptionService = localSubscriptionService;
        this.subscriptionManagerService = subscriptionManagerService;
        this.tbCoreDeviceRpcService = tbCoreDeviceRpcService;
        this.edgeNotificationService = edgeNotificationService;
        this.stats = new TbCoreConsumerStats(statsFactory);
        this.statsService = statsService;
        this.firmwareStateService = firmwareStateService;
        this.vcQueueService = vcQueueService;
        this.notificationSchedulerService = notificationSchedulerService;
        this.notificationRuleProcessor = notificationRuleProcessor;
        this.imageService = imageService;
    }

    @PostConstruct
    public void init() {
        super.init("tb-core-notifications-consumer");
        this.consumersExecutor = Executors.newCachedThreadPool(ThingsBoardThreadFactory.forName("tb-core-consumer"));
        this.usageStatsExecutor = Executors.newSingleThreadExecutor(ThingsBoardThreadFactory.forName("tb-core-usage-stats-consumer"));
        this.firmwareStatesExecutor = Executors.newSingleThreadExecutor(ThingsBoardThreadFactory.forName("tb-core-firmware-notifications-consumer"));
    }

    @PreDestroy
    public void destroy() {
        super.destroy();
        if (consumersExecutor != null) {
            consumersExecutor.shutdownNow();
        }
        if (usageStatsExecutor != null) {
            usageStatsExecutor.shutdownNow();
        }
        if (firmwareStatesExecutor != null) {
            firmwareStatesExecutor.shutdownNow();
        }
    }

    @AfterStartUp(order = AfterStartUp.REGULAR_SERVICE)
    public void onApplicationEvent(ApplicationReadyEvent event) {
        super.onApplicationEvent(event);
        launchUsageStatsConsumer();
        launchOtaPackageUpdateNotificationConsumer();
    }

    @Override
    protected void onTbApplicationEvent(PartitionChangeEvent event) {
        if (event.getServiceType().equals(getServiceType())) {
            log.info("Subscribing to partitions: {}", event.getPartitions());
            this.mainConsumer.subscribe(event.getPartitions());
            this.usageStatsConsumer.subscribe(
                    event
                            .getPartitions()
                            .stream()
                            .map(tpi -> tpi.newByTopic(usageStatsConsumer.getTopic()))
                            .collect(Collectors.toSet()));
        }
        this.firmwareStatesConsumer.subscribe();
    }

    @Override
    protected void launchMainConsumers() {
        consumersExecutor.submit(() -> {
            while (!stopped) {
                try {
                    List<TbProtoQueueMsg<ToCoreMsg>> msgs = mainConsumer.poll(pollDuration);
                    if (msgs.isEmpty()) {
                        continue;
                    }
                    List<IdMsgPair<ToCoreMsg>> orderedMsgList = msgs.stream().map(msg -> new IdMsgPair<>(UUID.randomUUID(), msg)).collect(Collectors.toList());
                    ConcurrentMap<UUID, TbProtoQueueMsg<ToCoreMsg>> pendingMap = orderedMsgList.stream().collect(
                            Collectors.toConcurrentMap(IdMsgPair::getUuid, IdMsgPair::getMsg));
                    CountDownLatch processingTimeoutLatch = new CountDownLatch(1);
                    TbPackProcessingContext<TbProtoQueueMsg<ToCoreMsg>> ctx = new TbPackProcessingContext<>(
                            processingTimeoutLatch, pendingMap, new ConcurrentHashMap<>());
                    PendingMsgHolder pendingMsgHolder = new PendingMsgHolder();
                    Future<?> packSubmitFuture = consumersExecutor.submit(() -> {
                        orderedMsgList.forEach((element) -> {
                            UUID id = element.getUuid();
                            TbProtoQueueMsg<ToCoreMsg> msg = element.getMsg();
                            log.trace("[{}] Creating main callback for message: {}", id, msg.getValue());
                            TbCallback callback = new TbPackCallback<>(id, ctx);
                            try {
                                ToCoreMsg toCoreMsg = msg.getValue();
                                pendingMsgHolder.setToCoreMsg(toCoreMsg);
                                if (toCoreMsg.hasToSubscriptionMgrMsg()) {
                                    log.trace("[{}] Forwarding message to subscription manager service {}", id, toCoreMsg.getToSubscriptionMgrMsg());
                                    forwardToSubMgrService(toCoreMsg.getToSubscriptionMgrMsg(), callback);
                                } else if (toCoreMsg.hasToDeviceActorMsg()) {
                                    log.trace("[{}] Forwarding message to device actor {}", id, toCoreMsg.getToDeviceActorMsg());
                                    forwardToDeviceActor(toCoreMsg.getToDeviceActorMsg(), callback);
                                } else if (toCoreMsg.hasDeviceStateServiceMsg()) {
                                    log.trace("[{}] Forwarding message to state service {}", id, toCoreMsg.getDeviceStateServiceMsg());
                                    forwardToStateService(toCoreMsg.getDeviceStateServiceMsg(), callback);
                                } else if (toCoreMsg.hasEdgeNotificationMsg()) {
                                    log.trace("[{}] Forwarding message to edge service {}", id, toCoreMsg.getEdgeNotificationMsg());
                                    forwardToEdgeNotificationService(toCoreMsg.getEdgeNotificationMsg(), callback);
                                } else if (toCoreMsg.hasDeviceActivityMsg()) {
                                    log.trace("[{}] Forwarding message to device state service {}", id, toCoreMsg.getDeviceActivityMsg());
                                    forwardToStateService(toCoreMsg.getDeviceActivityMsg(), callback);
                                } else if (toCoreMsg.hasToDeviceActorNotification()) {
                                    TbActorMsg actorMsg = ProtoUtils.fromProto(toCoreMsg.getToDeviceActorNotification());
                                    if (actorMsg != null) {
                                        if (actorMsg.getMsgType().equals(MsgType.DEVICE_RPC_REQUEST_TO_DEVICE_ACTOR_MSG)) {
                                            tbCoreDeviceRpcService.forwardRpcRequestToDeviceActor((ToDeviceRpcRequestActorMsg) actorMsg);
                                        } else {
                                            log.trace("[{}] Forwarding message to App Actor {}", id, actorMsg);
                                            actorContext.tell(actorMsg);
                                        }
                                    }
                                    callback.onSuccess();
                                } else if (!toCoreMsg.getToDeviceActorNotificationMsg().isEmpty()) {
                                    // will be removed in 3.6.1 in favour of hasToDeviceActorNotification()
                                    Optional<TbActorMsg> actorMsg = encodingService.decode(toCoreMsg.getToDeviceActorNotificationMsg().toByteArray());
                                    if (actorMsg.isPresent()) {
                                        TbActorMsg tbActorMsg = actorMsg.get();
                                        if (tbActorMsg.getMsgType().equals(MsgType.DEVICE_RPC_REQUEST_TO_DEVICE_ACTOR_MSG)) {
                                            tbCoreDeviceRpcService.forwardRpcRequestToDeviceActor((ToDeviceRpcRequestActorMsg) tbActorMsg);
                                        } else {
                                            log.trace("[{}] Forwarding message to App Actor {}", id, actorMsg.get());
                                            actorContext.tell(actorMsg.get());
                                        }
                                    }
                                    callback.onSuccess();
                                } else if (toCoreMsg.hasNotificationSchedulerServiceMsg()) {
                                    TransportProtos.NotificationSchedulerServiceMsg notificationSchedulerServiceMsg = toCoreMsg.getNotificationSchedulerServiceMsg();
                                    log.trace("[{}] Forwarding message to notification scheduler service {}", id, toCoreMsg.getNotificationSchedulerServiceMsg());
                                    forwardToNotificationSchedulerService(notificationSchedulerServiceMsg, callback);
                                } else if (toCoreMsg.hasErrorEventMsg()) {
                                    forwardToEventService(toCoreMsg.getErrorEventMsg(), callback);
                                } else if (toCoreMsg.hasLifecycleEventMsg()) {
                                    forwardToEventService(toCoreMsg.getLifecycleEventMsg(), callback);
                                }
                            } catch (Throwable e) {
                                log.warn("[{}] Failed to process message: {}", id, msg, e);
                                callback.onFailure(e);
                            }
                        });
                    });
                    if (!processingTimeoutLatch.await(packProcessingTimeout, TimeUnit.MILLISECONDS)) {
                        if (!packSubmitFuture.isDone()) {
                            packSubmitFuture.cancel(true);
                            ToCoreMsg lastSubmitMsg = pendingMsgHolder.getToCoreMsg();
                            log.info("Timeout to process message: {}", lastSubmitMsg);
                        }
                        ctx.getAckMap().forEach((id, msg) -> log.debug("[{}] Timeout to process message: {}", id, msg.getValue()));
                        ctx.getFailedMap().forEach((id, msg) -> log.warn("[{}] Failed to process message: {}", id, msg.getValue()));
                    }
                    mainConsumer.commit();
                } catch (Exception e) {
                    if (!stopped) {
                        log.warn("Failed to obtain messages from queue.", e);
                        try {
                            Thread.sleep(pollDuration);
                        } catch (InterruptedException e2) {
                            log.trace("Failed to wait until the server has capacity to handle new requests", e2);
                        }
                    }
                }
            }
            log.info("TB Core Consumer stopped.");
        });
    }

    private static class PendingMsgHolder {
        @Getter
        @Setter
        private volatile ToCoreMsg toCoreMsg;
    }

    @Override
    protected ServiceType getServiceType() {
        return ServiceType.TB_CORE;
    }

    @Override
    protected long getNotificationPollDuration() {
        return pollDuration;
    }

    @Override
    protected long getNotificationPackProcessingTimeout() {
        return packProcessingTimeout;
    }

    @Override
    protected void handleNotification(UUID id, TbProtoQueueMsg<ToCoreNotificationMsg> msg, TbCallback callback) {
        ToCoreNotificationMsg toCoreNotification = msg.getValue();
        if (toCoreNotification.hasToLocalSubscriptionServiceMsg()) {
            log.trace("[{}] Forwarding message to local subscription service {}", id, toCoreNotification.getToLocalSubscriptionServiceMsg());
            forwardToLocalSubMgrService(toCoreNotification.getToLocalSubscriptionServiceMsg(), callback);
        } else if (toCoreNotification.hasCoreStartupMsg()) {
            log.trace("[{}] Forwarding message to local subscription service {}", id, toCoreNotification.getCoreStartupMsg());
            forwardCoreStartupMsg(toCoreNotification.getCoreStartupMsg(), callback);
        } else if (toCoreNotification.hasFromDeviceRpcResponse()) {
            log.trace("[{}] Forwarding message to RPC service {}", id, toCoreNotification.getFromDeviceRpcResponse());
            forwardToCoreRpcService(toCoreNotification.getFromDeviceRpcResponse(), callback);
        } else if (toCoreNotification.hasComponentLifecycle()) {
            handleComponentLifecycleMsg(id, ProtoUtils.fromProto(toCoreNotification.getComponentLifecycle()));
            callback.onSuccess();
        } else if (!toCoreNotification.getComponentLifecycleMsg().isEmpty()) {
            //will be removed in 3.6.1 in favour of hasComponentLifecycle()
            handleComponentLifecycleMsg(id, toCoreNotification.getComponentLifecycleMsg());
            callback.onSuccess();
        } else if (toCoreNotification.hasEdgeEventUpdate()) {
            forwardToAppActor(id, ProtoUtils.fromProto(toCoreNotification.getEdgeEventUpdate()));
            callback.onSuccess();
        } else if (!toCoreNotification.getEdgeEventUpdateMsg().isEmpty()) {
            //will be removed in 3.6.1 in favour of hasEdgeEventUpdate()
            forwardToAppActor(id, encodingService.decode(toCoreNotification.getEdgeEventUpdateMsg().toByteArray()), callback);
        } else if (toCoreNotification.hasToEdgeSyncRequest()) {
            forwardToAppActor(id, ProtoUtils.fromProto(toCoreNotification.getToEdgeSyncRequest()));
            callback.onSuccess();
        } else if (!toCoreNotification.getToEdgeSyncRequestMsg().isEmpty()) {
            //will be removed in 3.6.1 in favour of hasToEdgeSyncRequest()
            forwardToAppActor(id, encodingService.decode(toCoreNotification.getToEdgeSyncRequestMsg().toByteArray()), callback);
        } else if (toCoreNotification.hasFromEdgeSyncResponse()) {
            forwardToAppActor(id, ProtoUtils.fromProto(toCoreNotification.getFromEdgeSyncResponse()));
            callback.onSuccess();
        } else if (!toCoreNotification.getFromEdgeSyncResponseMsg().isEmpty()) {
            //will be removed in 3.6.1 in favour of hasFromEdgeSyncResponse()
            forwardToAppActor(id, encodingService.decode(toCoreNotification.getFromEdgeSyncResponseMsg().toByteArray()), callback);
        } else if (toCoreNotification.hasQueueUpdateMsg()) {
            TransportProtos.QueueUpdateMsg queue = toCoreNotification.getQueueUpdateMsg();
            partitionService.updateQueue(queue);
            callback.onSuccess();
        } else if (toCoreNotification.hasQueueDeleteMsg()) {
            TransportProtos.QueueDeleteMsg queue = toCoreNotification.getQueueDeleteMsg();
            partitionService.removeQueue(queue);
            callback.onSuccess();
        } else if (toCoreNotification.hasVcResponseMsg()) {
            vcQueueService.processResponse(toCoreNotification.getVcResponseMsg());
            callback.onSuccess();
        } else if (toCoreNotification.hasToSubscriptionMgrMsg()) {
            forwardToSubMgrService(toCoreNotification.getToSubscriptionMgrMsg(), callback);
        } else if (toCoreNotification.hasNotificationRuleProcessorMsg()) {
            Optional<NotificationRuleTrigger> notificationRuleTrigger = encodingService.decode(toCoreNotification
                    .getNotificationRuleProcessorMsg().getTrigger().toByteArray());
            notificationRuleTrigger.ifPresent(notificationRuleProcessor::process);
            callback.onSuccess();
        } else if (toCoreNotification.hasResourceCacheInvalidateMsg()) {
            forwardToResourceService(toCoreNotification.getResourceCacheInvalidateMsg(), callback);
        }
        if (statsEnabled) {
            stats.log(toCoreNotification);
        }
    }

    private void launchUsageStatsConsumer() {
        usageStatsExecutor.submit(() -> {
            while (!stopped) {
                try {
                    List<TbProtoQueueMsg<ToUsageStatsServiceMsg>> msgs = usageStatsConsumer.poll(getNotificationPollDuration());
                    if (msgs.isEmpty()) {
                        continue;
                    }
                    ConcurrentMap<UUID, TbProtoQueueMsg<ToUsageStatsServiceMsg>> pendingMap = msgs.stream().collect(
                            Collectors.toConcurrentMap(s -> UUID.randomUUID(), Function.identity()));
                    CountDownLatch processingTimeoutLatch = new CountDownLatch(1);
                    TbPackProcessingContext<TbProtoQueueMsg<ToUsageStatsServiceMsg>> ctx = new TbPackProcessingContext<>(
                            processingTimeoutLatch, pendingMap, new ConcurrentHashMap<>());
                    pendingMap.forEach((id, msg) -> {
                        log.trace("[{}] Creating usage stats callback for message: {}", id, msg.getValue());
                        TbCallback callback = new TbPackCallback<>(id, ctx);
                        try {
                            handleUsageStats(msg, callback);
                        } catch (Throwable e) {
                            log.warn("[{}] Failed to process usage stats: {}", id, msg, e);
                            callback.onFailure(e);
                        }
                    });
                    if (!processingTimeoutLatch.await(getNotificationPackProcessingTimeout(), TimeUnit.MILLISECONDS)) {
                        ctx.getAckMap().forEach((id, msg) -> log.warn("[{}] Timeout to process usage stats: {}", id, msg.getValue()));
                        ctx.getFailedMap().forEach((id, msg) -> log.warn("[{}] Failed to process usage stats: {}", id, msg.getValue()));
                    }
                    usageStatsConsumer.commit();
                } catch (Exception e) {
                    if (!stopped) {
                        log.warn("Failed to obtain usage stats from queue.", e);
                        try {
                            Thread.sleep(getNotificationPollDuration());
                        } catch (InterruptedException e2) {
                            log.trace("Failed to wait until the server has capacity to handle new usage stats", e2);
                        }
                    }
                }
            }
            log.info("TB Usage Stats Consumer stopped.");
        });
    }

    private void launchOtaPackageUpdateNotificationConsumer() {
        long maxProcessingTimeoutPerRecord = firmwarePackInterval / firmwarePackSize;
        firmwareStatesExecutor.submit(() -> {
            while (!stopped) {
                try {
                    List<TbProtoQueueMsg<ToOtaPackageStateServiceMsg>> msgs = firmwareStatesConsumer.poll(getNotificationPollDuration());
                    if (msgs.isEmpty()) {
                        continue;
                    }
                    long timeToSleep = maxProcessingTimeoutPerRecord;
                    for (TbProtoQueueMsg<ToOtaPackageStateServiceMsg> msg : msgs) {
                        try {
                            long startTime = System.currentTimeMillis();
                            boolean isSuccessUpdate = handleOtaPackageUpdates(msg);
                            long endTime = System.currentTimeMillis();
                            long spentTime = endTime - startTime;
                            timeToSleep = timeToSleep - spentTime;
                            if (isSuccessUpdate) {
                                if (timeToSleep > 0) {
                                    log.debug("Spent time per record is: [{}]!", spentTime);
                                    Thread.sleep(timeToSleep);
                                    timeToSleep = 0;
                                }
                                timeToSleep += maxProcessingTimeoutPerRecord;
                            }
                        } catch (Throwable e) {
                            log.warn("Failed to process firmware update msg: {}", msg, e);
                        }
                    }
                    firmwareStatesConsumer.commit();
                } catch (Exception e) {
                    if (!stopped) {
                        log.warn("Failed to obtain usage stats from queue.", e);
                        try {
                            Thread.sleep(getNotificationPollDuration());
                        } catch (InterruptedException e2) {
                            log.trace("Failed to wait until the server has capacity to handle new firmware updates", e2);
                        }
                    }
                }
            }
            log.info("TB Ota Package States Consumer stopped.");
        });
    }

    private void handleUsageStats(TbProtoQueueMsg<ToUsageStatsServiceMsg> msg, TbCallback callback) {
        statsService.process(msg, callback);
    }

    private boolean handleOtaPackageUpdates(TbProtoQueueMsg<ToOtaPackageStateServiceMsg> msg) {
        return firmwareStateService.process(msg.getValue());
    }

    private void forwardToCoreRpcService(FromDeviceRPCResponseProto proto, TbCallback callback) {
        RpcError error = proto.getError() > 0 ? RpcError.values()[proto.getError()] : null;
        FromDeviceRpcResponse response = new FromDeviceRpcResponse(new UUID(proto.getRequestIdMSB(), proto.getRequestIdLSB())
                , proto.getResponse(), error);
        tbCoreDeviceRpcService.processRpcResponseFromRuleEngine(response);
        callback.onSuccess();
    }

    @Scheduled(fixedDelayString = "${queue.core.stats.print-interval-ms}")
    public void printStats() {
        if (statsEnabled) {
            stats.printStats();
            stats.reset();
        }
    }

    private void forwardToLocalSubMgrService(LocalSubscriptionServiceMsgProto msg, TbCallback callback) {
        if (msg.hasSubEventCallback()) {
            localSubscriptionService.onSubEventCallback(msg.getSubEventCallback(), callback);
        } else if (msg.hasTsUpdate()) {
            localSubscriptionService.onTimeSeriesUpdate(msg.getTsUpdate(), callback);
        } else if (msg.hasAttrUpdate()) {
            localSubscriptionService.onAttributesUpdate(msg.getAttrUpdate(), callback);
        } else if (msg.hasAlarmUpdate()) {
            localSubscriptionService.onAlarmUpdate(msg.getAlarmUpdate(), callback);
        } else if (msg.hasNotificationsUpdate()) {
            localSubscriptionService.onNotificationUpdate(msg.getNotificationsUpdate(), callback);
        } else if (msg.hasSubUpdate() || msg.hasAlarmSubUpdate() || msg.hasNotificationsSubUpdate()) {
            //OLD CODE -> Do NOTHING.
            callback.onSuccess();
        } else {
            throwNotHandled(msg, callback);
        }
    }

    private void forwardCoreStartupMsg(TransportProtos.CoreStartupMsg coreStartupMsg, TbCallback callback) {
        log.info("[{}] Processing core startup with partitions: {}", coreStartupMsg.getServiceId(), coreStartupMsg.getPartitionsList());
        localSubscriptionService.onCoreStartupMsg(coreStartupMsg);
        callback.onSuccess();
    }

    private void forwardToResourceService(TransportProtos.ResourceCacheInvalidateMsg msg, TbCallback callback) {
        var tenantId = new TenantId(new UUID(msg.getTenantIdMSB(), msg.getTenantIdLSB()));
        msg.getKeysList().stream().map(cacheKeyProto -> {
            if (cacheKeyProto.hasResourceKey()) {
                return ImageCacheKey.forImage(tenantId, cacheKeyProto.getResourceKey());
            } else {
                return ImageCacheKey.forPublicImage(cacheKeyProto.getPublicResourceKey());
            }
        }).forEach(imageService::evictETags);
        callback.onSuccess();
    }

    private void forwardToSubMgrService(SubscriptionMgrMsgProto msg, TbCallback callback) {
        if (msg.hasSubEvent()) {
            TbEntitySubEventProto subEvent = msg.getSubEvent();
            subscriptionManagerService.onSubEvent(subEvent.getServiceId(), TbSubscriptionUtils.fromProto(subEvent), callback);
        } else if (msg.hasTelemetrySub()) {
            callback.onSuccess();
            // Deprecated, for removal; Left intentionally to avoid throwNotHandled
        } else if (msg.hasAlarmSub()) {
            callback.onSuccess();
            // Deprecated, for removal; Left intentionally to avoid throwNotHandled
        } else if (msg.hasNotificationsSub()) {
            callback.onSuccess();
            // Deprecated, for removal; Left intentionally to avoid throwNotHandled
        } else if (msg.hasNotificationsCountSub()) {
            callback.onSuccess();
            // Deprecated, for removal; Left intentionally to avoid throwNotHandled
        } else if (msg.hasSubClose()) {
            callback.onSuccess();
            // Deprecated, for removal; Left intentionally to avoid throwNotHandled
        } else if (msg.hasTsUpdate()) {
            TbTimeSeriesUpdateProto proto = msg.getTsUpdate();
            long tenantIdMSB = proto.getTenantIdMSB();
            long tenantIdLSB = proto.getTenantIdLSB();
            subscriptionManagerService.onTimeSeriesUpdate(
                    toTenantId(tenantIdMSB, tenantIdLSB),
                    TbSubscriptionUtils.toEntityId(proto.getEntityType(), proto.getEntityIdMSB(), proto.getEntityIdLSB()),
                    KvProtoUtil.toTsKvEntityList(proto.getDataList()), callback);
        } else if (msg.hasAttrUpdate()) {
            TbAttributeUpdateProto proto = msg.getAttrUpdate();
            subscriptionManagerService.onAttributesUpdate(
                    toTenantId(proto.getTenantIdMSB(), proto.getTenantIdLSB()),
                    TbSubscriptionUtils.toEntityId(proto.getEntityType(), proto.getEntityIdMSB(), proto.getEntityIdLSB()),
                    proto.getScope(), KvProtoUtil.toAttributeKvList(proto.getDataList()), callback);
        } else if (msg.hasAttrDelete()) {
            TbAttributeDeleteProto proto = msg.getAttrDelete();
            subscriptionManagerService.onAttributesDelete(
                    toTenantId(proto.getTenantIdMSB(), proto.getTenantIdLSB()),
                    TbSubscriptionUtils.toEntityId(proto.getEntityType(), proto.getEntityIdMSB(), proto.getEntityIdLSB()),
                    proto.getScope(), proto.getKeysList(), proto.getNotifyDevice(), callback);
        } else if (msg.hasTsDelete()) {
            TbTimeSeriesDeleteProto proto = msg.getTsDelete();
            subscriptionManagerService.onTimeSeriesDelete(
                    toTenantId(proto.getTenantIdMSB(), proto.getTenantIdLSB()),
                    TbSubscriptionUtils.toEntityId(proto.getEntityType(), proto.getEntityIdMSB(), proto.getEntityIdLSB()),
                    proto.getKeysList(), callback);
        } else if (msg.hasAlarmUpdate()) {
            TbAlarmUpdateProto proto = msg.getAlarmUpdate();
            subscriptionManagerService.onAlarmUpdate(
                    toTenantId(proto.getTenantIdMSB(), proto.getTenantIdLSB()),
                    TbSubscriptionUtils.toEntityId(proto.getEntityType(), proto.getEntityIdMSB(), proto.getEntityIdLSB()),
                    JacksonUtil.fromString(proto.getAlarm(), AlarmInfo.class),
                    callback);
        } else if (msg.hasAlarmDelete()) {
            TbAlarmDeleteProto proto = msg.getAlarmDelete();
            subscriptionManagerService.onAlarmDeleted(
                    toTenantId(proto.getTenantIdMSB(), proto.getTenantIdLSB()),
                    TbSubscriptionUtils.toEntityId(proto.getEntityType(), proto.getEntityIdMSB(), proto.getEntityIdLSB()),
                    JacksonUtil.fromString(proto.getAlarm(), AlarmInfo.class), callback);
        } else if (msg.hasNotificationUpdate()) {
            TransportProtos.NotificationUpdateProto updateProto = msg.getNotificationUpdate();
            TenantId tenantId = toTenantId(updateProto.getTenantIdMSB(), updateProto.getTenantIdLSB());
            UserId recipientId = new UserId(new UUID(updateProto.getRecipientIdMSB(), updateProto.getRecipientIdLSB()));
            NotificationUpdate update = JacksonUtil.fromString(updateProto.getUpdate(), NotificationUpdate.class);
            subscriptionManagerService.onNotificationUpdate(tenantId, recipientId, update, callback);
        } else if (msg.hasNotificationRequestUpdate()) {
            TransportProtos.NotificationRequestUpdateProto updateProto = msg.getNotificationRequestUpdate();
            TenantId tenantId = toTenantId(updateProto.getTenantIdMSB(), updateProto.getTenantIdLSB());
            NotificationRequestUpdate update = JacksonUtil.fromString(updateProto.getUpdate(), NotificationRequestUpdate.class);
            localSubscriptionService.onNotificationRequestUpdate(tenantId, update, callback);
        } else {
            throwNotHandled(msg, callback);
        }
        if (statsEnabled) {
            stats.log(msg);
        }
    }

    private void forwardToStateService(DeviceStateServiceMsgProto deviceStateServiceMsg, TbCallback callback) {
        if (statsEnabled) {
            stats.log(deviceStateServiceMsg);
        }
        stateService.onQueueMsg(deviceStateServiceMsg, callback);
    }

    private void forwardToStateService(TransportProtos.DeviceActivityProto deviceActivityMsg, TbCallback callback) {
        if (statsEnabled) {
            stats.log(deviceActivityMsg);
        }
        TenantId tenantId = toTenantId(deviceActivityMsg.getTenantIdMSB(), deviceActivityMsg.getTenantIdLSB());
        DeviceId deviceId = new DeviceId(new UUID(deviceActivityMsg.getDeviceIdMSB(), deviceActivityMsg.getDeviceIdLSB()));
        try {
            stateService.onDeviceActivity(tenantId, deviceId, deviceActivityMsg.getLastActivityTime());
            callback.onSuccess();
        } catch (Exception e) {
            callback.onFailure(new RuntimeException("Failed update device activity for device [" + deviceId.getId() + "]!", e));
        }
    }

    private void forwardToNotificationSchedulerService(TransportProtos.NotificationSchedulerServiceMsg msg, TbCallback callback) {
        TenantId tenantId = toTenantId(msg.getTenantIdMSB(), msg.getTenantIdLSB());
        NotificationRequestId notificationRequestId = new NotificationRequestId(new UUID(msg.getRequestIdMSB(), msg.getRequestIdLSB()));
        try {
            notificationSchedulerService.scheduleNotificationRequest(tenantId, notificationRequestId, msg.getTs());
            callback.onSuccess();
        } catch (Exception e) {
            callback.onFailure(new RuntimeException("Failed to schedule notification request", e));
        }
    }

    private void forwardToEdgeNotificationService(EdgeNotificationMsgProto edgeNotificationMsg, TbCallback callback) {
        if (statsEnabled) {
            stats.log(edgeNotificationMsg);
        }
        edgeNotificationService.pushNotificationToEdge(edgeNotificationMsg, callback);
    }

    private void forwardToDeviceActor(TransportToDeviceActorMsg toDeviceActorMsg, TbCallback callback) {
        if (statsEnabled) {
            stats.log(toDeviceActorMsg);
        }
        actorContext.tell(new TransportToDeviceActorMsgWrapper(toDeviceActorMsg, callback));
    }

    private void forwardToAppActor(UUID id, Optional<TbActorMsg> actorMsg, TbCallback callback) {
        if (actorMsg.isPresent()) {
            forwardToAppActor(id, actorMsg.get());
        }
        callback.onSuccess();
    }

    private void forwardToAppActor(UUID id, TbActorMsg actorMsg) {
        log.trace("[{}] Forwarding message to App Actor {}", id, actorMsg);
        actorContext.tell(actorMsg);
    }

    private void forwardToEventService(ErrorEventProto eventProto, TbCallback callback) {
        Event event = ErrorEvent.builder()
                .tenantId(toTenantId(eventProto.getTenantIdMSB(), eventProto.getTenantIdLSB()))
                .entityId(new UUID(eventProto.getEntityIdMSB(), eventProto.getEntityIdLSB()))
                .serviceId(eventProto.getServiceId())
                .ts(System.currentTimeMillis())
                .method(eventProto.getMethod())
                .error(eventProto.getError())
                .build();
        forwardToEventService(event, callback);
    }

    private void forwardToEventService(LifecycleEventProto eventProto, TbCallback callback) {
        Event event = LifecycleEvent.builder()
                .tenantId(toTenantId(eventProto.getTenantIdMSB(), eventProto.getTenantIdLSB()))
                .entityId(new UUID(eventProto.getEntityIdMSB(), eventProto.getEntityIdLSB()))
                .serviceId(eventProto.getServiceId())
                .ts(System.currentTimeMillis())
                .lcEventType(eventProto.getLcEventType())
                .success(eventProto.getSuccess())
                .error(StringUtils.isNotEmpty(eventProto.getError()) ? eventProto.getError() : null)
                .build();
        forwardToEventService(event, callback);
    }

    private void forwardToEventService(Event event, TbCallback callback) {
        DonAsynchron.withCallback(actorContext.getEventService().saveAsync(event),
                result -> callback.onSuccess(),
                callback::onFailure,
                actorContext.getDbCallbackExecutor());
    }

    private void throwNotHandled(Object msg, TbCallback callback) {
        log.warn("Message not handled: {}", msg);
        callback.onFailure(new RuntimeException("Message not handled!"));
    }

    private TenantId toTenantId(long tenantIdMSB, long tenantIdLSB) {
        return TenantId.fromUUID(new UUID(tenantIdMSB, tenantIdLSB));
    }

    @Override
    protected void stopConsumers() {
        if (mainConsumer != null) {
            mainConsumer.unsubscribe();
        }
        if (usageStatsConsumer != null) {
            usageStatsConsumer.unsubscribe();
        }
        if (firmwareStatesConsumer != null) {
            firmwareStatesConsumer.unsubscribe();
        }
    }

}<|MERGE_RESOLUTION|>--- conflicted
+++ resolved
@@ -170,15 +170,10 @@
                                         ApplicationEventPublisher eventPublisher,
                                         Optional<JwtSettingsService> jwtSettingsService,
                                         NotificationSchedulerService notificationSchedulerService,
-<<<<<<< HEAD
-                                        NotificationRuleProcessor notificationRuleProcessor) {
+                                        NotificationRuleProcessor notificationRuleProcessor,
+                                        TbImageService imageService) {
         super(actorContext, encodingService, tenantProfileCache, deviceProfileCache, assetProfileCache, apiUsageStateService, partitionService,
                 eventPublisher, tbCoreQueueFactory.createToCoreNotificationsMsgConsumer(), jwtSettingsService, Optional.empty());
-=======
-                                        NotificationRuleProcessor notificationRuleProcessor,
-                                        TbImageService imageService) {
-        super(actorContext, encodingService, tenantProfileCache, deviceProfileCache, assetProfileCache, apiUsageStateService, partitionService, eventPublisher, tbCoreQueueFactory.createToCoreNotificationsMsgConsumer(), jwtSettingsService);
->>>>>>> 2c4010c5
         this.mainConsumer = tbCoreQueueFactory.createToCoreMsgConsumer();
         this.usageStatsConsumer = tbCoreQueueFactory.createToUsageStatsServiceMsgConsumer();
         this.firmwareStatesConsumer = tbCoreQueueFactory.createToOtaPackageStateServiceMsgConsumer();
