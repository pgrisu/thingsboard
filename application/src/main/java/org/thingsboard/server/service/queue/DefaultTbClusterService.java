--- conflicted
+++ resolved
@@ -213,19 +213,8 @@
             HasRuleEngineProfile ruleEngineProfile = getRuleEngineProfileForEntityOrElseNull(tenantId, entityId);
             tbMsg = transformMsg(tbMsg, ruleEngineProfile);
         }
-<<<<<<< HEAD
-        TopicPartitionInfo tpi = partitionService.resolve(ServiceType.TB_RULE_ENGINE, tbMsg.getQueueName(), tenantId, entityId);
-        log.trace("PUSHING msg: {} to:{}", tbMsg, tpi);
-        ToRuleEngineMsg msg = ToRuleEngineMsg.newBuilder()
-                .setTenantIdMSB(tenantId.getId().getMostSignificantBits())
-                .setTenantIdLSB(tenantId.getId().getLeastSignificantBits())
-                .addAllRelationTypes(relations)
-                .setTbMsg(TbMsg.toByteString(tbMsg)).build();
-        producerProvider.getRuleEngineMsgProducer().send(tpi, new TbProtoQueueMsg<>(tbMsg.getId(), msg), callback);
-=======
-
-        ruleEngineProducerService.sendToRuleEngine(producerProvider.getRuleEngineMsgProducer(), tenantId, tbMsg, callback);
->>>>>>> 9b9988a4
+
+        ruleEngineProducerService. sendToRuleEngine(producerProvider.getRuleEngineMsgProducer(), tenantId, tbMsg, relations, callback);
         toRuleEngineMsgs.incrementAndGet();
     }
 
