--- conflicted
+++ resolved
@@ -30,13 +30,12 @@
 import org.thingsboard.server.common.data.EntityType;
 import org.thingsboard.server.common.data.HasName;
 import org.thingsboard.server.common.data.HasRuleEngineProfile;
-import org.thingsboard.server.common.data.TbResource;
 import org.thingsboard.server.common.data.TbResourceInfo;
 import org.thingsboard.server.common.data.Tenant;
 import org.thingsboard.server.common.data.TenantProfile;
-import org.thingsboard.server.common.data.alarm.rule.AlarmRule;
 import org.thingsboard.server.common.data.edge.EdgeEventActionType;
 import org.thingsboard.server.common.data.edge.EdgeEventType;
+import org.thingsboard.server.common.data.id.AlarmRuleId;
 import org.thingsboard.server.common.data.id.AssetId;
 import org.thingsboard.server.common.data.id.AssetProfileId;
 import org.thingsboard.server.common.data.id.DeviceId;
@@ -60,8 +59,8 @@
 import org.thingsboard.server.common.msg.rpc.FromDeviceRpcResponse;
 import org.thingsboard.server.common.msg.rule.engine.DeviceEdgeUpdateMsg;
 import org.thingsboard.server.common.msg.rule.engine.DeviceNameOrTypeUpdateMsg;
+import org.thingsboard.server.common.util.ProtoUtils;
 import org.thingsboard.server.dao.edge.EdgeService;
-import org.thingsboard.server.common.util.ProtoUtils;
 import org.thingsboard.server.gen.transport.TransportProtos;
 import org.thingsboard.server.gen.transport.TransportProtos.FromDeviceRPCResponseProto;
 import org.thingsboard.server.gen.transport.TransportProtos.ToCoreMsg;
@@ -81,12 +80,9 @@
 import org.thingsboard.server.service.profile.TbAssetProfileCache;
 import org.thingsboard.server.service.profile.TbDeviceProfileCache;
 
-<<<<<<< HEAD
 import java.util.Collections;
-=======
 import java.util.Objects;
 import java.util.Optional;
->>>>>>> 51a31ced
 import java.util.Set;
 import java.util.UUID;
 import java.util.concurrent.atomic.AtomicInteger;
@@ -194,16 +190,11 @@
     @Override
     public <T> void pushUpdateEntityMsgToAlarmRules(TopicPartitionInfo tpi, TenantId tenantId, EntityId entityId, T entity, TbQueueCallback callback) {
         log.trace("PUSHING entity update: {} to:{}", entityId, tpi);
-        TransportProtos.EntityUpdateMsg entityUpdateMsg = TransportProtos.EntityUpdateMsg.newBuilder()
-                .setEntityType(entityId.getEntityType().name())
-                .setData(ByteString.copyFrom(encodingService.encode(entity)))
-                .build();
-
         TransportProtos.ToTbAlarmRuleStateServiceMsg toAlarmRule =
                 TransportProtos.ToTbAlarmRuleStateServiceMsg.newBuilder()
                         .setTenantIdMSB(tenantId.getId().getMostSignificantBits())
                         .setTenantIdLSB(tenantId.getId().getLeastSignificantBits())
-                        .setEntityUpdateMsg(entityUpdateMsg)
+                        .setEntityUpdateMsg(ProtoUtils.toEntityUpdateProto(entity))
                         .build();
 
         pushMsgToAlarmRules(tpi, entityId, toAlarmRule, callback);
@@ -431,16 +422,12 @@
         broadcast(transportMsg, callback);
     }
 
-<<<<<<< HEAD
-    @Override
-    public void onAlarmRuleChange(AlarmRule alarmRule, ComponentLifecycleEvent event) {
-        broadcastEntityChangeToRuleEngine(new ComponentLifecycleMsg(alarmRule.getTenantId(), alarmRule.getId(), event));
+    @Override
+    public void onAlarmRuleChange(TenantId tenantId, AlarmRuleId alarmRuleId, ComponentLifecycleEvent event) {
+        broadcast(new ComponentLifecycleMsg(tenantId, alarmRuleId, event));
     }
 
     public <T> void broadcastEntityChangeToTransport(TenantId tenantId, EntityId entityid, T entity, TbQueueCallback callback) {
-=======
-    private <T> void broadcastEntityChangeToTransport(TenantId tenantId, EntityId entityid, T entity, TbQueueCallback callback) {
->>>>>>> 51a31ced
         String entityName = (entity instanceof HasName) ? ((HasName) entity).getName() : entity.getClass().getName();
         log.trace("[{}][{}][{}] Processing [{}] change event", tenantId, entityid.getEntityType(), entityid.getId(), entityName);
         ToTransportMsg transportMsg = ToTransportMsg.newBuilder().setEntityUpdateMsg(ProtoUtils.toEntityUpdateProto(entity)).build();
@@ -535,18 +522,6 @@
         }
     }
 
-    private void broadcastEntityChangeToRuleEngine(ComponentLifecycleMsg msg) {
-        byte[] msgBytes = encodingService.encode(msg);
-        TbQueueProducer<TbProtoQueueMsg<ToRuleEngineNotificationMsg>> toRuleEngineProducer = producerProvider.getRuleEngineNotificationsMsgProducer();
-        Set<String> tbRuleEngineServices = partitionService.getAllServiceIds(ServiceType.TB_RULE_ENGINE);
-        for (String serviceId : tbRuleEngineServices) {
-            TopicPartitionInfo tpi = topicService.getNotificationsTopic(ServiceType.TB_RULE_ENGINE, serviceId);
-            ToRuleEngineNotificationMsg toRuleEngineMsg = ToRuleEngineNotificationMsg.newBuilder().setComponentLifecycleMsg(ByteString.copyFrom(msgBytes)).build();
-            toRuleEngineProducer.send(tpi, new TbProtoQueueMsg<>(msg.getEntityId().getId(), toRuleEngineMsg), null);
-            toRuleEngineNfs.incrementAndGet();
-        }
-    }
-
     @Scheduled(fixedDelayString = "${cluster.stats.print_interval_ms}")
     public void printStats() {
         if (statsEnabled) {
