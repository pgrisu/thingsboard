--- conflicted
+++ resolved
@@ -25,12 +25,6 @@
 import org.springframework.context.annotation.Profile;
 import org.springframework.stereotype.Service;
 import org.thingsboard.common.util.JacksonUtil;
-<<<<<<< HEAD
-import org.thingsboard.rule.engine.flow.TbRuleChainInputNode;
-import org.thingsboard.rule.engine.flow.TbRuleChainInputNodeConfiguration;
-import org.thingsboard.rule.engine.profile.TbDeviceProfileNode;
-=======
->>>>>>> 47b74da2
 import org.thingsboard.server.common.data.AdminSettings;
 import org.thingsboard.server.common.data.alarm.AlarmSeverity;
 import org.thingsboard.server.common.data.id.RuleNodeId;
@@ -190,329 +184,6 @@
         return isUpdated;
     }
 
-<<<<<<< HEAD
-    private final PaginatedUpdater<String, Tenant> tenantsDefaultRuleChainUpdater =
-            new PaginatedUpdater<>() {
-
-                @Override
-                protected String getName() {
-                    return "Tenants default rule chain updater";
-                }
-
-                @Override
-                protected boolean forceReportTotal() {
-                    return true;
-                }
-
-                @Override
-                protected PageData<Tenant> findEntities(String region, PageLink pageLink) {
-                    return tenantService.findTenants(pageLink);
-                }
-
-                @Override
-                protected void updateEntity(Tenant tenant) {
-                    try {
-                        RuleChain ruleChain = ruleChainService.getRootTenantRuleChain(tenant.getId());
-                        if (ruleChain == null) {
-                            installScripts.createDefaultRuleChains(tenant.getId());
-                        }
-                    } catch (Exception e) {
-                        log.error("Unable to update Tenant", e);
-                    }
-                }
-            };
-
-    private void updateNestedRuleChains() {
-        try {
-            var updated = 0;
-            boolean hasNext = true;
-            while (hasNext) {
-                List<EntityRelation> relations = relationService.findRuleNodeToRuleChainRelations(TenantId.SYS_TENANT_ID, RuleChainType.CORE, DEFAULT_PAGE_SIZE);
-                hasNext = relations.size() == DEFAULT_PAGE_SIZE;
-                for (EntityRelation relation : relations) {
-                    try {
-                        RuleNodeId sourceNodeId = new RuleNodeId(relation.getFrom().getId());
-                        RuleNode sourceNode = ruleChainService.findRuleNodeById(TenantId.SYS_TENANT_ID, sourceNodeId);
-                        if (sourceNode == null) {
-                            log.info("Skip processing of relation for non existing source rule node: [{}]", sourceNodeId);
-                            relationService.deleteRelation(TenantId.SYS_TENANT_ID, relation);
-                            continue;
-                        }
-                        RuleChainId sourceRuleChainId = sourceNode.getRuleChainId();
-                        RuleChainId targetRuleChainId = new RuleChainId(relation.getTo().getId());
-                        RuleChain targetRuleChain = ruleChainService.findRuleChainById(TenantId.SYS_TENANT_ID, targetRuleChainId);
-                        if (targetRuleChain == null) {
-                            log.info("Skip processing of relation for non existing target rule chain: [{}]", targetRuleChainId);
-                            relationService.deleteRelation(TenantId.SYS_TENANT_ID, relation);
-                            continue;
-                        }
-                        TenantId tenantId = targetRuleChain.getTenantId();
-                        RuleNode targetNode = new RuleNode();
-                        targetNode.setName(targetRuleChain.getName());
-                        targetNode.setRuleChainId(sourceRuleChainId);
-                        targetNode.setType(TbRuleChainInputNode.class.getName());
-                        TbRuleChainInputNodeConfiguration configuration = new TbRuleChainInputNodeConfiguration();
-                        configuration.setRuleChainId(targetRuleChain.getId().toString());
-                        targetNode.setConfiguration(JacksonUtil.valueToTree(configuration));
-                        targetNode.setAdditionalInfo(relation.getAdditionalInfo());
-                        targetNode.setDebugMode(false);
-                        targetNode = ruleChainService.saveRuleNode(tenantId, targetNode);
-
-                        EntityRelation sourceRuleChainToRuleNode = new EntityRelation();
-                        sourceRuleChainToRuleNode.setFrom(sourceRuleChainId);
-                        sourceRuleChainToRuleNode.setTo(targetNode.getId());
-                        sourceRuleChainToRuleNode.setType(EntityRelation.CONTAINS_TYPE);
-                        sourceRuleChainToRuleNode.setTypeGroup(RelationTypeGroup.RULE_CHAIN);
-                        relationService.saveRelation(tenantId, sourceRuleChainToRuleNode);
-
-                        EntityRelation sourceRuleNodeToTargetRuleNode = new EntityRelation();
-                        sourceRuleNodeToTargetRuleNode.setFrom(sourceNode.getId());
-                        sourceRuleNodeToTargetRuleNode.setTo(targetNode.getId());
-                        sourceRuleNodeToTargetRuleNode.setType(relation.getType());
-                        sourceRuleNodeToTargetRuleNode.setTypeGroup(RelationTypeGroup.RULE_NODE);
-                        sourceRuleNodeToTargetRuleNode.setAdditionalInfo(relation.getAdditionalInfo());
-                        relationService.saveRelation(tenantId, sourceRuleNodeToTargetRuleNode);
-
-                        //Delete old relation
-                        relationService.deleteRelation(tenantId, relation);
-                        updated++;
-                    } catch (Exception e) {
-                        log.info("Failed to update RuleNodeToRuleChainRelation: {}", relation, e);
-                    }
-                }
-                if (updated > 0) {
-                    log.info("RuleNodeToRuleChainRelations: {} entities updated so far...", updated);
-                }
-            }
-        } catch (Exception e) {
-            log.error("Unable to update Tenant", e);
-        }
-    }
-
-    private final PaginatedUpdater<String, Tenant> tenantsDefaultEdgeRuleChainUpdater =
-            new PaginatedUpdater<>() {
-
-                @Override
-                protected String getName() {
-                    return "Tenants default edge rule chain updater";
-                }
-
-                @Override
-                protected boolean forceReportTotal() {
-                    return true;
-                }
-
-                @Override
-                protected PageData<Tenant> findEntities(String region, PageLink pageLink) {
-                    return tenantService.findTenants(pageLink);
-                }
-
-                @Override
-                protected void updateEntity(Tenant tenant) {
-                    try {
-                        RuleChain defaultEdgeRuleChain = ruleChainService.getEdgeTemplateRootRuleChain(tenant.getId());
-                        if (defaultEdgeRuleChain == null) {
-                            installScripts.createDefaultEdgeRuleChains(tenant.getId());
-                        }
-                    } catch (Exception e) {
-                        log.error("Unable to update Tenant", e);
-                    }
-                }
-            };
-
-    private final PaginatedUpdater<String, Tenant> tenantsRootRuleChainUpdater =
-            new PaginatedUpdater<>() {
-
-                @Override
-                protected String getName() {
-                    return "Tenants root rule chain updater";
-                }
-
-                @Override
-                protected boolean forceReportTotal() {
-                    return true;
-                }
-
-                @Override
-                protected PageData<Tenant> findEntities(String region, PageLink pageLink) {
-                    return tenantService.findTenants(pageLink);
-                }
-
-                @Override
-                protected void updateEntity(Tenant tenant) {
-                    try {
-                        RuleChain ruleChain = ruleChainService.getRootTenantRuleChain(tenant.getId());
-                        if (ruleChain == null) {
-                            installScripts.createDefaultRuleChains(tenant.getId());
-                        } else {
-                            RuleChainMetaData md = ruleChainService.loadRuleChainMetaData(tenant.getId(), ruleChain.getId());
-                            int oldIdx = md.getFirstNodeIndex();
-                            int newIdx = md.getNodes().size();
-
-                            if (md.getNodes().size() < oldIdx) {
-                                // Skip invalid rule chains
-                                return;
-                            }
-
-                            RuleNode oldFirstNode = md.getNodes().get(oldIdx);
-                            if (oldFirstNode.getType().equals(TbDeviceProfileNode.class.getName())) {
-                                // No need to update the rule node twice.
-                                return;
-                            }
-
-                            RuleNode ruleNode = new RuleNode();
-                            ruleNode.setRuleChainId(ruleChain.getId());
-                            ruleNode.setName("Alarm Rules Node");
-                            ruleNode.setType(TbDeviceProfileNode.class.getName());
-                            ruleNode.setDebugMode(false);
-
-                            ObjectNode additionalInfo = JacksonUtil.newObjectNode();
-                            additionalInfo.put("description", "Process incoming messages from devices with the alarm rules defined in the device profile. Dispatch all incoming messages with \"Success\" relation type.");
-                            additionalInfo.put("layoutX", 204);
-                            additionalInfo.put("layoutY", 240);
-                            ruleNode.setAdditionalInfo(additionalInfo);
-
-                            md.getNodes().add(ruleNode);
-                            md.setFirstNodeIndex(newIdx);
-                            md.addConnectionInfo(newIdx, oldIdx, TbNodeConnectionType.SUCCESS);
-                            ruleChainService.saveRuleChainMetaData(tenant.getId(), md, Function.identity());
-                        }
-                    } catch (Exception e) {
-                        log.error("[{}] Unable to update Tenant: {}", tenant.getId(), tenant.getName(), e);
-                    }
-                }
-            };
-
-    private final PaginatedUpdater<String, Tenant> tenantsEntityViewsUpdater =
-            new PaginatedUpdater<>() {
-
-                @Override
-                protected String getName() {
-                    return "Tenants entity views updater";
-                }
-
-                @Override
-                protected boolean forceReportTotal() {
-                    return true;
-                }
-
-                @Override
-                protected PageData<Tenant> findEntities(String region, PageLink pageLink) {
-                    return tenantService.findTenants(pageLink);
-                }
-
-                @Override
-                protected void updateEntity(Tenant tenant) {
-                    updateTenantEntityViews(tenant.getId());
-                }
-            };
-
-    private void updateTenantEntityViews(TenantId tenantId) {
-        PageLink pageLink = new PageLink(100);
-        PageData<EntityView> pageData = entityViewService.findEntityViewByTenantId(tenantId, pageLink);
-        boolean hasNext = true;
-        while (hasNext) {
-            List<ListenableFuture<List<Void>>> updateFutures = new ArrayList<>();
-            for (EntityView entityView : pageData.getData()) {
-                updateFutures.add(updateEntityViewLatestTelemetry(entityView));
-            }
-
-            try {
-                Futures.allAsList(updateFutures).get();
-            } catch (InterruptedException | ExecutionException e) {
-                log.error("Failed to copy latest telemetry to entity view", e);
-            }
-
-            if (pageData.hasNext()) {
-                pageLink = pageLink.nextPageLink();
-                pageData = entityViewService.findEntityViewByTenantId(tenantId, pageLink);
-            } else {
-                hasNext = false;
-            }
-        }
-    }
-
-    private ListenableFuture<List<Void>> updateEntityViewLatestTelemetry(EntityView entityView) {
-        EntityViewId entityId = entityView.getId();
-        List<String> keys = entityView.getKeys() != null && entityView.getKeys().getTimeseries() != null ?
-                entityView.getKeys().getTimeseries() : Collections.emptyList();
-        long startTs = entityView.getStartTimeMs();
-        long endTs = entityView.getEndTimeMs() == 0 ? Long.MAX_VALUE : entityView.getEndTimeMs();
-        ListenableFuture<List<String>> keysFuture;
-        if (keys.isEmpty()) {
-            keysFuture = Futures.transform(tsService.findAllLatest(TenantId.SYS_TENANT_ID,
-                    entityView.getEntityId()), latest -> latest.stream().map(TsKvEntry::getKey).collect(Collectors.toList()), MoreExecutors.directExecutor());
-        } else {
-            keysFuture = Futures.immediateFuture(keys);
-        }
-        ListenableFuture<List<TsKvEntry>> latestFuture = Futures.transformAsync(keysFuture, fetchKeys -> {
-            List<ReadTsKvQuery> queries = fetchKeys.stream().filter(key -> !isBlank(key)).map(key -> new BaseReadTsKvQuery(key, startTs, endTs, 1, "DESC")).collect(Collectors.toList());
-            if (!queries.isEmpty()) {
-                return tsService.findAll(TenantId.SYS_TENANT_ID, entityView.getEntityId(), queries);
-            } else {
-                return Futures.immediateFuture(null);
-            }
-        }, MoreExecutors.directExecutor());
-        return Futures.transformAsync(latestFuture, latestValues -> {
-            if (latestValues != null && !latestValues.isEmpty()) {
-                ListenableFuture<List<Void>> saveFuture = tsService.saveLatest(TenantId.SYS_TENANT_ID, entityId, latestValues);
-                return saveFuture;
-            }
-            return Futures.immediateFuture(null);
-        }, MoreExecutors.directExecutor());
-    }
-
-    private final PaginatedUpdater<String, Tenant> tenantsAlarmsCustomerUpdater =
-            new PaginatedUpdater<>() {
-
-                final AtomicLong processed = new AtomicLong();
-
-                @Override
-                protected String getName() {
-                    return "Tenants alarms customer updater";
-                }
-
-                @Override
-                protected boolean forceReportTotal() {
-                    return true;
-                }
-
-                @Override
-                protected PageData<Tenant> findEntities(String region, PageLink pageLink) {
-                    return tenantService.findTenants(pageLink);
-                }
-
-                @Override
-                protected void updateEntity(Tenant tenant) {
-                    updateTenantAlarmsCustomer(tenant.getId(), getName(), processed);
-                }
-            };
-
-    private void updateTenantAlarmsCustomer(TenantId tenantId, String name, AtomicLong processed) {
-        AlarmQuery alarmQuery = new AlarmQuery(null, new TimePageLink(1000), null, null, null, false);
-        PageData<AlarmInfo> alarms = alarmDao.findAlarms(tenantId, alarmQuery);
-        boolean hasNext = true;
-        while (hasNext) {
-            for (Alarm alarm : alarms.getData()) {
-                if (alarm.getCustomerId() == null && alarm.getOriginator() != null) {
-                    alarm.setCustomerId(entityService.fetchEntityCustomerId(tenantId, alarm.getOriginator()).get());
-                    alarmDao.save(tenantId, alarm);
-                }
-                if (processed.incrementAndGet() % 1000 == 0) {
-                    log.info("{}: {} alarms processed so far...", name, processed);
-                }
-            }
-            if (alarms.hasNext()) {
-                alarmQuery.setPageLink(alarmQuery.getPageLink().nextPageLink());
-                alarms = alarmDao.findAlarms(tenantId, alarmQuery);
-            } else {
-                hasNext = false;
-            }
-        }
-    }
-
-=======
->>>>>>> 47b74da2
     boolean convertDeviceProfileAlarmRulesForVersion330(JsonNode spec) {
         if (spec != null) {
             if (spec.has("type") && spec.get("type").asText().equals("DURATION")) {
