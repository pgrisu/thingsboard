--- conflicted
+++ resolved
@@ -21,7 +21,6 @@
 import com.google.common.util.concurrent.ListenableFuture;
 import com.google.common.util.concurrent.MoreExecutors;
 import lombok.extern.slf4j.Slf4j;
-import org.apache.commons.collections.CollectionUtils;
 import org.springframework.beans.factory.annotation.Autowired;
 import org.springframework.context.annotation.Profile;
 import org.springframework.stereotype.Service;
@@ -59,19 +58,13 @@
 import org.thingsboard.server.dao.entity.EntityService;
 import org.thingsboard.server.dao.entityview.EntityViewService;
 import org.thingsboard.server.dao.model.sql.DeviceProfileEntity;
-<<<<<<< HEAD
-import org.thingsboard.server.dao.model.sql.RelationEntity;
-import org.thingsboard.server.dao.oauth2.OAuth2Service;
 import org.thingsboard.server.dao.queue.QueueService;
-=======
->>>>>>> 0c15bc8b
 import org.thingsboard.server.dao.relation.RelationService;
 import org.thingsboard.server.dao.rule.RuleChainService;
 import org.thingsboard.server.dao.sql.device.DeviceProfileRepository;
 import org.thingsboard.server.dao.tenant.TenantProfileService;
 import org.thingsboard.server.dao.tenant.TenantService;
 import org.thingsboard.server.dao.timeseries.TimeseriesService;
-import org.thingsboard.server.queue.settings.TbRuleEngineQueueConfiguration;
 import org.thingsboard.server.service.install.InstallScripts;
 import org.thingsboard.server.service.install.SystemDataLoaderService;
 import org.thingsboard.server.service.install.TbRuleEngineQueueConfigService;
@@ -159,16 +152,11 @@
                 log.info("Updating data from version 3.3.2 to 3.3.3 ...");
                 updateNestedRuleChains();
                 break;
-<<<<<<< HEAD
             case "3.3.4":
                 log.info("Updating data from version 3.3.4 to 3.4.0 ...");
-                tenantsProfileQueueConfigurationUpdater.updateEntities(null);
-                checkPointRuleNodesUpdater.updateEntities(null);
-=======
-            case "3.3.3":
-                log.info("Updating data from version 3.3.3 to 3.4 ...");
                 rateLimitsUpdater.updateEntities();
->>>>>>> 0c15bc8b
+                tenantsProfileQueueConfigurationUpdater.updateEntities();
+                checkPointRuleNodesUpdater.updateEntities();
                 break;
             default:
                 throw new RuntimeException("Unable to update data, unsupported fromVersion: " + fromVersion);
