/**
 * Copyright © 2016-2025 The Thingsboard Authors
 *
 * Licensed under the Apache License, Version 2.0 (the "License");
 * you may not use this file except in compliance with the License.
 * You may obtain a copy of the License at
 *
 *     http://www.apache.org/licenses/LICENSE-2.0
 *
 * Unless required by applicable law or agreed to in writing, software
 * distributed under the License is distributed on an "AS IS" BASIS,
 * WITHOUT WARRANTIES OR CONDITIONS OF ANY KIND, either express or implied.
 * See the License for the specific language governing permissions and
 * limitations under the License.
 */
package org.thingsboard.server.service.edge.rpc;

import lombok.Getter;
import org.thingsboard.server.common.data.Customer;
import org.thingsboard.server.common.data.edge.Edge;
import org.thingsboard.server.common.data.id.EntityId;
import org.thingsboard.server.service.edge.EdgeContextComponent;
import org.thingsboard.server.service.edge.rpc.fetch.AdminSettingsEdgeEventFetcher;
import org.thingsboard.server.service.edge.rpc.fetch.AssetProfilesEdgeEventFetcher;
import org.thingsboard.server.service.edge.rpc.fetch.AssetsEdgeEventFetcher;
import org.thingsboard.server.service.edge.rpc.fetch.CustomerEdgeEventFetcher;
import org.thingsboard.server.service.edge.rpc.fetch.CustomerUsersEdgeEventFetcher;
import org.thingsboard.server.service.edge.rpc.fetch.DashboardsEdgeEventFetcher;
import org.thingsboard.server.service.edge.rpc.fetch.DefaultProfilesEdgeEventFetcher;
import org.thingsboard.server.service.edge.rpc.fetch.DeviceProfilesEdgeEventFetcher;
import org.thingsboard.server.service.edge.rpc.fetch.DevicesEdgeEventFetcher;
import org.thingsboard.server.service.edge.rpc.fetch.EdgeEventFetcher;
import org.thingsboard.server.service.edge.rpc.fetch.EntityViewsEdgeEventFetcher;
import org.thingsboard.server.service.edge.rpc.fetch.NotificationRuleEdgeEventFetcher;
import org.thingsboard.server.service.edge.rpc.fetch.NotificationTargetEdgeEventFetcher;
import org.thingsboard.server.service.edge.rpc.fetch.NotificationTemplateEdgeEventFetcher;
import org.thingsboard.server.service.edge.rpc.fetch.OAuth2EdgeEventFetcher;
import org.thingsboard.server.service.edge.rpc.fetch.OtaPackagesEdgeEventFetcher;
import org.thingsboard.server.service.edge.rpc.fetch.QueuesEdgeEventFetcher;
import org.thingsboard.server.service.edge.rpc.fetch.RuleChainsEdgeEventFetcher;
import org.thingsboard.server.service.edge.rpc.fetch.SystemWidgetTypesEdgeEventFetcher;
import org.thingsboard.server.service.edge.rpc.fetch.SystemWidgetsBundlesEdgeEventFetcher;
import org.thingsboard.server.service.edge.rpc.fetch.TenantAdminUsersEdgeEventFetcher;
import org.thingsboard.server.service.edge.rpc.fetch.TenantEdgeEventFetcher;
import org.thingsboard.server.service.edge.rpc.fetch.TenantResourcesEdgeEventFetcher;
import org.thingsboard.server.service.edge.rpc.fetch.TenantWidgetTypesEdgeEventFetcher;
import org.thingsboard.server.service.edge.rpc.fetch.TenantWidgetsBundlesEdgeEventFetcher;

import java.util.LinkedList;
import java.util.List;
import java.util.NoSuchElementException;

public class EdgeSyncCursor {

    private final List<EdgeEventFetcher> fetchers = new LinkedList<>();

    @Getter
    private int currentIdx = 0;

    public EdgeSyncCursor(EdgeContextComponent ctx, Edge edge, boolean fullSync) {
        if (fullSync) {
            fetchers.add(new TenantEdgeEventFetcher(ctx.getTenantService()));
            fetchers.add(new QueuesEdgeEventFetcher(ctx.getQueueService()));
<<<<<<< HEAD
            fetchers.add(new AdminSettingsEdgeEventFetcher(ctx.getAdminSettingsService(), ctx.getFreemarkerConfig()));
            fetchers.add(new TenantEdgeEventFetcher(ctx.getTenantService()));
=======
            fetchers.add(new RuleChainsEdgeEventFetcher(ctx.getRuleChainService()));
            fetchers.add(new AdminSettingsEdgeEventFetcher(ctx.getAdminSettingsService()));
>>>>>>> fbb6700a
            fetchers.add(new TenantAdminUsersEdgeEventFetcher(ctx.getUserService()));
        }
        Customer publicCustomer = ctx.getCustomerService().findOrCreatePublicCustomer(edge.getTenantId());
        fetchers.add(new CustomerEdgeEventFetcher(publicCustomer.getId()));
        if (edge.getCustomerId() != null && !EntityId.NULL_UUID.equals(edge.getCustomerId().getId())) {
            fetchers.add(new CustomerEdgeEventFetcher(edge.getCustomerId()));
            fetchers.add(new CustomerUsersEdgeEventFetcher(ctx.getUserService(), edge.getCustomerId()));
        }
        fetchers.add(new RuleChainsEdgeEventFetcher(ctx.getRuleChainService()));
        fetchers.add(new DashboardsEdgeEventFetcher(ctx.getDashboardService()));
        fetchers.add(new DefaultProfilesEdgeEventFetcher(ctx.getDeviceProfileService(), ctx.getAssetProfileService()));
        fetchers.add(new DeviceProfilesEdgeEventFetcher(ctx.getDeviceProfileService()));
        fetchers.add(new AssetProfilesEdgeEventFetcher(ctx.getAssetProfileService()));
        fetchers.add(new DevicesEdgeEventFetcher(ctx.getDeviceService()));
        fetchers.add(new AssetsEdgeEventFetcher(ctx.getAssetService()));
        fetchers.add(new EntityViewsEdgeEventFetcher(ctx.getEntityViewService()));
        if (fullSync) {
            fetchers.add(new NotificationTemplateEdgeEventFetcher(ctx.getNotificationTemplateService()));
            fetchers.add(new NotificationTargetEdgeEventFetcher(ctx.getNotificationTargetService()));
            fetchers.add(new NotificationRuleEdgeEventFetcher(ctx.getNotificationRuleService()));
            fetchers.add(new SystemWidgetTypesEdgeEventFetcher(ctx.getWidgetTypeService()));
            fetchers.add(new TenantWidgetTypesEdgeEventFetcher(ctx.getWidgetTypeService()));
            fetchers.add(new SystemWidgetsBundlesEdgeEventFetcher(ctx.getWidgetsBundleService()));
            fetchers.add(new TenantWidgetsBundlesEdgeEventFetcher(ctx.getWidgetsBundleService()));
            fetchers.add(new OtaPackagesEdgeEventFetcher(ctx.getOtaPackageService()));
            fetchers.add(new DeviceProfilesEdgeEventFetcher(ctx.getDeviceProfileService()));
            fetchers.add(new TenantResourcesEdgeEventFetcher(ctx.getResourceService()));
            fetchers.add(new OAuth2EdgeEventFetcher(ctx.getDomainService()));
        }
    }

    public boolean hasNext() {
        return fetchers.size() > currentIdx;
    }

    public EdgeEventFetcher getNext() {
        if (!hasNext()) {
            throw new NoSuchElementException();
        }
        EdgeEventFetcher edgeEventFetcher = fetchers.get(currentIdx);
        currentIdx++;
        return edgeEventFetcher;
    }
}<|MERGE_RESOLUTION|>--- conflicted
+++ resolved
@@ -61,13 +61,8 @@
         if (fullSync) {
             fetchers.add(new TenantEdgeEventFetcher(ctx.getTenantService()));
             fetchers.add(new QueuesEdgeEventFetcher(ctx.getQueueService()));
-<<<<<<< HEAD
-            fetchers.add(new AdminSettingsEdgeEventFetcher(ctx.getAdminSettingsService(), ctx.getFreemarkerConfig()));
-            fetchers.add(new TenantEdgeEventFetcher(ctx.getTenantService()));
-=======
             fetchers.add(new RuleChainsEdgeEventFetcher(ctx.getRuleChainService()));
             fetchers.add(new AdminSettingsEdgeEventFetcher(ctx.getAdminSettingsService()));
->>>>>>> fbb6700a
             fetchers.add(new TenantAdminUsersEdgeEventFetcher(ctx.getUserService()));
         }
         Customer publicCustomer = ctx.getCustomerService().findOrCreatePublicCustomer(edge.getTenantId());
@@ -76,7 +71,6 @@
             fetchers.add(new CustomerEdgeEventFetcher(edge.getCustomerId()));
             fetchers.add(new CustomerUsersEdgeEventFetcher(ctx.getUserService(), edge.getCustomerId()));
         }
-        fetchers.add(new RuleChainsEdgeEventFetcher(ctx.getRuleChainService()));
         fetchers.add(new DashboardsEdgeEventFetcher(ctx.getDashboardService()));
         fetchers.add(new DefaultProfilesEdgeEventFetcher(ctx.getDeviceProfileService(), ctx.getAssetProfileService()));
         fetchers.add(new DeviceProfilesEdgeEventFetcher(ctx.getDeviceProfileService()));
