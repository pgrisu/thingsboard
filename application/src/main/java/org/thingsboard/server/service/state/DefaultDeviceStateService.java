--- conflicted
+++ resolved
@@ -1,12 +1,12 @@
 /**
  * Copyright © 2016-2023 The Thingsboard Authors
- *
+ * <p>
  * Licensed under the Apache License, Version 2.0 (the "License");
  * you may not use this file except in compliance with the License.
  * You may obtain a copy of the License at
- *
- *     http://www.apache.org/licenses/LICENSE-2.0
- *
+ * <p>
+ * http://www.apache.org/licenses/LICENSE-2.0
+ * <p>
  * Unless required by applicable law or agreed to in writing, software
  * distributed under the License is distributed on an "AS IS" BASIS,
  * WITHOUT WARRANTIES OR CONDITIONS OF ANY KIND, either express or implied.
@@ -156,7 +156,8 @@
     private final DbTypeInfoComponent dbTypeInfoComponent;
     private final TbApiUsageReportClient apiUsageReportClient;
     private final NotificationRuleProcessor notificationRuleProcessor;
-    @Autowired @Lazy
+    @Autowired
+    @Lazy
     private TelemetrySubscriptionService tsSubService;
 
     @Value("${state.defaultInactivityTimeoutInSec}")
@@ -224,14 +225,8 @@
         }
         log.trace("[{}] on Device Connect [{}]", tenantId.getId(), deviceId.getId());
         DeviceStateData stateData = getOrFetchDeviceStateData(deviceId);
-<<<<<<< HEAD
         stateData.getState().setLastConnectTime(lastConnectTime);
         save(deviceId, LAST_CONNECT_TIME, lastConnectTime);
-=======
-        long ts = getCurrentTimeMillis();
-        stateData.getState().setLastConnectTime(ts);
-        save(deviceId, LAST_CONNECT_TIME, ts);
->>>>>>> 79dbf41b
         pushRuleEngineMessage(stateData, TbMsgType.CONNECT_EVENT);
         checkAndUpdateState(deviceId, stateData);
     }
@@ -275,14 +270,8 @@
         }
         log.trace("[{}] on Device Disconnect [{}]", tenantId.getId(), deviceId.getId());
         DeviceStateData stateData = getOrFetchDeviceStateData(deviceId);
-<<<<<<< HEAD
         stateData.getState().setLastDisconnectTime(lastDisconnectTime);
         save(deviceId, LAST_DISCONNECT_TIME, lastDisconnectTime);
-=======
-        long ts = getCurrentTimeMillis();
-        stateData.getState().setLastDisconnectTime(ts);
-        save(deviceId, LAST_DISCONNECT_TIME, ts);
->>>>>>> 79dbf41b
         pushRuleEngineMessage(stateData, TbMsgType.DISCONNECT_EVENT);
     }
 
