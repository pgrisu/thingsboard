/**
 * Copyright © 2016-2024 The Thingsboard Authors
 *
 * Licensed under the Apache License, Version 2.0 (the "License");
 * you may not use this file except in compliance with the License.
 * You may obtain a copy of the License at
 *
 *     http://www.apache.org/licenses/LICENSE-2.0
 *
 * Unless required by applicable law or agreed to in writing, software
 * distributed under the License is distributed on an "AS IS" BASIS,
 * WITHOUT WARRANTIES OR CONDITIONS OF ANY KIND, either express or implied.
 * See the License for the specific language governing permissions and
 * limitations under the License.
 */
package org.thingsboard.server.service.telemetry;

import com.google.common.util.concurrent.FutureCallback;
import com.google.common.util.concurrent.Futures;
import com.google.common.util.concurrent.ListenableFuture;
import com.google.common.util.concurrent.MoreExecutors;
import jakarta.annotation.Nullable;
import jakarta.annotation.PostConstruct;
import jakarta.annotation.PreDestroy;
import lombok.extern.slf4j.Slf4j;
import org.apache.commons.collections4.CollectionUtils;
import org.springframework.beans.factory.annotation.Value;
import org.springframework.context.annotation.Lazy;
import org.springframework.stereotype.Service;
import org.thingsboard.common.util.DonAsynchron;
import org.thingsboard.common.util.ThingsBoardThreadFactory;
import org.thingsboard.rule.engine.api.AttributesDeleteRequest;
import org.thingsboard.rule.engine.api.AttributesSaveRequest;
import org.thingsboard.rule.engine.api.RuleEngineTelemetryService;
import org.thingsboard.rule.engine.api.TimeseriesDeleteRequest;
import org.thingsboard.rule.engine.api.TimeseriesSaveRequest;
import org.thingsboard.server.common.data.ApiUsageRecordKey;
import org.thingsboard.server.common.data.EntityType;
import org.thingsboard.server.common.data.EntityView;
import org.thingsboard.server.common.data.id.CustomerId;
import org.thingsboard.server.common.data.id.EntityId;
import org.thingsboard.server.common.data.id.TenantId;
import org.thingsboard.server.common.data.kv.AttributeKvEntry;
import org.thingsboard.server.common.data.kv.TimeseriesSaveResult;
import org.thingsboard.server.common.data.kv.TsKvEntry;
import org.thingsboard.server.common.data.kv.TsKvLatestRemovingResult;
import org.thingsboard.server.common.msg.queue.TbCallback;
import org.thingsboard.server.common.stats.TbApiUsageReportClient;
import org.thingsboard.server.dao.attributes.AttributesService;
import org.thingsboard.server.dao.timeseries.TimeseriesService;
import org.thingsboard.server.dao.util.KvUtils;
import org.thingsboard.server.service.apiusage.TbApiUsageStateService;
import org.thingsboard.server.service.cf.CalculatedFieldQueueService;
import org.thingsboard.server.service.entitiy.entityview.TbEntityViewService;
import org.thingsboard.server.service.subscription.TbSubscriptionUtils;

import java.util.ArrayList;
import java.util.Comparator;
import java.util.HashMap;
import java.util.List;
import java.util.Map;
import java.util.Objects;
import java.util.Optional;
import java.util.concurrent.ExecutorService;
import java.util.concurrent.Executors;
import java.util.function.Consumer;

/**
 * Created by ashvayka on 27.03.18.
 */
@Service
@Slf4j
public class DefaultTelemetrySubscriptionService extends AbstractSubscriptionService implements TelemetrySubscriptionService, RuleEngineTelemetryService {

    private final AttributesService attrService;
    private final TimeseriesService tsService;
    private final TbEntityViewService tbEntityViewService;
    private final TbApiUsageReportClient apiUsageClient;
    private final TbApiUsageStateService apiUsageStateService;
    private final CalculatedFieldQueueService calculatedFieldQueueService;

    private ExecutorService tsCallBackExecutor;

    @Value("${sql.ts.value_no_xss_validation:false}")
    private boolean valueNoXssValidation;

    public DefaultTelemetrySubscriptionService(AttributesService attrService,
                                               TimeseriesService tsService,
                                               @Lazy TbEntityViewService tbEntityViewService,
                                               TbApiUsageReportClient apiUsageClient,
                                               TbApiUsageStateService apiUsageStateService,
                                               CalculatedFieldQueueService calculatedFieldQueueService) {
        this.attrService = attrService;
        this.tsService = tsService;
        this.tbEntityViewService = tbEntityViewService;
        this.apiUsageClient = apiUsageClient;
        this.apiUsageStateService = apiUsageStateService;
        this.calculatedFieldQueueService = calculatedFieldQueueService;
    }

    @PostConstruct
    public void initExecutor() {
        super.initExecutor();
        tsCallBackExecutor = Executors.newSingleThreadExecutor(ThingsBoardThreadFactory.forName("ts-service-ts-callback"));
    }

    @Override
    protected String getExecutorPrefix() {
        return "ts";
    }

    @PreDestroy
    public void shutdownExecutor() {
        if (tsCallBackExecutor != null) {
            tsCallBackExecutor.shutdownNow();
        }
        super.shutdownExecutor();
    }

    @Override
    public void saveTimeseries(TimeseriesSaveRequest request) {
        TenantId tenantId = request.getTenantId();
        EntityId entityId = request.getEntityId();
        checkInternalEntity(entityId);
        boolean sysTenant = TenantId.SYS_TENANT_ID.equals(tenantId) || tenantId == null;
        if (sysTenant || !request.getStrategy().saveTimeseries() || apiUsageStateService.getApiUsageState(tenantId).isDbStorageEnabled()) {
            KvUtils.validate(request.getEntries(), valueNoXssValidation);
<<<<<<< HEAD
            ListenableFuture<TimeseriesSaveResult> future = saveTimeseriesInternal(request);
            if (!request.isOnlyLatest()) {
                Futures.addCallback(future, getApiUsageCallback(tenantId, request.getCustomerId(), sysTenant), tsCallBackExecutor);
=======
            ListenableFuture<Integer> future = saveTimeseriesInternal(request);
            if (request.getStrategy().saveTimeseries()) {
                FutureCallback<Integer> callback = getApiUsageCallback(tenantId, request.getCustomerId(), sysTenant, request.getCallback());
                Futures.addCallback(future, callback, tsCallBackExecutor);
>>>>>>> a1a84acf
            }
        } else {
            request.getCallback().onFailure(new RuntimeException("DB storage writes are disabled due to API limits!"));
        }
    }

    @Override
    public ListenableFuture<TimeseriesSaveResult> saveTimeseriesInternal(TimeseriesSaveRequest request) {
        TenantId tenantId = request.getTenantId();
        EntityId entityId = request.getEntityId();
<<<<<<< HEAD
        ListenableFuture<TimeseriesSaveResult> resultFuture;
        if (request.isOnlyLatest()) {
            resultFuture = tsService.saveLatest(tenantId, entityId, request.getEntries());
        } else if (request.isSaveLatest()) {
            resultFuture = tsService.save(tenantId, entityId, request.getEntries(), request.getTtl());
        } else {
            resultFuture = tsService.saveWithoutLatest(tenantId, entityId, request.getEntries(), request.getTtl());
        }
        DonAsynchron.withCallback(resultFuture, result -> {
            calculatedFieldQueueService.pushRequestToQueue(request, result, request.getCallback());
        }, safeCallback(request.getCallback()), tsCallBackExecutor);
        addWsCallback(resultFuture, success -> onTimeSeriesUpdate(tenantId, entityId, request.getEntries()));
        if (request.isSaveLatest() && !request.isOnlyLatest()) {
            addEntityViewCallback(tenantId, entityId, request.getEntries());
=======
        TimeseriesSaveRequest.Strategy strategy = request.getStrategy();
        ListenableFuture<Integer> saveFuture;
        if (strategy.saveTimeseries() && strategy.saveLatest()) {
            saveFuture = tsService.save(tenantId, entityId, request.getEntries(), request.getTtl());
        } else if (strategy.saveLatest()) {
            saveFuture = Futures.transform(tsService.saveLatest(tenantId, entityId, request.getEntries()), result -> 0, MoreExecutors.directExecutor());
        } else if (strategy.saveTimeseries()) {
            saveFuture = tsService.saveWithoutLatest(tenantId, entityId, request.getEntries(), request.getTtl());
        } else {
            saveFuture = Futures.immediateFuture(0);
        }

        addMainCallback(saveFuture, request.getCallback());
        if (strategy.sendWsUpdate()) {
            addWsCallback(saveFuture, success -> onTimeSeriesUpdate(tenantId, entityId, request.getEntries()));
        }
        if (strategy.saveLatest()) {
            copyLatestToEntityViews(tenantId, entityId, request.getEntries());
>>>>>>> a1a84acf
        }
        return resultFuture;
    }

    @Override
    public void saveAttributes(AttributesSaveRequest request) {
        checkInternalEntity(request.getEntityId());
        saveAttributesInternal(request);
    }

    @Override
    public void saveAttributesInternal(AttributesSaveRequest request) {
        log.trace("Executing saveInternal [{}]", request);
        ListenableFuture<List<Long>> saveFuture = attrService.save(request.getTenantId(), request.getEntityId(), request.getScope(), request.getEntries());
        DonAsynchron.withCallback(saveFuture, result -> {
            calculatedFieldQueueService.pushRequestToQueue(request, result, request.getCallback());
        }, safeCallback(request.getCallback()), tsCallBackExecutor);
        addWsCallback(saveFuture, success -> onAttributesUpdate(request.getTenantId(), request.getEntityId(), request.getScope().name(), request.getEntries(), request.isNotifyDevice()));
    }

    @Override
    public void deleteAttributes(AttributesDeleteRequest request) {
        checkInternalEntity(request.getEntityId());
        deleteAttributesInternal(request);
    }

    @Override
    public void deleteAttributesInternal(AttributesDeleteRequest request) {
        ListenableFuture<List<String>> deleteFuture = attrService.removeAll(request.getTenantId(), request.getEntityId(), request.getScope(), request.getKeys());
        addMainCallback(deleteFuture, request.getCallback());
        addWsCallback(deleteFuture, success -> onAttributesDelete(request.getTenantId(), request.getEntityId(), request.getScope().name(), request.getKeys(), request.isNotifyDevice()));
    }

    @Override
    public void deleteTimeseries(TimeseriesDeleteRequest request) {
        checkInternalEntity(request.getEntityId());
        deleteTimeseriesInternal(request);
    }

    @Override
    public void deleteTimeseriesInternal(TimeseriesDeleteRequest request) {
        if (CollectionUtils.isNotEmpty(request.getKeys())) {
            ListenableFuture<List<TsKvLatestRemovingResult>> deleteFuture;
            if (request.getDeleteHistoryQueries() == null) {
                deleteFuture = tsService.removeLatest(request.getTenantId(), request.getEntityId(), request.getKeys());
            } else {
                deleteFuture = tsService.remove(request.getTenantId(), request.getEntityId(), request.getDeleteHistoryQueries());
                addWsCallback(deleteFuture, result -> onTimeSeriesDelete(request.getTenantId(), request.getEntityId(), request.getKeys(), result));
            }
            addMainCallback(deleteFuture, __ -> request.getCallback().onSuccess(request.getKeys()), request.getCallback()::onFailure);
        } else {
            ListenableFuture<List<String>> deleteFuture = tsService.removeAllLatest(request.getTenantId(), request.getEntityId());
            addMainCallback(deleteFuture, request.getCallback()::onSuccess, request.getCallback()::onFailure);
        }
    }

    private void copyLatestToEntityViews(TenantId tenantId, EntityId entityId, List<TsKvEntry> ts) {
        if (EntityType.DEVICE.equals(entityId.getEntityType()) || EntityType.ASSET.equals(entityId.getEntityType())) {
            Futures.addCallback(this.tbEntityViewService.findEntityViewsByTenantIdAndEntityIdAsync(tenantId, entityId),
                    new FutureCallback<>() {
                        @Override
                        public void onSuccess(@Nullable List<EntityView> result) {
                            if (result != null && !result.isEmpty()) {
                                Map<String, List<TsKvEntry>> tsMap = new HashMap<>();
                                for (TsKvEntry entry : ts) {
                                    tsMap.computeIfAbsent(entry.getKey(), s -> new ArrayList<>()).add(entry);
                                }
                                for (EntityView entityView : result) {
                                    List<String> keys = entityView.getKeys() != null && entityView.getKeys().getTimeseries() != null ?
                                            entityView.getKeys().getTimeseries() : new ArrayList<>(tsMap.keySet());
                                    List<TsKvEntry> entityViewLatest = new ArrayList<>();
                                    long startTs = entityView.getStartTimeMs();
                                    long endTs = entityView.getEndTimeMs() == 0 ? Long.MAX_VALUE : entityView.getEndTimeMs();
                                    for (String key : keys) {
                                        List<TsKvEntry> entries = tsMap.get(key);
                                        if (entries != null) {
                                            Optional<TsKvEntry> tsKvEntry = entries.stream()
                                                    .filter(entry -> entry.getTs() > startTs && entry.getTs() <= endTs)
                                                    .max(Comparator.comparingLong(TsKvEntry::getTs));
                                            tsKvEntry.ifPresent(entityViewLatest::add);
                                        }
                                    }
                                    if (!entityViewLatest.isEmpty()) {
                                        saveTimeseries(TimeseriesSaveRequest.builder()
                                                .tenantId(tenantId)
                                                .entityId(entityView.getId())
                                                .entries(entityViewLatest)
                                                .strategy(TimeseriesSaveRequest.Strategy.LATEST_AND_WS)
                                                .callback(new FutureCallback<>() {
                                                    @Override
                                                    public void onSuccess(@Nullable Void tmp) {
                                                    }

                                                    @Override
                                                    public void onFailure(Throwable t) {
                                                        log.error("[{}][{}] Failed to save entity view latest timeseries: {}", tenantId, entityView.getId(), entityViewLatest, t);
                                                    }
                                                })
                                                .build());
                                    }
                                }
                            }
                        }

                        @Override
                        public void onFailure(Throwable t) {
                            log.error("Error while finding entity views by tenantId and entityId", t);
                        }
                    }, MoreExecutors.directExecutor());
        }
    }

    private void onAttributesUpdate(TenantId tenantId, EntityId entityId, String scope, List<AttributeKvEntry> attributes, boolean notifyDevice) {
        forwardToSubscriptionManagerService(tenantId, entityId,
                subscriptionManagerService -> subscriptionManagerService.onAttributesUpdate(tenantId, entityId, scope, attributes, notifyDevice, TbCallback.EMPTY),
                () -> TbSubscriptionUtils.toAttributesUpdateProto(tenantId, entityId, scope, attributes));
    }

    private void onAttributesDelete(TenantId tenantId, EntityId entityId, String scope, List<String> keys, boolean notifyDevice) {
        forwardToSubscriptionManagerService(tenantId, entityId,
                subscriptionManagerService -> subscriptionManagerService.onAttributesDelete(tenantId, entityId, scope, keys, notifyDevice, TbCallback.EMPTY),
                () -> TbSubscriptionUtils.toAttributesDeleteProto(tenantId, entityId, scope, keys, notifyDevice));
    }

    private void onTimeSeriesUpdate(TenantId tenantId, EntityId entityId, List<TsKvEntry> ts) {
        forwardToSubscriptionManagerService(tenantId, entityId,
                subscriptionManagerService -> subscriptionManagerService.onTimeSeriesUpdate(tenantId, entityId, ts, TbCallback.EMPTY),
                () -> TbSubscriptionUtils.toTimeseriesUpdateProto(tenantId, entityId, ts));
    }

    private void onTimeSeriesDelete(TenantId tenantId, EntityId entityId, List<String> keys, List<TsKvLatestRemovingResult> ts) {
        forwardToSubscriptionManagerService(tenantId, entityId, subscriptionManagerService -> {
            List<TsKvEntry> updated = new ArrayList<>();
            List<String> deleted = new ArrayList<>();

            ts.stream().filter(Objects::nonNull).forEach(res -> {
                if (res.isRemoved()) {
                    if (res.getData() != null) {
                        updated.add(res.getData());
                    } else {
                        deleted.add(res.getKey());
                    }
                }
            });

            subscriptionManagerService.onTimeSeriesUpdate(tenantId, entityId, updated, TbCallback.EMPTY);
            subscriptionManagerService.onTimeSeriesDelete(tenantId, entityId, deleted, TbCallback.EMPTY);
        }, () -> TbSubscriptionUtils.toTimeseriesDeleteProto(tenantId, entityId, keys));
    }

    private <S> void addMainCallback(ListenableFuture<S> saveFuture, final FutureCallback<Void> callback) {
        if (callback == null) return;
        addMainCallback(saveFuture, result -> callback.onSuccess(null), callback::onFailure);
    }

    private <S> void addMainCallback(ListenableFuture<S> saveFuture, Consumer<S> onSuccess, Consumer<Throwable> onFailure) {
        DonAsynchron.withCallback(saveFuture, onSuccess, onFailure, tsCallBackExecutor);
    }

    private void checkInternalEntity(EntityId entityId) {
        if (EntityType.API_USAGE_STATE.equals(entityId.getEntityType())) {
            throw new RuntimeException("Can't update API Usage State!");
        }
    }

    private FutureCallback<TimeseriesSaveResult> getApiUsageCallback(TenantId tenantId, CustomerId customerId, boolean sysTenant) {
        return new FutureCallback<>() {
            @Override
            public void onSuccess(TimeseriesSaveResult result) {
                Integer dataPoints = result.getDataPoints();
                if (!sysTenant && dataPoints != null && dataPoints > 0) {
                    apiUsageClient.report(tenantId, customerId, ApiUsageRecordKey.STORAGE_DP_COUNT, dataPoints);
                }
            }

            @Override
            public void onFailure(Throwable t) {
            }
        };
    }

}<|MERGE_RESOLUTION|>--- conflicted
+++ resolved
@@ -125,16 +125,9 @@
         boolean sysTenant = TenantId.SYS_TENANT_ID.equals(tenantId) || tenantId == null;
         if (sysTenant || !request.getStrategy().saveTimeseries() || apiUsageStateService.getApiUsageState(tenantId).isDbStorageEnabled()) {
             KvUtils.validate(request.getEntries(), valueNoXssValidation);
-<<<<<<< HEAD
             ListenableFuture<TimeseriesSaveResult> future = saveTimeseriesInternal(request);
-            if (!request.isOnlyLatest()) {
+            if (request.getStrategy().saveTimeseries()) {
                 Futures.addCallback(future, getApiUsageCallback(tenantId, request.getCustomerId(), sysTenant), tsCallBackExecutor);
-=======
-            ListenableFuture<Integer> future = saveTimeseriesInternal(request);
-            if (request.getStrategy().saveTimeseries()) {
-                FutureCallback<Integer> callback = getApiUsageCallback(tenantId, request.getCustomerId(), sysTenant, request.getCallback());
-                Futures.addCallback(future, callback, tsCallBackExecutor);
->>>>>>> a1a84acf
             }
         } else {
             request.getCallback().onFailure(new RuntimeException("DB storage writes are disabled due to API limits!"));
@@ -145,41 +138,25 @@
     public ListenableFuture<TimeseriesSaveResult> saveTimeseriesInternal(TimeseriesSaveRequest request) {
         TenantId tenantId = request.getTenantId();
         EntityId entityId = request.getEntityId();
-<<<<<<< HEAD
+        TimeseriesSaveRequest.Strategy strategy = request.getStrategy();
         ListenableFuture<TimeseriesSaveResult> resultFuture;
-        if (request.isOnlyLatest()) {
+        if (strategy.saveTimeseries() && strategy.saveLatest()) {
+            resultFuture = tsService.save(tenantId, entityId, request.getEntries(), request.getTtl());
+        } else if (strategy.saveLatest()) {
             resultFuture = tsService.saveLatest(tenantId, entityId, request.getEntries());
-        } else if (request.isSaveLatest()) {
-            resultFuture = tsService.save(tenantId, entityId, request.getEntries(), request.getTtl());
+        } else if (strategy.saveTimeseries()) {
+            resultFuture = tsService.saveWithoutLatest(tenantId, entityId, request.getEntries(), request.getTtl());
         } else {
-            resultFuture = tsService.saveWithoutLatest(tenantId, entityId, request.getEntries(), request.getTtl());
+            resultFuture = Futures.immediateFuture(TimeseriesSaveResult.EMPTY);
         }
         DonAsynchron.withCallback(resultFuture, result -> {
             calculatedFieldQueueService.pushRequestToQueue(request, result, request.getCallback());
         }, safeCallback(request.getCallback()), tsCallBackExecutor);
-        addWsCallback(resultFuture, success -> onTimeSeriesUpdate(tenantId, entityId, request.getEntries()));
-        if (request.isSaveLatest() && !request.isOnlyLatest()) {
-            addEntityViewCallback(tenantId, entityId, request.getEntries());
-=======
-        TimeseriesSaveRequest.Strategy strategy = request.getStrategy();
-        ListenableFuture<Integer> saveFuture;
-        if (strategy.saveTimeseries() && strategy.saveLatest()) {
-            saveFuture = tsService.save(tenantId, entityId, request.getEntries(), request.getTtl());
-        } else if (strategy.saveLatest()) {
-            saveFuture = Futures.transform(tsService.saveLatest(tenantId, entityId, request.getEntries()), result -> 0, MoreExecutors.directExecutor());
-        } else if (strategy.saveTimeseries()) {
-            saveFuture = tsService.saveWithoutLatest(tenantId, entityId, request.getEntries(), request.getTtl());
-        } else {
-            saveFuture = Futures.immediateFuture(0);
-        }
-
-        addMainCallback(saveFuture, request.getCallback());
         if (strategy.sendWsUpdate()) {
-            addWsCallback(saveFuture, success -> onTimeSeriesUpdate(tenantId, entityId, request.getEntries()));
+            addWsCallback(resultFuture, success -> onTimeSeriesUpdate(tenantId, entityId, request.getEntries()));
         }
         if (strategy.saveLatest()) {
             copyLatestToEntityViews(tenantId, entityId, request.getEntries());
->>>>>>> a1a84acf
         }
         return resultFuture;
     }
