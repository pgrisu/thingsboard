/**
 * Copyright © 2016-2020 The Thingsboard Authors
 *
 * Licensed under the Apache License, Version 2.0 (the "License");
 * you may not use this file except in compliance with the License.
 * You may obtain a copy of the License at
 *
 *     http://www.apache.org/licenses/LICENSE-2.0
 *
 * Unless required by applicable law or agreed to in writing, software
 * distributed under the License is distributed on an "AS IS" BASIS,
 * WITHOUT WARRANTIES OR CONDITIONS OF ANY KIND, either express or implied.
 * See the License for the specific language governing permissions and
 * limitations under the License.
 */
package org.thingsboard.server.service.install.cql;

import com.datastax.oss.driver.api.core.cql.BoundStatementBuilder;
import com.datastax.oss.driver.api.core.cql.PreparedStatement;
import com.datastax.oss.driver.api.core.cql.ResultSet;
import com.datastax.oss.driver.api.core.cql.Row;
import com.datastax.oss.driver.api.core.cql.SimpleStatement;
import com.datastax.oss.driver.api.core.cql.Statement;
import com.datastax.oss.driver.api.core.metadata.schema.KeyspaceMetadata;
import com.datastax.oss.driver.api.core.metadata.schema.TableMetadata;
import com.datastax.oss.driver.api.core.type.DataType;
import com.datastax.oss.protocol.internal.ProtocolConstants;
import org.apache.commons.csv.CSVFormat;
import org.apache.commons.csv.CSVParser;
import org.apache.commons.csv.CSVPrinter;
import org.apache.commons.csv.CSVRecord;
import org.thingsboard.server.dao.cassandra.guava.GuavaSession;

import java.io.IOException;
import java.nio.file.Files;
import java.nio.file.Path;
import java.nio.file.StandardCopyOption;
import java.time.Instant;
import java.util.ArrayList;
import java.util.Date;
import java.util.Iterator;
import java.util.List;
import java.util.UUID;

import static org.thingsboard.server.service.install.DatabaseHelper.CSV_DUMP_FORMAT;

public class CassandraDbHelper {

    public static Path dumpCfIfExists(KeyspaceMetadata ks, GuavaSession session, String cfName,
                                      String[] columns, String[] defaultValues, String dumpPrefix) throws Exception {
        return dumpCfIfExists(ks, session, cfName, columns, defaultValues, dumpPrefix, false);
    }

    public static Path dumpCfIfExists(KeyspaceMetadata ks, GuavaSession session, String cfName,
                                      String[] columns, String[] defaultValues, String dumpPrefix, boolean printHeader) throws Exception {
        if (ks.getTable(cfName) != null) {
            Path dumpFile = Files.createTempFile(dumpPrefix, null);
            Files.deleteIfExists(dumpFile);
            CSVFormat csvFormat = CSV_DUMP_FORMAT;
            if (printHeader) {
                csvFormat = csvFormat.withHeader(columns);
            }
            try (CSVPrinter csvPrinter = new CSVPrinter(Files.newBufferedWriter(dumpFile), csvFormat)) {
                Statement stmt = SimpleStatement.newInstance("SELECT * FROM " + cfName);
                stmt.setPageSize(1000);
                ResultSet rs = session.execute(stmt);
                Iterator<Row> iter = rs.iterator();
                while (iter.hasNext()) {
                    Row row = iter.next();
                    if (row != null) {
                        dumpRow(row, columns, defaultValues, csvPrinter);
                    }
                }
            }
            return dumpFile;
        } else {
            return null;
        }
    }

    public static void appendToEndOfLine(Path targetDumpFile, String toAppend) throws Exception {
        Path tmp = Files.createTempFile(null, null);
        try (CSVParser csvParser = new CSVParser(Files.newBufferedReader(targetDumpFile), CSV_DUMP_FORMAT)) {
            try (CSVPrinter csvPrinter = new CSVPrinter(Files.newBufferedWriter(tmp), CSV_DUMP_FORMAT)) {
                csvParser.forEach(record -> {
                    List<String> newRecord = new ArrayList<>();
                    record.forEach(val -> newRecord.add(val));
                    newRecord.add(toAppend);
                    try {
                        csvPrinter.printRecord(newRecord);
                    } catch (IOException e) {
                        throw new RuntimeException("Error appending to EOL", e);
                    }
                });
            }
        }
        Files.move(tmp, targetDumpFile, StandardCopyOption.REPLACE_EXISTING);
    }

    public static void loadCf(KeyspaceMetadata ks, GuavaSession session, String cfName, String[] columns, Path sourceFile) throws Exception {
        loadCf(ks, session, cfName, columns, sourceFile, false);
    }

    public static void loadCf(KeyspaceMetadata ks, GuavaSession session, String cfName, String[] columns, Path sourceFile, boolean parseHeader) throws Exception {
        TableMetadata tableMetadata = ks.getTable(cfName).get();
        PreparedStatement prepared = session.prepare(createInsertStatement(cfName, columns));
        CSVFormat csvFormat = CSV_DUMP_FORMAT;
        if (parseHeader) {
            csvFormat = csvFormat.withFirstRecordAsHeader();
        } else {
            csvFormat = CSV_DUMP_FORMAT.withHeader(columns);
        }
        try (CSVParser csvParser = new CSVParser(Files.newBufferedReader(sourceFile), csvFormat)) {
            csvParser.forEach(record -> {
                BoundStatementBuilder boundStatementBuilder = new BoundStatementBuilder(prepared.bind());
                for (String column : columns) {
                    setColumnValue(tableMetadata, column, record, boundStatementBuilder);
                }
                session.execute(boundStatementBuilder.build());
            });
        }
    }


    private static void dumpRow(Row row, String[] columns, String[] defaultValues, CSVPrinter csvPrinter) throws Exception {
        List<String> record = new ArrayList<>();
        for (int i=0;i<columns.length;i++) {
            String column = columns[i];
            String defaultValue;
            if (defaultValues != null && i < defaultValues.length) {
                defaultValue = defaultValues[i];
            } else {
                defaultValue = "";
            }
            record.add(getColumnValue(column, defaultValue, row));
        }
        csvPrinter.printRecord(record);
    }

    private static String getColumnValue(String column, String defaultValue, Row row) {
        int index = row.getColumnDefinitions().firstIndexOf(column);
        if (index > -1) {
            String str;
            DataType type = row.getColumnDefinitions().get(index).getType();
            try {
                if (row.isNull(index)) {
                    return null;
                } else if (type.getProtocolCode() == ProtocolConstants.DataType.DOUBLE) {
                    str = new Double(row.getDouble(index)).toString();
                } else if (type.getProtocolCode() == ProtocolConstants.DataType.INT) {
                    str = new Integer(row.getInt(index)).toString();
                } else if (type.getProtocolCode() == ProtocolConstants.DataType.BIGINT) {
                    str = new Long(row.getLong(index)).toString();
                } else if (type.getProtocolCode() == ProtocolConstants.DataType.UUID) {
                    str = row.getUuid(index).toString();
                } else if (type.getProtocolCode() == ProtocolConstants.DataType.TIMEUUID) {
                    str = row.getUuid(index).toString();
                } else if (type.getProtocolCode() == ProtocolConstants.DataType.FLOAT) {
                    str = new Float(row.getFloat(index)).toString();
<<<<<<< HEAD
                } else if (type.getProtocolCode() == ProtocolConstants.DataType.TIMESTAMP) {
                    str = ""+row.getInstant(index).toEpochMilli();
=======
                } else if (type == DataType.timestamp()) {
                    str = ""+row.getTimestamp(index).getTime();
                } else if (type == DataType.cboolean()) {
                    str = ""+ row.getBool(index);
>>>>>>> 0a7d8e86
                } else {
                    str = row.getString(index);
                }
            } catch (Exception e) {
                str = "";
            }
            return str;
        } else {
            return defaultValue;
        }
    }

    private static String createInsertStatement(String cfName, String[] columns) {
        StringBuilder insertStatementBuilder = new StringBuilder();
        insertStatementBuilder.append("INSERT INTO ").append(cfName).append(" (");
        for (String column : columns) {
            insertStatementBuilder.append(column).append(",");
        }
        insertStatementBuilder.deleteCharAt(insertStatementBuilder.length() - 1);
        insertStatementBuilder.append(") VALUES (");
        for (String column : columns) {
            insertStatementBuilder.append("?").append(",");
        }
        insertStatementBuilder.deleteCharAt(insertStatementBuilder.length() - 1);
        insertStatementBuilder.append(")");
        return insertStatementBuilder.toString();
    }

    private static void setColumnValue(TableMetadata tableMetadata, String column,
                                       CSVRecord record, BoundStatementBuilder boundStatementBuilder) {
        String value = record.get(column);
        DataType type = tableMetadata.getColumn(column).get().getType();
        if (value == null) {
<<<<<<< HEAD
            boundStatementBuilder.setToNull(column);
        } else if (type.getProtocolCode() == ProtocolConstants.DataType.DOUBLE) {
            boundStatementBuilder.setDouble(column, Double.valueOf(value));
        } else if (type.getProtocolCode() == ProtocolConstants.DataType.INT) {
            boundStatementBuilder.setInt(column, Integer.valueOf(value));
        } else if (type.getProtocolCode() == ProtocolConstants.DataType.BIGINT) {
            boundStatementBuilder.setLong(column, Long.valueOf(value));
        } else if (type.getProtocolCode() == ProtocolConstants.DataType.UUID) {
            boundStatementBuilder.setUuid(column, UUID.fromString(value));
        } else if (type.getProtocolCode() == ProtocolConstants.DataType.TIMEUUID) {
            boundStatementBuilder.setUuid(column, UUID.fromString(value));
        } else if (type.getProtocolCode() == ProtocolConstants.DataType.FLOAT) {
            boundStatementBuilder.setFloat(column, Float.valueOf(value));
        } else if (type.getProtocolCode() == ProtocolConstants.DataType.TIMESTAMP) {
            boundStatementBuilder.setInstant(column, Instant.ofEpochMilli(Long.valueOf(value)));
=======
            boundStatement.setToNull(column);
        } else if (type == DataType.cdouble()) {
            boundStatement.setDouble(column, Double.valueOf(value));
        } else if (type == DataType.cint()) {
            boundStatement.setInt(column, Integer.valueOf(value));
        } else if (type == DataType.bigint()) {
            boundStatement.setLong(column, Long.valueOf(value));
        } else if (type == DataType.uuid()) {
            boundStatement.setUUID(column, UUID.fromString(value));
        } else if (type == DataType.timeuuid()) {
            boundStatement.setUUID(column, UUID.fromString(value));
        } else if (type == DataType.cfloat()) {
            boundStatement.setFloat(column, Float.valueOf(value));
        } else if (type == DataType.timestamp()) {
            boundStatement.setTimestamp(column, new Date(Long.valueOf(value)));
        } else if (type == DataType.cboolean()) {
            boundStatement.setBool(column, Boolean.valueOf(value));
>>>>>>> 0a7d8e86
        } else {
            boundStatementBuilder.setString(column, value);
        }
    }

}<|MERGE_RESOLUTION|>--- conflicted
+++ resolved
@@ -37,7 +37,6 @@
 import java.nio.file.StandardCopyOption;
 import java.time.Instant;
 import java.util.ArrayList;
-import java.util.Date;
 import java.util.Iterator;
 import java.util.List;
 import java.util.UUID;
@@ -157,15 +156,10 @@
                     str = row.getUuid(index).toString();
                 } else if (type.getProtocolCode() == ProtocolConstants.DataType.FLOAT) {
                     str = new Float(row.getFloat(index)).toString();
-<<<<<<< HEAD
                 } else if (type.getProtocolCode() == ProtocolConstants.DataType.TIMESTAMP) {
                     str = ""+row.getInstant(index).toEpochMilli();
-=======
-                } else if (type == DataType.timestamp()) {
-                    str = ""+row.getTimestamp(index).getTime();
-                } else if (type == DataType.cboolean()) {
-                    str = ""+ row.getBool(index);
->>>>>>> 0a7d8e86
+                } else if (type.getProtocolCode() == ProtocolConstants.DataType.BOOLEAN) {
+                    str = new Boolean(row.getBoolean(index)).toString();
                 } else {
                     str = row.getString(index);
                 }
@@ -199,7 +193,6 @@
         String value = record.get(column);
         DataType type = tableMetadata.getColumn(column).get().getType();
         if (value == null) {
-<<<<<<< HEAD
             boundStatementBuilder.setToNull(column);
         } else if (type.getProtocolCode() == ProtocolConstants.DataType.DOUBLE) {
             boundStatementBuilder.setDouble(column, Double.valueOf(value));
@@ -215,25 +208,8 @@
             boundStatementBuilder.setFloat(column, Float.valueOf(value));
         } else if (type.getProtocolCode() == ProtocolConstants.DataType.TIMESTAMP) {
             boundStatementBuilder.setInstant(column, Instant.ofEpochMilli(Long.valueOf(value)));
-=======
-            boundStatement.setToNull(column);
-        } else if (type == DataType.cdouble()) {
-            boundStatement.setDouble(column, Double.valueOf(value));
-        } else if (type == DataType.cint()) {
-            boundStatement.setInt(column, Integer.valueOf(value));
-        } else if (type == DataType.bigint()) {
-            boundStatement.setLong(column, Long.valueOf(value));
-        } else if (type == DataType.uuid()) {
-            boundStatement.setUUID(column, UUID.fromString(value));
-        } else if (type == DataType.timeuuid()) {
-            boundStatement.setUUID(column, UUID.fromString(value));
-        } else if (type == DataType.cfloat()) {
-            boundStatement.setFloat(column, Float.valueOf(value));
-        } else if (type == DataType.timestamp()) {
-            boundStatement.setTimestamp(column, new Date(Long.valueOf(value)));
-        } else if (type == DataType.cboolean()) {
-            boundStatement.setBool(column, Boolean.valueOf(value));
->>>>>>> 0a7d8e86
+        } else if (type.getProtocolCode() == ProtocolConstants.DataType.BOOLEAN) {
+            boundStatementBuilder.setBoolean(column, Boolean.valueOf(value));
         } else {
             boundStatementBuilder.setString(column, value);
         }
