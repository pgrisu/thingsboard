--- conflicted
+++ resolved
@@ -23,10 +23,6 @@
 import org.apache.commons.lang3.StringUtils;
 import org.springframework.stereotype.Service;
 import org.thingsboard.server.cluster.TbClusterService;
-<<<<<<< HEAD
-import org.thingsboard.server.common.data.*;
-import org.thingsboard.server.common.data.audit.ActionType;
-=======
 import org.thingsboard.server.common.data.DataConstants;
 import org.thingsboard.server.common.data.EntityType;
 import org.thingsboard.server.common.data.HasName;
@@ -34,7 +30,6 @@
 import org.thingsboard.server.common.data.User;
 import org.thingsboard.server.common.data.audit.ActionType;
 import org.thingsboard.server.common.data.edge.EdgeEventActionType;
->>>>>>> 579dc21b
 import org.thingsboard.server.common.data.id.CustomerId;
 import org.thingsboard.server.common.data.id.EntityId;
 import org.thingsboard.server.common.data.id.TenantId;
@@ -217,11 +212,7 @@
     }
 
     public <E extends HasName, I extends EntityId> void logEntityAction(User user, I entityId, E entity, CustomerId customerId,
-<<<<<<< HEAD
-                                                                        ActionType actionType, Exception e, Object... additionalInfo) {
-=======
                                                                            ActionType actionType, Exception e, Object... additionalInfo) {
->>>>>>> 579dc21b
         if (customerId == null || customerId.isNullUid()) {
             customerId = user.getCustomerId();
         }
@@ -278,5 +269,4 @@
             entityNode.put(kvEntry.getKey(), kvEntry.getValueAsString());
         }
     }
-
 }