--- conflicted
+++ resolved
@@ -40,26 +40,19 @@
 import org.thingsboard.server.common.data.id.TenantId;
 import org.thingsboard.server.common.data.kv.AttributeKvEntry;
 import org.thingsboard.server.common.data.kv.TsKvEntry;
+import org.thingsboard.server.common.data.notification.rule.trigger.AlarmAssignmentTrigger;
+import org.thingsboard.server.common.data.notification.rule.trigger.AlarmCommentTrigger;
+import org.thingsboard.server.common.data.notification.rule.trigger.EntitiesLimitTrigger;
+import org.thingsboard.server.common.data.notification.rule.trigger.EntityActionTrigger;
 import org.thingsboard.server.common.data.relation.EntityRelation;
 import org.thingsboard.server.common.msg.TbMsg;
 import org.thingsboard.server.common.msg.TbMsgDataType;
 import org.thingsboard.server.common.msg.TbMsgMetaData;
-<<<<<<< HEAD
-import org.thingsboard.server.common.msg.notification.trigger.EntitiesLimitTrigger;
-import org.thingsboard.server.common.msg.notification.trigger.EntityActionTrigger;
+import org.thingsboard.server.common.msg.notification.NotificationRuleProcessor;
 import org.thingsboard.server.common.msg.queue.ServiceType;
 import org.thingsboard.server.common.msg.queue.TopicPartitionInfo;
 import org.thingsboard.server.dao.audit.AuditLogService;
 import org.thingsboard.server.queue.discovery.PartitionService;
-import org.thingsboard.server.queue.notification.NotificationRuleProcessor;
-=======
-import org.thingsboard.server.common.msg.notification.NotificationRuleProcessor;
-import org.thingsboard.server.common.data.notification.rule.trigger.AlarmAssignmentTrigger;
-import org.thingsboard.server.common.data.notification.rule.trigger.AlarmCommentTrigger;
-import org.thingsboard.server.common.data.notification.rule.trigger.EntitiesLimitTrigger;
-import org.thingsboard.server.common.data.notification.rule.trigger.EntityActionTrigger;
-import org.thingsboard.server.dao.audit.AuditLogService;
->>>>>>> b194f98e
 
 import java.util.List;
 import java.util.Map;
@@ -286,7 +279,6 @@
         }
     }
 
-<<<<<<< HEAD
     private <T> void pushMsgToAlarmRules(TenantId tenantId, EntityId entityId, T entity, ActionType actionType, TbMsg tbMsg) throws Exception {
         TopicPartitionInfo tpi = partitionService.resolve(ServiceType.TB_ALARM_RULES_EXECUTOR, tenantId, entityId);
 
@@ -308,7 +300,9 @@
             } else {
                 tbClusterService.pushMsgToAlarmRules(tpi, tenantId, entityId, tbMsg, null);
             }
-=======
+        }
+    }
+
     private void processNotificationRules(TenantId tenantId, EntityId entityId, HasName entity, ActionType actionType, User user, Object... additionalInfo) {
         switch (actionType) {
             case ADDED:
@@ -353,7 +347,6 @@
                         .user(user)
                         .build());
                 break;
->>>>>>> b194f98e
         }
     }
 
