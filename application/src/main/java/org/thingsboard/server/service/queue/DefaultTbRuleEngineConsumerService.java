--- conflicted
+++ resolved
@@ -98,83 +98,14 @@
     @Override
     protected void onTbApplicationEvent(PartitionChangeEvent event) {
         if (event.getServiceType().equals(getServiceType())) {
-<<<<<<< HEAD
-            var consumer = consumers.get(event.getQueueKey());
-            if (consumer != null) {
-                consumer.subscribe(event);
-            } else {
-                log.warn("Received invalid partition change event for {} that is not managed by this service", event.getQueueKey());
-=======
             event.getPartitionsMap().forEach((queueKey, partitions) -> {
-                String serviceQueue = queueKey.getQueueName();
-                log.info("[{}] Subscribing to partitions: {}", serviceQueue, partitions);
-                Queue configuration = consumerConfigurations.get(queueKey);
-                if (configuration == null) {
-                    return;
-                }
-                if (!configuration.isConsumerPerPartition()) {
-                    consumers.get(queueKey).subscribe(partitions);
+                var consumer = consumers.get(queueKey);
+                if (consumer != null) {
+                    consumer.subscribe(event);
                 } else {
-                    log.info("[{}] Subscribing consumer per partition: {}", serviceQueue, partitions);
-                    subscribeConsumerPerPartition(queueKey, partitions);
+                    log.warn("Received invalid partition change event for {} that is not managed by this service", queueKey);
                 }
             });
-        }
-    }
-
-    void subscribeConsumerPerPartition(QueueKey queue, Set<TopicPartitionInfo> partitions) {
-        topicsConsumerPerPartition.get(queue).getSubscribeQueue().add(partitions);
-        scheduleTopicRepartition(queue);
-    }
-
-    private void scheduleTopicRepartition(QueueKey queue) {
-        repartitionExecutor.schedule(() -> repartitionTopicWithConsumerPerPartition(queue), 1, TimeUnit.SECONDS);
-    }
-
-    void repartitionTopicWithConsumerPerPartition(final QueueKey queueKey) {
-        if (stopped) {
-            return;
-        }
-        TbTopicWithConsumerPerPartition tbTopicWithConsumerPerPartition = topicsConsumerPerPartition.get(queueKey);
-        java.util.Queue<Set<TopicPartitionInfo>> subscribeQueue = tbTopicWithConsumerPerPartition.getSubscribeQueue();
-        if (subscribeQueue.isEmpty()) {
-            return;
-        }
-        if (tbTopicWithConsumerPerPartition.getLock().tryLock()) {
-            try {
-                Set<TopicPartitionInfo> partitions = null;
-                while (!subscribeQueue.isEmpty()) {
-                    partitions = subscribeQueue.poll();
-                }
-                if (partitions == null) {
-                    return;
-                }
-
-                Set<TopicPartitionInfo> addedPartitions = new HashSet<>(partitions);
-                ConcurrentMap<TopicPartitionInfo, TbQueueConsumer<TbProtoQueueMsg<ToRuleEngineMsg>>> consumers = tbTopicWithConsumerPerPartition.getConsumers();
-                addedPartitions.removeAll(consumers.keySet());
-                log.info("calculated addedPartitions {}", addedPartitions);
-
-                Set<TopicPartitionInfo> removedPartitions = new HashSet<>(consumers.keySet());
-                removedPartitions.removeAll(partitions);
-                log.info("calculated removedPartitions {}", removedPartitions);
-
-                removedPartitions.forEach((tpi) -> {
-                    removeConsumerForTopicByTpi(queueKey.getQueueName(), consumers, tpi);
-                });
-
-                addedPartitions.forEach((tpi) -> {
-                    log.info("[{}] Adding consumer for topic: {}", queueKey, tpi);
-                    Queue configuration = consumerConfigurations.get(queueKey);
-                    TbQueueConsumer<TbProtoQueueMsg<ToRuleEngineMsg>> consumer = tbRuleEngineQueueFactory.createToRuleEngineMsgConsumer(configuration);
-                    consumers.put(tpi, consumer);
-                    launchConsumer(consumer, consumerConfigurations.get(queueKey), consumerStats.get(queueKey), "" + queueKey + "-" + tpi.getPartition().orElse(-999999));
-                    consumer.subscribe(Collections.singleton(tpi));
-                });
-            } finally {
-                tbTopicWithConsumerPerPartition.getLock().unlock();
->>>>>>> 333ab064
-            }
         }
     }
 
