--- conflicted
+++ resolved
@@ -84,17 +84,11 @@
                                               TbAssetProfileCache assetProfileCache,
                                               TbTenantProfileCache tenantProfileCache,
                                               TbApiUsageStateService apiUsageStateService,
-<<<<<<< HEAD
-                                              PartitionService partitionService, ApplicationEventPublisher eventPublisher) {
-        super(actorContext, tenantProfileCache, deviceProfileCache, assetProfileCache, apiUsageStateService, partitionService,
-                eventPublisher, tbRuleEngineQueueFactory.createToRuleEngineNotificationsMsgConsumer(), Optional.empty());
-=======
                                               PartitionService partitionService,
                                               ApplicationEventPublisher eventPublisher,
                                               JwtSettingsService jwtSettingsService) {
-        super(actorContext, encodingService, tenantProfileCache, deviceProfileCache, assetProfileCache, apiUsageStateService, partitionService,
+        super(actorContext, tenantProfileCache, deviceProfileCache, assetProfileCache, apiUsageStateService, partitionService,
                 eventPublisher, tbRuleEngineQueueFactory.createToRuleEngineNotificationsMsgConsumer(), jwtSettingsService);
->>>>>>> 2a2d09be
         this.ctx = ctx;
         this.tbDeviceRpcService = tbDeviceRpcService;
         this.queueService = queueService;
