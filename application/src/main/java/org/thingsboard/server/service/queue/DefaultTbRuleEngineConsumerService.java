/**
 * Copyright © 2016-2023 The Thingsboard Authors
 *
 * Licensed under the Apache License, Version 2.0 (the "License");
 * you may not use this file except in compliance with the License.
 * You may obtain a copy of the License at
 *
 *     http://www.apache.org/licenses/LICENSE-2.0
 *
 * Unless required by applicable law or agreed to in writing, software
 * distributed under the License is distributed on an "AS IS" BASIS,
 * WITHOUT WARRANTIES OR CONDITIONS OF ANY KIND, either express or implied.
 * See the License for the specific language governing permissions and
 * limitations under the License.
 */
package org.thingsboard.server.service.queue;

<<<<<<< HEAD
import com.google.protobuf.ProtocolStringList;
import jakarta.annotation.PostConstruct;
import jakarta.annotation.PreDestroy;
=======
>>>>>>> 2c4010c5
import lombok.extern.slf4j.Slf4j;
import org.springframework.boot.context.event.ApplicationReadyEvent;
import org.springframework.context.ApplicationEventPublisher;
import org.springframework.scheduling.annotation.Scheduled;
import org.springframework.stereotype.Service;
<<<<<<< HEAD
import org.thingsboard.common.util.ThingsBoardThreadFactory;
import org.thingsboard.rule.engine.api.TbAlarmRuleStateService;
=======
>>>>>>> 2c4010c5
import org.thingsboard.server.actors.ActorSystemContext;
import org.thingsboard.server.common.data.id.QueueId;
import org.thingsboard.server.common.data.id.TenantId;
import org.thingsboard.server.common.data.queue.Queue;
import org.thingsboard.server.common.data.rpc.RpcError;
import org.thingsboard.server.common.msg.queue.ServiceType;
import org.thingsboard.server.common.msg.queue.TbCallback;
import org.thingsboard.server.common.msg.rpc.FromDeviceRpcResponse;
import org.thingsboard.server.common.util.ProtoUtils;
import org.thingsboard.server.dao.queue.QueueService;
import org.thingsboard.server.dao.tenant.TbTenantProfileCache;
import org.thingsboard.server.gen.transport.TransportProtos;
import org.thingsboard.server.gen.transport.TransportProtos.ToRuleEngineNotificationMsg;
import org.thingsboard.server.queue.common.TbProtoQueueMsg;
import org.thingsboard.server.queue.discovery.PartitionService;
import org.thingsboard.server.queue.discovery.QueueKey;
import org.thingsboard.server.queue.discovery.event.PartitionChangeEvent;
import org.thingsboard.server.queue.provider.TbRuleEngineQueueFactory;
import org.thingsboard.server.queue.util.AfterStartUp;
import org.thingsboard.server.queue.util.DataDecodingEncodingService;
import org.thingsboard.server.queue.util.TbRuleEngineComponent;
import org.thingsboard.server.service.apiusage.TbApiUsageStateService;
import org.thingsboard.server.service.profile.TbAssetProfileCache;
import org.thingsboard.server.service.profile.TbDeviceProfileCache;
import org.thingsboard.server.service.queue.processing.AbstractConsumerService;
import org.thingsboard.server.service.queue.ruleengine.TbRuleEngineConsumerContext;
import org.thingsboard.server.service.queue.ruleengine.TbRuleEngineQueueConsumerManager;
import org.thingsboard.server.service.rpc.TbRuleEngineDeviceRpcService;

<<<<<<< HEAD
=======
import jakarta.annotation.PostConstruct;
>>>>>>> 2c4010c5
import java.util.ArrayList;
import java.util.List;
import java.util.Optional;
import java.util.UUID;
import java.util.concurrent.ConcurrentHashMap;
import java.util.concurrent.ConcurrentMap;

@Service
@TbRuleEngineComponent
@Slf4j
public class DefaultTbRuleEngineConsumerService extends AbstractConsumerService<ToRuleEngineNotificationMsg> implements TbRuleEngineConsumerService {

    private final TbRuleEngineConsumerContext ctx;
    private final QueueService queueService;
    private final TbRuleEngineDeviceRpcService tbDeviceRpcService;

    private final ConcurrentMap<QueueKey, TbRuleEngineQueueConsumerManager> consumers = new ConcurrentHashMap<>();

    public DefaultTbRuleEngineConsumerService(TbRuleEngineConsumerContext ctx,
                                              TbRuleEngineQueueFactory tbRuleEngineQueueFactory,
                                              ActorSystemContext actorContext,
                                              DataDecodingEncodingService encodingService,
                                              TbRuleEngineDeviceRpcService tbDeviceRpcService,
                                              QueueService queueService,
                                              TbDeviceProfileCache deviceProfileCache,
                                              TbAssetProfileCache assetProfileCache,
                                              TbTenantProfileCache tenantProfileCache,
                                              TbApiUsageStateService apiUsageStateService,
<<<<<<< HEAD
                                              PartitionService partitionService, ApplicationEventPublisher eventPublisher,
                                              TbServiceInfoProvider serviceInfoProvider, QueueService queueService,
                                              TbQueueProducerProvider producerProvider, TbQueueAdmin queueAdmin,
                                              Optional<TbAlarmRuleStateService> alarmRuleStateService) {
        super(actorContext, encodingService, tenantProfileCache, deviceProfileCache, assetProfileCache, apiUsageStateService,
                partitionService, eventPublisher, tbRuleEngineQueueFactory.createToRuleEngineNotificationsMsgConsumer(), Optional.empty(), alarmRuleStateService);
        this.statisticsService = statisticsService;
        this.tbRuleEngineQueueFactory = tbRuleEngineQueueFactory;
        this.submitStrategyFactory = submitStrategyFactory;
        this.processingStrategyFactory = processingStrategyFactory;
=======
                                              PartitionService partitionService, ApplicationEventPublisher eventPublisher) {
        super(actorContext, encodingService, tenantProfileCache, deviceProfileCache, assetProfileCache, apiUsageStateService, partitionService,
                eventPublisher, tbRuleEngineQueueFactory.createToRuleEngineNotificationsMsgConsumer(), Optional.empty());
        this.ctx = ctx;
>>>>>>> 2c4010c5
        this.tbDeviceRpcService = tbDeviceRpcService;
        this.queueService = queueService;
    }

    @PostConstruct
    public void init() {
        super.init("tb-rule-engine-notifications-consumer");
        List<Queue> queues = queueService.findAllQueues();
        for (Queue configuration : queues) {
            if (partitionService.isManagedByCurrentService(configuration.getTenantId())) {
                initConsumer(configuration);
            }
        }
    }

    private void initConsumer(Queue configuration) {
        getOrCreateConsumer(new QueueKey(ServiceType.TB_RULE_ENGINE, configuration)).init(configuration);
    }

    @Override
    protected void onTbApplicationEvent(PartitionChangeEvent event) {
        if (event.getServiceType().equals(getServiceType())) {
            event.getPartitionsMap().forEach((queueKey, partitions) -> {
                var consumer = consumers.get(queueKey);
                if (consumer != null) {
                    consumer.update(partitions);
                } else {
                    log.warn("Received invalid partition change event for {} that is not managed by this service", queueKey);
                }
            });
        }
    }

    @AfterStartUp(order = AfterStartUp.REGULAR_SERVICE)
    public void onApplicationEvent(ApplicationReadyEvent event) {
        super.onApplicationEvent(event);
        ctx.setReady(true);
    }

    @Override
    protected void launchMainConsumers() {}

    @Override
    protected void stopConsumers() {
        consumers.values().forEach(TbRuleEngineQueueConsumerManager::stop);
        consumers.values().forEach(TbRuleEngineQueueConsumerManager::awaitStop);
        ctx.stop();
    }

    @Override
    protected ServiceType getServiceType() {
        return ServiceType.TB_RULE_ENGINE;
    }

    @Override
    protected long getNotificationPollDuration() {
        return ctx.getPollDuration();
    }

    @Override
    protected long getNotificationPackProcessingTimeout() {
        return ctx.getPackProcessingTimeout();
    }

    @Override
    protected void handleNotification(UUID id, TbProtoQueueMsg<ToRuleEngineNotificationMsg> msg, TbCallback callback) throws Exception {
        ToRuleEngineNotificationMsg nfMsg = msg.getValue();
        if (nfMsg.hasComponentLifecycle()) {
            handleComponentLifecycleMsg(id, ProtoUtils.fromProto(nfMsg.getComponentLifecycle()));
            callback.onSuccess();
        } else if (!nfMsg.getComponentLifecycleMsg().isEmpty()) {
            //will be removed in 3.6.1 in favour of hasComponentLifecycle()
            handleComponentLifecycleMsg(id, nfMsg.getComponentLifecycleMsg());
            callback.onSuccess();
        } else if (nfMsg.hasFromDeviceRpcResponse()) {
            TransportProtos.FromDeviceRPCResponseProto proto = nfMsg.getFromDeviceRpcResponse();
            RpcError error = proto.getError() > 0 ? RpcError.values()[proto.getError()] : null;
            FromDeviceRpcResponse response = new FromDeviceRpcResponse(new UUID(proto.getRequestIdMSB(), proto.getRequestIdLSB())
                    , proto.getResponse(), error);
            tbDeviceRpcService.processRpcResponseFromDevice(response);
            callback.onSuccess();
        } else if (nfMsg.hasQueueUpdateMsg()) {
            ctx.getScheduler().execute(() -> updateQueue(nfMsg.getQueueUpdateMsg()));
            callback.onSuccess();
        } else if (nfMsg.hasQueueDeleteMsg()) {
            ctx.getScheduler().execute(() -> deleteQueue(nfMsg.getQueueDeleteMsg()));
            callback.onSuccess();
        } else {
            log.trace("Received notification with missing handler");
            callback.onSuccess();
        }
    }

    private void updateQueue(TransportProtos.QueueUpdateMsg queueUpdateMsg) {
        log.info("Received queue update msg: [{}]", queueUpdateMsg);
        TenantId tenantId = new TenantId(new UUID(queueUpdateMsg.getTenantIdMSB(), queueUpdateMsg.getTenantIdLSB()));
        if (partitionService.isManagedByCurrentService(tenantId)) {
            QueueId queueId = new QueueId(new UUID(queueUpdateMsg.getQueueIdMSB(), queueUpdateMsg.getQueueIdLSB()));
            String queueName = queueUpdateMsg.getQueueName();
            QueueKey queueKey = new QueueKey(ServiceType.TB_RULE_ENGINE, queueName, tenantId);
            Queue queue = queueService.findQueueById(tenantId, queueId);

            TbRuleEngineQueueConsumerManager consumerManager = getOrCreateConsumer(queueKey);
            Queue oldQueue = consumerManager.getQueue();
            consumerManager.update(queue);

            if (oldQueue != null && queue.getPartitions() == oldQueue.getPartitions()) {
                return;
            }
        }

        partitionService.updateQueue(queueUpdateMsg);
        partitionService.recalculatePartitions(ctx.getServiceInfoProvider().getServiceInfo(),
                new ArrayList<>(partitionService.getOtherServices(ServiceType.TB_RULE_ENGINE)));
    }

    private void deleteQueue(TransportProtos.QueueDeleteMsg queueDeleteMsg) {
        log.info("Received queue delete msg: [{}]", queueDeleteMsg);
        TenantId tenantId = new TenantId(new UUID(queueDeleteMsg.getTenantIdMSB(), queueDeleteMsg.getTenantIdLSB()));
        QueueKey queueKey = new QueueKey(ServiceType.TB_RULE_ENGINE, queueDeleteMsg.getQueueName(), tenantId);
        var consumerManager = consumers.remove(queueKey);
        if (consumerManager != null) {
            consumerManager.delete();
        }

        partitionService.removeQueue(queueDeleteMsg);
        partitionService.recalculatePartitions(ctx.getServiceInfoProvider().getServiceInfo(), new ArrayList<>(partitionService.getOtherServices(ServiceType.TB_RULE_ENGINE)));
    }

    private TbRuleEngineQueueConsumerManager getOrCreateConsumer(QueueKey queueKey) {
        return consumers.computeIfAbsent(queueKey, key -> new TbRuleEngineQueueConsumerManager(ctx, key));
    }

    @Scheduled(fixedDelayString = "${queue.rule-engine.stats.print-interval-ms}")
    public void printStats() {
        if (ctx.isStatsEnabled()) {
            long ts = System.currentTimeMillis();
            consumers.values().forEach(manager -> manager.printStats(ts));
        }
    }

}<|MERGE_RESOLUTION|>--- conflicted
+++ resolved
@@ -15,22 +15,13 @@
  */
 package org.thingsboard.server.service.queue;
 
-<<<<<<< HEAD
-import com.google.protobuf.ProtocolStringList;
 import jakarta.annotation.PostConstruct;
-import jakarta.annotation.PreDestroy;
-=======
->>>>>>> 2c4010c5
 import lombok.extern.slf4j.Slf4j;
 import org.springframework.boot.context.event.ApplicationReadyEvent;
 import org.springframework.context.ApplicationEventPublisher;
 import org.springframework.scheduling.annotation.Scheduled;
 import org.springframework.stereotype.Service;
-<<<<<<< HEAD
-import org.thingsboard.common.util.ThingsBoardThreadFactory;
 import org.thingsboard.rule.engine.api.TbAlarmRuleStateService;
-=======
->>>>>>> 2c4010c5
 import org.thingsboard.server.actors.ActorSystemContext;
 import org.thingsboard.server.common.data.id.QueueId;
 import org.thingsboard.server.common.data.id.TenantId;
@@ -60,10 +51,6 @@
 import org.thingsboard.server.service.queue.ruleengine.TbRuleEngineQueueConsumerManager;
 import org.thingsboard.server.service.rpc.TbRuleEngineDeviceRpcService;
 
-<<<<<<< HEAD
-=======
-import jakarta.annotation.PostConstruct;
->>>>>>> 2c4010c5
 import java.util.ArrayList;
 import java.util.List;
 import java.util.Optional;
@@ -92,23 +79,11 @@
                                               TbAssetProfileCache assetProfileCache,
                                               TbTenantProfileCache tenantProfileCache,
                                               TbApiUsageStateService apiUsageStateService,
-<<<<<<< HEAD
                                               PartitionService partitionService, ApplicationEventPublisher eventPublisher,
-                                              TbServiceInfoProvider serviceInfoProvider, QueueService queueService,
-                                              TbQueueProducerProvider producerProvider, TbQueueAdmin queueAdmin,
                                               Optional<TbAlarmRuleStateService> alarmRuleStateService) {
-        super(actorContext, encodingService, tenantProfileCache, deviceProfileCache, assetProfileCache, apiUsageStateService,
-                partitionService, eventPublisher, tbRuleEngineQueueFactory.createToRuleEngineNotificationsMsgConsumer(), Optional.empty(), alarmRuleStateService);
-        this.statisticsService = statisticsService;
-        this.tbRuleEngineQueueFactory = tbRuleEngineQueueFactory;
-        this.submitStrategyFactory = submitStrategyFactory;
-        this.processingStrategyFactory = processingStrategyFactory;
-=======
-                                              PartitionService partitionService, ApplicationEventPublisher eventPublisher) {
         super(actorContext, encodingService, tenantProfileCache, deviceProfileCache, assetProfileCache, apiUsageStateService, partitionService,
-                eventPublisher, tbRuleEngineQueueFactory.createToRuleEngineNotificationsMsgConsumer(), Optional.empty());
+                eventPublisher, tbRuleEngineQueueFactory.createToRuleEngineNotificationsMsgConsumer(), Optional.empty(), alarmRuleStateService);
         this.ctx = ctx;
->>>>>>> 2c4010c5
         this.tbDeviceRpcService = tbDeviceRpcService;
         this.queueService = queueService;
     }
