/**
 * Copyright © 2016-2023 The Thingsboard Authors
 *
 * Licensed under the Apache License, Version 2.0 (the "License");
 * you may not use this file except in compliance with the License.
 * You may obtain a copy of the License at
 *
 *     http://www.apache.org/licenses/LICENSE-2.0
 *
 * Unless required by applicable law or agreed to in writing, software
 * distributed under the License is distributed on an "AS IS" BASIS,
 * WITHOUT WARRANTIES OR CONDITIONS OF ANY KIND, either express or implied.
 * See the License for the specific language governing permissions and
 * limitations under the License.
 */
package org.thingsboard.server.controller.plugin;

import lombok.extern.slf4j.Slf4j;
import org.springframework.beans.factory.BeanCreationNotAllowedException;
import org.springframework.beans.factory.annotation.Autowired;
import org.springframework.beans.factory.annotation.Value;
import org.springframework.context.annotation.Lazy;
import org.springframework.security.core.Authentication;
import org.springframework.stereotype.Service;
import org.springframework.web.socket.CloseStatus;
import org.springframework.web.socket.PongMessage;
import org.springframework.web.socket.TextMessage;
import org.springframework.web.socket.WebSocketSession;
import org.springframework.web.socket.adapter.NativeWebSocketSession;
import org.springframework.web.socket.handler.TextWebSocketHandler;
import org.thingsboard.server.common.data.StringUtils;
import org.thingsboard.server.common.data.TenantProfile;
import org.thingsboard.server.common.data.exception.ThingsboardErrorCode;
import org.thingsboard.server.common.data.id.CustomerId;
import org.thingsboard.server.common.data.id.TenantId;
import org.thingsboard.server.common.data.id.UserId;
import org.thingsboard.server.common.data.tenant.profile.DefaultTenantProfileConfiguration;
import org.thingsboard.server.common.msg.tools.TbRateLimits;
import org.thingsboard.server.config.WebSocketConfiguration;
import org.thingsboard.server.dao.tenant.TbTenantProfileCache;
import org.thingsboard.server.queue.util.TbCoreComponent;
import org.thingsboard.server.service.security.model.SecurityUser;
import org.thingsboard.server.service.security.model.UserPrincipal;
import org.thingsboard.server.service.ws.SessionEvent;
import org.thingsboard.server.service.ws.WebSocketMsgEndpoint;
import org.thingsboard.server.service.ws.WebSocketService;
import org.thingsboard.server.service.ws.WebSocketSessionRef;
import org.thingsboard.server.service.ws.WebSocketSessionType;

import javax.websocket.RemoteEndpoint;
import javax.websocket.SendHandler;
import javax.websocket.SendResult;
import javax.websocket.Session;
import java.io.IOException;
import java.net.URI;
import java.security.InvalidParameterException;
import java.util.Optional;
import java.util.Queue;
import java.util.Set;
import java.util.UUID;
import java.util.concurrent.ConcurrentHashMap;
import java.util.concurrent.ConcurrentMap;
import java.util.concurrent.LinkedBlockingQueue;
import java.util.concurrent.atomic.AtomicBoolean;

import static org.thingsboard.server.service.ws.DefaultWebSocketService.NUMBER_OF_PING_ATTEMPTS;

@Service
@TbCoreComponent
@Slf4j
public class TbWebSocketHandler extends TextWebSocketHandler implements WebSocketMsgEndpoint {

    private final ConcurrentMap<String, SessionMetaData> internalSessionMap = new ConcurrentHashMap<>();
    private final ConcurrentMap<String, String> externalSessionMap = new ConcurrentHashMap<>();


    @Autowired @Lazy
    private WebSocketService webSocketService;

    @Autowired
    private TbTenantProfileCache tenantProfileCache;

    @Value("${server.ws.send_timeout:5000}")
    private long sendTimeout;
    @Value("${server.ws.ping_timeout:30000}")
    private long pingTimeout;
    @Value("${server.ws.max_queue_messages_per_session:1000}")
    private int wsQueueMessagesPerSession;

    private final ConcurrentMap<String, WebSocketSessionRef> blacklistedSessions = new ConcurrentHashMap<>();
    private final ConcurrentMap<String, TbRateLimits> perSessionUpdateLimits = new ConcurrentHashMap<>();

    private final ConcurrentMap<TenantId, Set<String>> tenantSessionsMap = new ConcurrentHashMap<>();
    private final ConcurrentMap<CustomerId, Set<String>> customerSessionsMap = new ConcurrentHashMap<>();
    private final ConcurrentMap<UserId, Set<String>> regularUserSessionsMap = new ConcurrentHashMap<>();
    private final ConcurrentMap<UserId, Set<String>> publicUserSessionsMap = new ConcurrentHashMap<>();

    @Override
    public void handleTextMessage(WebSocketSession session, TextMessage message) {
        try {
            SessionMetaData sessionMd = internalSessionMap.get(session.getId());
            if (sessionMd != null) {
                log.trace("[{}][{}] Processing {}", sessionMd.sessionRef.getSecurityCtx().getTenantId(), session.getId(), message.getPayload());
                webSocketService.handleWebSocketMsg(sessionMd.sessionRef, message.getPayload());
            } else {
                log.trace("[{}] Failed to find session", session.getId());
                session.close(CloseStatus.SERVER_ERROR.withReason("Session not found!"));
            }
        } catch (IOException e) {
            log.warn("IO error", e);
        }
    }

    @Override
    protected void handlePongMessage(WebSocketSession session, PongMessage message) throws Exception {
        try {
            SessionMetaData sessionMd = internalSessionMap.get(session.getId());
            if (sessionMd != null) {
                log.trace("[{}][{}] Processing pong response {}", sessionMd.sessionRef.getSecurityCtx().getTenantId(), session.getId(), message.getPayload());
                sessionMd.processPongMessage(System.currentTimeMillis());
            } else {
                log.trace("[{}] Failed to find session", session.getId());
                session.close(CloseStatus.SERVER_ERROR.withReason("Session not found!"));
            }
        } catch (IOException e) {
            log.warn("IO error", e);
        }
    }

    @Override
    public void afterConnectionEstablished(WebSocketSession session) throws Exception {
        super.afterConnectionEstablished(session);
        try {
            if (session instanceof NativeWebSocketSession) {
                Session nativeSession = ((NativeWebSocketSession) session).getNativeSession(Session.class);
                if (nativeSession != null) {
                    nativeSession.getAsyncRemote().setSendTimeout(sendTimeout);
                }
            }
            String internalSessionId = session.getId();
            WebSocketSessionRef sessionRef = toRef(session);
            String externalSessionId = sessionRef.getSessionId();

            if (!checkLimits(session, sessionRef)) {
                return;
            }
            var tenantProfileConfiguration = getTenantProfileConfiguration(sessionRef);
            internalSessionMap.put(internalSessionId, new SessionMetaData(session, sessionRef,
                    tenantProfileConfiguration != null && tenantProfileConfiguration.getWsMsgQueueLimitPerSession() > 0 ?
<<<<<<< HEAD
                    tenantProfileConfiguration.getWsMsgQueueLimitPerSession() : wsQueueMessagesPerSession));
=======
                            tenantProfileConfiguration.getWsMsgQueueLimitPerSession() : 500));
>>>>>>> bf62babf

            externalSessionMap.put(externalSessionId, internalSessionId);
            processInWebSocketService(sessionRef, SessionEvent.onEstablished());
            log.info("[{}][{}][{}] Session is opened from address: {}", sessionRef.getSecurityCtx().getTenantId(), externalSessionId, session.getId(), session.getRemoteAddress());
        } catch (InvalidParameterException e) {
            log.warn("[{}] Failed to start session", session.getId(), e);
            session.close(CloseStatus.BAD_DATA.withReason(e.getMessage()));
        } catch (Exception e) {
            log.warn("[{}] Failed to start session", session.getId(), e);
            session.close(CloseStatus.SERVER_ERROR.withReason(e.getMessage()));
        }
    }

    @Override
    public void handleTransportError(WebSocketSession session, Throwable tError) throws Exception {
        super.handleTransportError(session, tError);
        SessionMetaData sessionMd = internalSessionMap.get(session.getId());
        if (sessionMd != null) {
            processInWebSocketService(sessionMd.sessionRef, SessionEvent.onError(tError));
        } else {
            log.trace("[{}] Failed to find session", session.getId());
        }
        log.trace("[{}] Session transport error", session.getId(), tError);
    }

    @Override
    public void afterConnectionClosed(WebSocketSession session, CloseStatus closeStatus) throws Exception {
        super.afterConnectionClosed(session, closeStatus);
        SessionMetaData sessionMd = internalSessionMap.remove(session.getId());
        if (sessionMd != null) {
            cleanupLimits(session, sessionMd.sessionRef);
            externalSessionMap.remove(sessionMd.sessionRef.getSessionId());
            processInWebSocketService(sessionMd.sessionRef, SessionEvent.onClosed());
            log.info("[{}][{}][{}] Session is closed", sessionMd.sessionRef.getSecurityCtx().getTenantId(), sessionMd.sessionRef.getSessionId(), session.getId());
        } else {
            log.info("[{}] Session is closed", session.getId());
        }
    }

    private void processInWebSocketService(WebSocketSessionRef sessionRef, SessionEvent event) {
        try {
            webSocketService.handleWebSocketSessionEvent(sessionRef, event);
        } catch (BeanCreationNotAllowedException e) {
            log.warn("[{}] Failed to close session due to possible shutdown state", sessionRef.getSessionId());
        }
    }

    private WebSocketSessionRef toRef(WebSocketSession session) throws IOException {
        URI sessionUri = session.getUri();
        String path = sessionUri.getPath();
        path = path.substring(WebSocketConfiguration.WS_PLUGIN_PREFIX.length());
        if (path.length() == 0) {
            throw new IllegalArgumentException("URL should contain plugin token!");
        }
        String[] pathElements = path.split("/");
        String serviceToken = pathElements[0];
        WebSocketSessionType sessionType = WebSocketSessionType.forName(serviceToken)
                .orElseThrow(() -> new InvalidParameterException("Can't find plugin with specified token!"));

        SecurityUser currentUser = (SecurityUser) ((Authentication) session.getPrincipal()).getPrincipal();
        return WebSocketSessionRef.builder()
                .sessionId(UUID.randomUUID().toString())
                .securityCtx(currentUser)
                .localAddress(session.getLocalAddress())
                .remoteAddress(session.getRemoteAddress())
                .sessionType(sessionType)
                .build();
    }

    private class SessionMetaData implements SendHandler {
        private final WebSocketSession session;
        private final RemoteEndpoint.Async asyncRemote;
        private final WebSocketSessionRef sessionRef;

        private final AtomicBoolean isSending = new AtomicBoolean(false);
        private final Queue<TbWebSocketMsg<?>> msgQueue;

        private volatile long lastActivityTime;

        SessionMetaData(WebSocketSession session, WebSocketSessionRef sessionRef, int maxMsgQueuePerSession) {
            super();
            this.session = session;
            Session nativeSession = ((NativeWebSocketSession) session).getNativeSession(Session.class);
            this.asyncRemote = nativeSession.getAsyncRemote();
            this.sessionRef = sessionRef;
            this.msgQueue = new LinkedBlockingQueue<>(maxMsgQueuePerSession);
            this.lastActivityTime = System.currentTimeMillis();
        }

        synchronized void sendPing(long currentTime) {
            try {
                long timeSinceLastActivity = currentTime - lastActivityTime;
                if (timeSinceLastActivity >= pingTimeout) {
                    log.warn("[{}] Closing session due to ping timeout", session.getId());
                    closeSession(CloseStatus.SESSION_NOT_RELIABLE);
                } else if (timeSinceLastActivity >= pingTimeout / NUMBER_OF_PING_ATTEMPTS) {
                    sendMsg(TbWebSocketPingMsg.INSTANCE);
                }
            } catch (Exception e) {
                log.trace("[{}] Failed to send ping msg", session.getId(), e);
                closeSession(CloseStatus.SESSION_NOT_RELIABLE);
            }
        }

        private void closeSession(CloseStatus reason) {
            try {
                close(this.sessionRef, reason);
            } catch (IOException ioe) {
                log.trace("[{}] Session transport error", session.getId(), ioe);
            }
        }

        synchronized void processPongMessage(long currentTime) {
            lastActivityTime = currentTime;
        }

        synchronized void sendMsg(String msg) {
            sendMsg(new TbWebSocketTextMsg(msg));
        }

        synchronized void sendMsg(TbWebSocketMsg<?> msg) {
            if (isSending.compareAndSet(false, true)) {
                sendMsgInternal(msg);
            } else {
                try {
                    msgQueue.add(msg);
                } catch (RuntimeException e) {
                    if (log.isTraceEnabled()) {
                        log.trace("[{}][{}] Session closed due to queue error", sessionRef.getSecurityCtx().getTenantId(), session.getId(), e);
                    } else {
                        log.info("[{}][{}] Session closed due to queue error", sessionRef.getSecurityCtx().getTenantId(), session.getId());
                    }
                    closeSession(CloseStatus.POLICY_VIOLATION.withReason("Max pending updates limit reached!"));
                }
            }
        }

        private void sendMsgInternal(TbWebSocketMsg<?> msg) {
            try {
                if (TbWebSocketMsgType.TEXT.equals(msg.getType())) {
                    TbWebSocketTextMsg textMsg = (TbWebSocketTextMsg) msg;
                    this.asyncRemote.sendText(textMsg.getMsg(), this);
                } else {
                    TbWebSocketPingMsg pingMsg = (TbWebSocketPingMsg) msg;
                    this.asyncRemote.sendPing(pingMsg.getMsg());
                    processNextMsg();
                }
            } catch (Exception e) {
                log.trace("[{}] Failed to send msg", session.getId(), e);
                closeSession(CloseStatus.SESSION_NOT_RELIABLE);
            }
        }

        @Override
        public void onResult(SendResult result) {
            if (!result.isOK()) {
                log.trace("[{}] Failed to send msg", session.getId(), result.getException());
                closeSession(CloseStatus.SESSION_NOT_RELIABLE);
            } else {
                processNextMsg();
            }
        }

        private void processNextMsg() {
            TbWebSocketMsg<?> msg = msgQueue.poll();
            if (msg != null) {
                sendMsgInternal(msg);
            } else {
                isSending.set(false);
            }
        }
    }

    @Override
    public void send(WebSocketSessionRef sessionRef, int subscriptionId, String msg) throws IOException {
        String externalId = sessionRef.getSessionId();
        log.debug("[{}] Processing {}", externalId, msg);
        String internalId = externalSessionMap.get(externalId);
        if (internalId != null) {
            SessionMetaData sessionMd = internalSessionMap.get(internalId);
            if (sessionMd != null) {
                var tenantProfileConfiguration = getTenantProfileConfiguration(sessionRef);
                if (tenantProfileConfiguration != null) {
                    if (StringUtils.isNotEmpty(tenantProfileConfiguration.getWsUpdatesPerSessionRateLimit())) {
                        TbRateLimits rateLimits = perSessionUpdateLimits.computeIfAbsent(sessionRef.getSessionId(), sid -> new TbRateLimits(tenantProfileConfiguration.getWsUpdatesPerSessionRateLimit()));
                        if (!rateLimits.tryConsume()) {
                            if (blacklistedSessions.putIfAbsent(externalId, sessionRef) == null) {
                                log.info("[{}][{}][{}] Failed to process session update. Max session updates limit reached"
                                        , sessionRef.getSecurityCtx().getTenantId(), sessionRef.getSecurityCtx().getId(), externalId);
                                sessionMd.sendMsg("{\"subscriptionId\":" + subscriptionId + ", \"errorCode\":" + ThingsboardErrorCode.TOO_MANY_UPDATES.getErrorCode() + ", \"errorMsg\":\"Too many updates!\"}");
                            }
                            return;
                        } else {
                            log.debug("[{}][{}][{}] Session is no longer blacklisted.", sessionRef.getSecurityCtx().getTenantId(), sessionRef.getSecurityCtx().getId(), externalId);
                            blacklistedSessions.remove(externalId);
                        }
                    } else {
                        perSessionUpdateLimits.remove(sessionRef.getSessionId());
                    }
                }
                sessionMd.sendMsg(msg);
            } else {
                log.warn("[{}][{}] Failed to find session by internal id", externalId, internalId);
            }
        } else {
            log.warn("[{}] Failed to find session by external id", externalId);
        }
    }

    @Override
    public void sendPing(WebSocketSessionRef sessionRef, long currentTime) throws IOException {
        String externalId = sessionRef.getSessionId();
        String internalId = externalSessionMap.get(externalId);
        if (internalId != null) {
            SessionMetaData sessionMd = internalSessionMap.get(internalId);
            if (sessionMd != null) {
                sessionMd.sendPing(currentTime);
            } else {
                log.warn("[{}][{}] Failed to find session by internal id", externalId, internalId);
            }
        } else {
            log.warn("[{}] Failed to find session by external id", externalId);
        }
    }

    @Override
    public void close(WebSocketSessionRef sessionRef, CloseStatus reason) throws IOException {
        String externalId = sessionRef.getSessionId();
        log.debug("[{}] Processing close request", externalId);
        String internalId = externalSessionMap.get(externalId);
        if (internalId != null) {
            SessionMetaData sessionMd = internalSessionMap.get(internalId);
            if (sessionMd != null) {
                sessionMd.session.close(reason);
            } else {
                log.warn("[{}][{}] Failed to find session by internal id", externalId, internalId);
            }
        } else {
            log.warn("[{}] Failed to find session by external id", externalId);
        }
    }

    private boolean checkLimits(WebSocketSession session, WebSocketSessionRef sessionRef) throws Exception {
        var tenantProfileConfiguration = getTenantProfileConfiguration(sessionRef);
        if (tenantProfileConfiguration == null) {
            return true;
        }

        String sessionId = session.getId();
        if (tenantProfileConfiguration.getMaxWsSessionsPerTenant() > 0) {
            Set<String> tenantSessions = tenantSessionsMap.computeIfAbsent(sessionRef.getSecurityCtx().getTenantId(), id -> ConcurrentHashMap.newKeySet());
            synchronized (tenantSessions) {
                if (tenantSessions.size() < tenantProfileConfiguration.getMaxWsSessionsPerTenant()) {
                    tenantSessions.add(sessionId);
                } else {
                    log.info("[{}][{}][{}] Failed to start session. Max tenant sessions limit reached"
                            , sessionRef.getSecurityCtx().getTenantId(), sessionRef.getSecurityCtx().getId(), sessionId);
                    session.close(CloseStatus.POLICY_VIOLATION.withReason("Max tenant sessions limit reached!"));
                    return false;
                }
            }
        }

        if (sessionRef.getSecurityCtx().isCustomerUser()) {
            if (tenantProfileConfiguration.getMaxWsSessionsPerCustomer() > 0) {
                Set<String> customerSessions = customerSessionsMap.computeIfAbsent(sessionRef.getSecurityCtx().getCustomerId(), id -> ConcurrentHashMap.newKeySet());
                synchronized (customerSessions) {
                    if (customerSessions.size() < tenantProfileConfiguration.getMaxWsSessionsPerCustomer()) {
                        customerSessions.add(sessionId);
                    } else {
                        log.info("[{}][{}][{}] Failed to start session. Max customer sessions limit reached"
                                , sessionRef.getSecurityCtx().getTenantId(), sessionRef.getSecurityCtx().getId(), sessionId);
                        session.close(CloseStatus.POLICY_VIOLATION.withReason("Max customer sessions limit reached"));
                        return false;
                    }
                }
            }
            if (tenantProfileConfiguration.getMaxWsSessionsPerRegularUser() > 0
                    && UserPrincipal.Type.USER_NAME.equals(sessionRef.getSecurityCtx().getUserPrincipal().getType())) {
                Set<String> regularUserSessions = regularUserSessionsMap.computeIfAbsent(sessionRef.getSecurityCtx().getId(), id -> ConcurrentHashMap.newKeySet());
                synchronized (regularUserSessions) {
                    if (regularUserSessions.size() < tenantProfileConfiguration.getMaxWsSessionsPerRegularUser()) {
                        regularUserSessions.add(sessionId);
                    } else {
                        log.info("[{}][{}][{}] Failed to start session. Max regular user sessions limit reached"
                                , sessionRef.getSecurityCtx().getTenantId(), sessionRef.getSecurityCtx().getId(), sessionId);
                        session.close(CloseStatus.POLICY_VIOLATION.withReason("Max regular user sessions limit reached"));
                        return false;
                    }
                }
            }
            if (tenantProfileConfiguration.getMaxWsSessionsPerPublicUser() > 0
                    && UserPrincipal.Type.PUBLIC_ID.equals(sessionRef.getSecurityCtx().getUserPrincipal().getType())) {
                Set<String> publicUserSessions = publicUserSessionsMap.computeIfAbsent(sessionRef.getSecurityCtx().getId(), id -> ConcurrentHashMap.newKeySet());
                synchronized (publicUserSessions) {
                    if (publicUserSessions.size() < tenantProfileConfiguration.getMaxWsSessionsPerPublicUser()) {
                        publicUserSessions.add(sessionId);
                    } else {
                        log.info("[{}][{}][{}] Failed to start session. Max public user sessions limit reached"
                                , sessionRef.getSecurityCtx().getTenantId(), sessionRef.getSecurityCtx().getId(), sessionId);
                        session.close(CloseStatus.POLICY_VIOLATION.withReason("Max public user sessions limit reached"));
                        return false;
                    }
                }
            }
        }
        return true;
    }

    private void cleanupLimits(WebSocketSession session, WebSocketSessionRef sessionRef) {
        var tenantProfileConfiguration = getTenantProfileConfiguration(sessionRef);
        if (tenantProfileConfiguration == null) return;

        String sessionId = session.getId();
        perSessionUpdateLimits.remove(sessionRef.getSessionId());
        blacklistedSessions.remove(sessionRef.getSessionId());
        if (tenantProfileConfiguration.getMaxWsSessionsPerTenant() > 0) {
            Set<String> tenantSessions = tenantSessionsMap.computeIfAbsent(sessionRef.getSecurityCtx().getTenantId(), id -> ConcurrentHashMap.newKeySet());
            synchronized (tenantSessions) {
                tenantSessions.remove(sessionId);
            }
        }
        if (sessionRef.getSecurityCtx().isCustomerUser()) {
            if (tenantProfileConfiguration.getMaxWsSessionsPerCustomer() > 0) {
                Set<String> customerSessions = customerSessionsMap.computeIfAbsent(sessionRef.getSecurityCtx().getCustomerId(), id -> ConcurrentHashMap.newKeySet());
                synchronized (customerSessions) {
                    customerSessions.remove(sessionId);
                }
            }
            if (tenantProfileConfiguration.getMaxWsSessionsPerRegularUser() > 0 && UserPrincipal.Type.USER_NAME.equals(sessionRef.getSecurityCtx().getUserPrincipal().getType())) {
                Set<String> regularUserSessions = regularUserSessionsMap.computeIfAbsent(sessionRef.getSecurityCtx().getId(), id -> ConcurrentHashMap.newKeySet());
                synchronized (regularUserSessions) {
                    regularUserSessions.remove(sessionId);
                }
            }
            if (tenantProfileConfiguration.getMaxWsSessionsPerPublicUser() > 0 && UserPrincipal.Type.PUBLIC_ID.equals(sessionRef.getSecurityCtx().getUserPrincipal().getType())) {
                Set<String> publicUserSessions = publicUserSessionsMap.computeIfAbsent(sessionRef.getSecurityCtx().getId(), id -> ConcurrentHashMap.newKeySet());
                synchronized (publicUserSessions) {
                    publicUserSessions.remove(sessionId);
                }
            }
        }
    }

    private DefaultTenantProfileConfiguration getTenantProfileConfiguration(WebSocketSessionRef sessionRef) {
        return Optional.ofNullable(tenantProfileCache.get(sessionRef.getSecurityCtx().getTenantId()))
                .map(TenantProfile::getDefaultProfileConfiguration).orElse(null);
    }

}<|MERGE_RESOLUTION|>--- conflicted
+++ resolved
@@ -147,11 +147,7 @@
             var tenantProfileConfiguration = getTenantProfileConfiguration(sessionRef);
             internalSessionMap.put(internalSessionId, new SessionMetaData(session, sessionRef,
                     tenantProfileConfiguration != null && tenantProfileConfiguration.getWsMsgQueueLimitPerSession() > 0 ?
-<<<<<<< HEAD
                     tenantProfileConfiguration.getWsMsgQueueLimitPerSession() : wsQueueMessagesPerSession));
-=======
-                            tenantProfileConfiguration.getWsMsgQueueLimitPerSession() : 500));
->>>>>>> bf62babf
 
             externalSessionMap.put(externalSessionId, internalSessionId);
             processInWebSocketService(sessionRef, SessionEvent.onEstablished());
