--- conflicted
+++ resolved
@@ -281,12 +281,8 @@
             @RequestParam(required = false) String sortOrder) throws ThingsboardException {
         try {
             TenantId tenantId = getCurrentUser().getTenantId();
-<<<<<<< HEAD
             PageLink pageLink = createPageLink(pageSize, page, textSearch, sortProperty, sortOrder);
-=======
-            TextPageLink pageLink = createPageLink(limit, textSearch, idOffset, textOffset);
             RuleChainType type = RuleChainType.CORE;
->>>>>>> b48d43f4
             if (typeStr != null && typeStr.trim().length() > 0) {
                 type = RuleChainType.valueOf(typeStr);
             }
