--- conflicted
+++ resolved
@@ -316,54 +316,9 @@
 
     private void logLogoutAction(HttpServletRequest request) throws ThingsboardException {
         try {
-<<<<<<< HEAD
-            SecurityUser user = getCurrentUser();
-            RestAuthenticationDetails details = new RestAuthenticationDetails(request);
-            String clientAddress = details.getClientAddress();
-            String browser = "Unknown";
-            String os = "Unknown";
-            String device = "Unknown";
-            if (details.getUserAgent() != null) {
-                Client userAgent = details.getUserAgent();
-                if (userAgent.userAgent != null) {
-                    browser = userAgent.userAgent.family;
-                    if (userAgent.userAgent.major != null) {
-                        browser += " " + userAgent.userAgent.major;
-                        if (userAgent.userAgent.minor != null) {
-                            browser += "." + userAgent.userAgent.minor;
-                            if (userAgent.userAgent.patch != null) {
-                                browser += "." + userAgent.userAgent.patch;
-                            }
-                        }
-                    }
-                }
-                if (userAgent.os != null) {
-                    os = userAgent.os.family;
-                    if (userAgent.os.major != null) {
-                        os += " " + userAgent.os.major;
-                        if (userAgent.os.minor != null) {
-                            os += "." + userAgent.os.minor;
-                            if (userAgent.os.patch != null) {
-                                os += "." + userAgent.os.patch;
-                                if (userAgent.os.patchMinor != null) {
-                                    os += "." + userAgent.os.patchMinor;
-                                }
-                            }
-                        }
-                    }
-                }
-                if (userAgent.device != null) {
-                    device = userAgent.device.family;
-                }
-            }
-            auditLogService.logEntityAction(
-                    user.getTenantId(), user.getCustomerId(), user.getId(),
-                    user.getName(), user.getId(), null, ActionType.LOGOUT, null, clientAddress, browser, os, device);
-
+            var user = getCurrentUser();
+            systemSecurityService.logLoginAction(user, new RestAuthenticationDetails(request), ActionType.LOGOUT, null);
             eventPublisher.publishEvent(new UserSessionInvalidationEvent(user.getSessionId()));
-=======
-            systemSecurityService.logLoginAction(getCurrentUser(), new RestAuthenticationDetails(request), ActionType.LOGOUT, null);
->>>>>>> 4d271ff7
         } catch (Exception e) {
             throw handleException(e);
         }
