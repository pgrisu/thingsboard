/**
 * Copyright © 2016-2025 The Thingsboard Authors
 *
 * Licensed under the Apache License, Version 2.0 (the "License");
 * you may not use this file except in compliance with the License.
 * You may obtain a copy of the License at
 *
 *     http://www.apache.org/licenses/LICENSE-2.0
 *
 * Unless required by applicable law or agreed to in writing, software
 * distributed under the License is distributed on an "AS IS" BASIS,
 * WITHOUT WARRANTIES OR CONDITIONS OF ANY KIND, either express or implied.
 * See the License for the specific language governing permissions and
 * limitations under the License.
 */
package org.thingsboard.server.controller;

import io.swagger.v3.oas.annotations.Parameter;
import jakarta.servlet.http.HttpServletRequest;
import lombok.RequiredArgsConstructor;
import lombok.extern.slf4j.Slf4j;
import org.springframework.beans.factory.annotation.Value;
import org.springframework.context.ApplicationEventPublisher;
import org.springframework.http.HttpStatus;
import org.springframework.http.ResponseEntity;
import org.springframework.security.access.prepost.PreAuthorize;
import org.springframework.security.crypto.bcrypt.BCryptPasswordEncoder;
import org.springframework.web.bind.annotation.GetMapping;
import org.springframework.web.bind.annotation.PostMapping;
import org.springframework.web.bind.annotation.RequestBody;
import org.springframework.web.bind.annotation.RequestMapping;
import org.springframework.web.bind.annotation.RequestParam;
import org.springframework.web.bind.annotation.RestController;
import org.thingsboard.rule.engine.api.MailService;
import org.thingsboard.server.cache.limits.RateLimitService;
import org.thingsboard.server.common.data.User;
import org.thingsboard.server.common.data.audit.ActionType;
import org.thingsboard.server.common.data.exception.ThingsboardErrorCode;
import org.thingsboard.server.common.data.exception.ThingsboardException;
import org.thingsboard.server.common.data.id.TenantId;
import org.thingsboard.server.common.data.limit.LimitedApi;
import org.thingsboard.server.common.data.security.UserCredentials;
import org.thingsboard.server.common.data.security.event.UserCredentialsInvalidationEvent;
import org.thingsboard.server.common.data.security.event.UserSessionInvalidationEvent;
import org.thingsboard.server.common.data.security.model.JwtPair;
import org.thingsboard.server.common.data.security.model.SecuritySettings;
import org.thingsboard.server.common.data.security.model.UserPasswordPolicy;
import org.thingsboard.server.config.annotations.ApiOperation;
import org.thingsboard.server.dao.settings.SecuritySettingsService;
import org.thingsboard.server.queue.util.TbCoreComponent;
import org.thingsboard.server.service.security.auth.rest.RestAuthenticationDetails;
import org.thingsboard.server.service.security.model.ActivateUserRequest;
import org.thingsboard.server.service.security.model.ChangePasswordRequest;
import org.thingsboard.server.service.security.model.ResetPasswordEmailRequest;
import org.thingsboard.server.service.security.model.ResetPasswordRequest;
import org.thingsboard.server.service.security.model.SecurityUser;
import org.thingsboard.server.service.security.model.UserPrincipal;
import org.thingsboard.server.service.security.model.token.JwtTokenFactory;
import org.thingsboard.server.service.security.system.SystemSecurityService;

@RestController
@TbCoreComponent
@RequestMapping("/api")
@Slf4j
@RequiredArgsConstructor
public class AuthController extends BaseController {

    @Value("${server.rest.rate_limits.reset_password_per_user:5:3600}")
    private String defaultLimitsConfiguration;
    private final BCryptPasswordEncoder passwordEncoder;
    private final JwtTokenFactory tokenFactory;
    private final MailService mailService;
    private final SystemSecurityService systemSecurityService;
    private final SecuritySettingsService securitySettingsService;
    private final RateLimitService rateLimitService;
    private final ApplicationEventPublisher eventPublisher;


    @ApiOperation(value = "Get current User (getUser)",
            notes = "Get the information about the User which credentials are used to perform this REST API call.")
    @PreAuthorize("hasAnyAuthority('SYS_ADMIN', 'TENANT_ADMIN', 'CUSTOMER_USER')")
    @GetMapping(value = "/auth/user")
    public User getUser() throws ThingsboardException {
        SecurityUser securityUser = getCurrentUser();
        User user = userService.findUserById(securityUser.getTenantId(), securityUser.getId());
        checkDashboardInfo(user.getAdditionalInfo());
        return user;
    }

    @ApiOperation(value = "Logout (logout)",
            notes = "Special API call to record the 'logout' of the user to the Audit Logs. Since platform uses [JWT](https://jwt.io/), the actual logout is the procedure of clearing the [JWT](https://jwt.io/) token on the client side. ")
    @PreAuthorize("hasAnyAuthority('SYS_ADMIN', 'TENANT_ADMIN', 'CUSTOMER_USER')")
    @PostMapping(value = "/auth/logout")
    public void logout(HttpServletRequest request) throws ThingsboardException {
        logLogoutAction(request);
    }

    @ApiOperation(value = "Change password for current User (changePassword)",
            notes = "Change the password for the User which credentials are used to perform this REST API call. Be aware that previously generated [JWT](https://jwt.io/) tokens will be still valid until they expire.")
    @PreAuthorize("hasAnyAuthority('SYS_ADMIN', 'TENANT_ADMIN', 'CUSTOMER_USER')")
    @PostMapping(value = "/auth/changePassword")
    public JwtPair changePassword(@Parameter(description = "Change Password Request")
                                  @RequestBody ChangePasswordRequest changePasswordRequest) throws ThingsboardException {
        String currentPassword = changePasswordRequest.getCurrentPassword();
        String newPassword = changePasswordRequest.getNewPassword();
        SecurityUser securityUser = getCurrentUser();
        UserCredentials userCredentials = userService.findUserCredentialsByUserId(TenantId.SYS_TENANT_ID, securityUser.getId());
        if (!passwordEncoder.matches(currentPassword, userCredentials.getPassword())) {
            throw new ThingsboardException("Current password doesn't match!", ThingsboardErrorCode.BAD_REQUEST_PARAMS);
        }
        systemSecurityService.validatePassword(newPassword, userCredentials);
        if (passwordEncoder.matches(newPassword, userCredentials.getPassword())) {
            throw new ThingsboardException("New password should be different from existing!", ThingsboardErrorCode.BAD_REQUEST_PARAMS);
        }
        userCredentials.setPassword(passwordEncoder.encode(newPassword));
        userService.replaceUserCredentials(securityUser.getTenantId(), userCredentials);

        eventPublisher.publishEvent(new UserCredentialsInvalidationEvent(securityUser.getId()));
        return tokenFactory.createTokenPair(securityUser);
    }

    @ApiOperation(value = "Get the current User password policy (getUserPasswordPolicy)",
            notes = "API call to get the password policy for the password validation form(s).")
    @GetMapping(value = "/noauth/userPasswordPolicy")
    public UserPasswordPolicy getUserPasswordPolicy() throws ThingsboardException {
        SecuritySettings securitySettings = checkNotNull(securitySettingsService.getSecuritySettings());
        return securitySettings.getPasswordPolicy();
    }

    @ApiOperation(value = "Check Activate User Token (checkActivateToken)",
            notes = "Checks the activation token and forwards user to 'Create Password' page. " +
                    "If token is valid, returns '303 See Other' (redirect) response code with the correct address of 'Create Password' page and same 'activateToken' specified in the URL parameters. " +
                    "If token is not valid, returns '409 Conflict'. " +
                    "If token is expired, redirects to error page.")
    @GetMapping(value = "/noauth/activate", params = {"activateToken"})
    public ResponseEntity<?> checkActivateToken(
            @Parameter(description = "The activate token string.")
            @RequestParam(value = "activateToken") String activateToken) {
        UserCredentials userCredentials = userService.findUserCredentialsByActivateToken(TenantId.SYS_TENANT_ID, activateToken);
        if (userCredentials == null) {
            return response(HttpStatus.CONFLICT);
        } else if (userCredentials.isActivationTokenExpired()) {
            return redirectTo("/activationLinkExpired");
        }
        return redirectTo("/login/createPassword?activateToken=" + activateToken);
    }

    @ApiOperation(value = "Request reset password email (requestResetPasswordByEmail)",
            notes = "Request to send the reset password email if the user with specified email address is present in the database. " +
                    "Always return '200 OK' status for security purposes.")
    @PostMapping(value = "/noauth/resetPasswordByEmail")
    public void requestResetPasswordByEmail(
            @Parameter(description = "The JSON object representing the reset password email request.")
            @RequestBody ResetPasswordEmailRequest resetPasswordByEmailRequest,
            HttpServletRequest request) throws ThingsboardException {
        try {
            String email = resetPasswordByEmailRequest.getEmail();
            UserCredentials userCredentials = userService.requestPasswordReset(TenantId.SYS_TENANT_ID, email);
            User user = userService.findUserById(TenantId.SYS_TENANT_ID, userCredentials.getUserId());
            String baseUrl = systemSecurityService.getBaseUrl(user.getTenantId(), user.getCustomerId(), request);
            String resetUrl = String.format("%s/api/noauth/resetPassword?resetToken=%s", baseUrl,
                    userCredentials.getResetToken());

            mailService.sendResetPasswordEmailAsync(resetUrl, userCredentials.getResetTokenTtl(), email);
        } catch (Exception e) {
            log.warn("Error occurred: {}", e.getMessage());
        }
    }

    @ApiOperation(value = "Check password reset token (checkResetToken)",
            notes = "Checks the password reset token and forwards user to 'Reset Password' page. " +
                    "If token is valid, returns '303 See Other' (redirect) response code with the correct address of 'Reset Password' page and same 'resetToken' specified in the URL parameters. " +
                    "If token is not valid, returns '409 Conflict'. " +
                    "If token is expired, redirects to error page.")
    @GetMapping(value = "/noauth/resetPassword", params = {"resetToken"})
    public ResponseEntity<?> checkResetToken(
            @Parameter(description = "The reset token string.")
            @RequestParam(value = "resetToken") String resetToken) {
        UserCredentials userCredentials = userService.findUserCredentialsByResetToken(TenantId.SYS_TENANT_ID, resetToken);
        if (userCredentials == null) {
            return response(HttpStatus.CONFLICT);
        } else if (userCredentials.isResetTokenExpired()) {
            return redirectTo("/passwordResetLinkExpired");
        }
        if (!rateLimitService.checkRateLimit(LimitedApi.PASSWORD_RESET, userCredentials.getUserId(), defaultLimitsConfiguration)) {
            return response(HttpStatus.TOO_MANY_REQUESTS);
        }
        return redirectTo("/login/resetPassword?resetToken=" + resetToken);
    }

    @ApiOperation(value = "Activate User",
            notes = "Checks the activation token and updates corresponding user password in the database. " +
                    "Now the user may start using his password to login. " +
                    "The response already contains the [JWT](https://jwt.io) activation and refresh tokens, " +
                    "to simplify the user activation flow and avoid asking user to input password again after activation. " +
                    "If token is valid, returns the object that contains [JWT](https://jwt.io/) access and refresh tokens. " +
                    "If token is not valid, returns '400 Bad Request'.")
    @PostMapping(value = "/noauth/activate")
    public JwtPair activateUser(@Parameter(description = "Activate user request.")
                                @RequestBody ActivateUserRequest activateRequest,
                                @RequestParam(required = false, defaultValue = "true") boolean sendActivationMail,
                                HttpServletRequest request) {
        String activateToken = activateRequest.getActivateToken();
        String password = activateRequest.getPassword();
        systemSecurityService.validatePassword(password, null);
        String encodedPassword = passwordEncoder.encode(password);
        UserCredentials credentials = userService.activateUserCredentials(TenantId.SYS_TENANT_ID, activateToken, encodedPassword);
        User user = userService.findUserById(TenantId.SYS_TENANT_ID, credentials.getUserId());
        UserPrincipal principal = new UserPrincipal(UserPrincipal.Type.USER_NAME, user.getEmail());
        SecurityUser securityUser = new SecurityUser(user, credentials.isEnabled(), principal);
        userService.setUserCredentialsEnabled(user.getTenantId(), user.getId(), true);
        String baseUrl = systemSecurityService.getBaseUrl(user.getTenantId(), user.getCustomerId(), request);
        String loginUrl = String.format("%s/login", baseUrl);
        String email = user.getEmail();

        if (sendActivationMail) {
            try {
                mailService.sendAccountActivatedEmail(loginUrl, email);
            } catch (Exception e) {
                log.warn("Unable to send account activation email [{}]", e.getMessage());
            }
        }

        var tokenPair = tokenFactory.createTokenPair(securityUser);
        systemSecurityService.logLoginAction(user, new RestAuthenticationDetails(request), ActionType.LOGIN, null);
        return tokenPair;
    }

    @ApiOperation(value = "Reset password (resetPassword)",
            notes = "Checks the password reset token and updates the password. " +
                    "If token is valid, returns the object that contains [JWT](https://jwt.io/) access and refresh tokens. " +
<<<<<<< HEAD
                    "If token is not valid, returns '400 Bad Request'.")
    @PostMapping(value = "/noauth/resetPassword")
    public JwtPair resetPassword(@Parameter(description = "Reset password request.")
                                 @RequestBody ResetPasswordRequest resetPasswordRequest,
                                 HttpServletRequest request) throws ThingsboardException {
        String resetToken = resetPasswordRequest.getResetToken();
        String password = resetPasswordRequest.getPassword();
        UserCredentials userCredentials = userService.findUserCredentialsByResetToken(TenantId.SYS_TENANT_ID, resetToken);
        if (userCredentials != null) {
            if (userCredentials.isResetTokenExpired()) {
                throw new ThingsboardException("Password reset token expired", ThingsboardErrorCode.BAD_REQUEST_PARAMS);
            }
            systemSecurityService.validatePassword(password, userCredentials);
            if (passwordEncoder.matches(password, userCredentials.getPassword())) {
                throw new ThingsboardException("New password should be different from existing!", ThingsboardErrorCode.BAD_REQUEST_PARAMS);
            }
            String encodedPassword = passwordEncoder.encode(password);
            userCredentials.setPassword(encodedPassword);
            userCredentials.setResetToken(null);
            userCredentials.setResetTokenExpTime(null);
            userCredentials = userService.replaceUserCredentials(TenantId.SYS_TENANT_ID, userCredentials);
            User user = userService.findUserById(TenantId.SYS_TENANT_ID, userCredentials.getUserId());
            UserPrincipal principal = new UserPrincipal(UserPrincipal.Type.USER_NAME, user.getEmail());
            SecurityUser securityUser = new SecurityUser(user, userCredentials.isEnabled(), principal);
            String baseUrl = systemSecurityService.getBaseUrl(user.getTenantId(), user.getCustomerId(), request);
            String loginUrl = String.format("%s/login", baseUrl);
            String email = user.getEmail();
            try {
=======
                    "If token is not valid, returns '404 Bad Request'.")
    @RequestMapping(value = "/noauth/resetPassword", method = RequestMethod.POST)
    @ResponseStatus(value = HttpStatus.OK)
    @ResponseBody
    public void resetPassword(
            @ApiParam(value = "Reset password request.")
            @RequestBody ResetPasswordRequest resetPasswordRequest,
            HttpServletRequest request) throws ThingsboardException {
        try {
            String resetToken = resetPasswordRequest.getResetToken();
            String password = resetPasswordRequest.getPassword();
            UserCredentials userCredentials = userService.findUserCredentialsByResetToken(TenantId.SYS_TENANT_ID, resetToken);
            if (userCredentials != null) {
                systemSecurityService.validatePassword(TenantId.SYS_TENANT_ID, password, userCredentials);
                if (passwordEncoder.matches(password, userCredentials.getPassword())) {
                    throw new ThingsboardException("New password should be different from existing!", ThingsboardErrorCode.BAD_REQUEST_PARAMS);
                }
                String encodedPassword = passwordEncoder.encode(password);
                userCredentials.setPassword(encodedPassword);
                userCredentials.setResetToken(null);
                userCredentials = userService.replaceUserCredentials(TenantId.SYS_TENANT_ID, userCredentials);
                User user = userService.findUserById(TenantId.SYS_TENANT_ID, userCredentials.getUserId());
                UserPrincipal principal = new UserPrincipal(UserPrincipal.Type.USER_NAME, user.getEmail());
                SecurityUser securityUser = new SecurityUser(user, userCredentials.isEnabled(), principal);
                String baseUrl = systemSecurityService.getBaseUrl(user.getTenantId(), user.getCustomerId(), request);
                String loginUrl = String.format("%s/login", baseUrl);
                String email = user.getEmail();
>>>>>>> 533f0846
                mailService.sendPasswordWasResetEmail(loginUrl, email);
            } catch (Exception e) {
                log.warn("Couldn't send password was reset email: {}", e.getMessage());
            }

            eventPublisher.publishEvent(new UserCredentialsInvalidationEvent(securityUser.getId()));

<<<<<<< HEAD
            return tokenFactory.createTokenPair(securityUser);
        } else {
            throw new ThingsboardException("Invalid reset token!", ThingsboardErrorCode.BAD_REQUEST_PARAMS);
=======
            } else {
                throw new ThingsboardException("Invalid reset token!", ThingsboardErrorCode.BAD_REQUEST_PARAMS);
            }
        } catch (Exception e) {
            throw handleException(e);
>>>>>>> 533f0846
        }
    }

    private void logLogoutAction(HttpServletRequest request) throws ThingsboardException {
        var user = getCurrentUser();
        systemSecurityService.logLoginAction(user, new RestAuthenticationDetails(request), ActionType.LOGOUT, null);
        eventPublisher.publishEvent(new UserSessionInvalidationEvent(user.getSessionId()));
    }

}<|MERGE_RESOLUTION|>--- conflicted
+++ resolved
@@ -228,11 +228,9 @@
 
     @ApiOperation(value = "Reset password (resetPassword)",
             notes = "Checks the password reset token and updates the password. " +
-                    "If token is valid, returns the object that contains [JWT](https://jwt.io/) access and refresh tokens. " +
-<<<<<<< HEAD
                     "If token is not valid, returns '400 Bad Request'.")
     @PostMapping(value = "/noauth/resetPassword")
-    public JwtPair resetPassword(@Parameter(description = "Reset password request.")
+    public void resetPassword(@Parameter(description = "Reset password request.")
                                  @RequestBody ResetPasswordRequest resetPasswordRequest,
                                  HttpServletRequest request) throws ThingsboardException {
         String resetToken = resetPasswordRequest.getResetToken();
@@ -258,53 +256,14 @@
             String loginUrl = String.format("%s/login", baseUrl);
             String email = user.getEmail();
             try {
-=======
-                    "If token is not valid, returns '404 Bad Request'.")
-    @RequestMapping(value = "/noauth/resetPassword", method = RequestMethod.POST)
-    @ResponseStatus(value = HttpStatus.OK)
-    @ResponseBody
-    public void resetPassword(
-            @ApiParam(value = "Reset password request.")
-            @RequestBody ResetPasswordRequest resetPasswordRequest,
-            HttpServletRequest request) throws ThingsboardException {
-        try {
-            String resetToken = resetPasswordRequest.getResetToken();
-            String password = resetPasswordRequest.getPassword();
-            UserCredentials userCredentials = userService.findUserCredentialsByResetToken(TenantId.SYS_TENANT_ID, resetToken);
-            if (userCredentials != null) {
-                systemSecurityService.validatePassword(TenantId.SYS_TENANT_ID, password, userCredentials);
-                if (passwordEncoder.matches(password, userCredentials.getPassword())) {
-                    throw new ThingsboardException("New password should be different from existing!", ThingsboardErrorCode.BAD_REQUEST_PARAMS);
-                }
-                String encodedPassword = passwordEncoder.encode(password);
-                userCredentials.setPassword(encodedPassword);
-                userCredentials.setResetToken(null);
-                userCredentials = userService.replaceUserCredentials(TenantId.SYS_TENANT_ID, userCredentials);
-                User user = userService.findUserById(TenantId.SYS_TENANT_ID, userCredentials.getUserId());
-                UserPrincipal principal = new UserPrincipal(UserPrincipal.Type.USER_NAME, user.getEmail());
-                SecurityUser securityUser = new SecurityUser(user, userCredentials.isEnabled(), principal);
-                String baseUrl = systemSecurityService.getBaseUrl(user.getTenantId(), user.getCustomerId(), request);
-                String loginUrl = String.format("%s/login", baseUrl);
-                String email = user.getEmail();
->>>>>>> 533f0846
                 mailService.sendPasswordWasResetEmail(loginUrl, email);
             } catch (Exception e) {
                 log.warn("Couldn't send password was reset email: {}", e.getMessage());
             }
 
             eventPublisher.publishEvent(new UserCredentialsInvalidationEvent(securityUser.getId()));
-
-<<<<<<< HEAD
-            return tokenFactory.createTokenPair(securityUser);
         } else {
             throw new ThingsboardException("Invalid reset token!", ThingsboardErrorCode.BAD_REQUEST_PARAMS);
-=======
-            } else {
-                throw new ThingsboardException("Invalid reset token!", ThingsboardErrorCode.BAD_REQUEST_PARAMS);
-            }
-        } catch (Exception e) {
-            throw handleException(e);
->>>>>>> 533f0846
         }
     }
 
