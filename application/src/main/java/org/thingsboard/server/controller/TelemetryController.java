/**
 * Copyright © 2016-2023 The Thingsboard Authors
 *
 * Licensed under the Apache License, Version 2.0 (the "License");
 * you may not use this file except in compliance with the License.
 * You may obtain a copy of the License at
 *
 *     http://www.apache.org/licenses/LICENSE-2.0
 *
 * Unless required by applicable law or agreed to in writing, software
 * distributed under the License is distributed on an "AS IS" BASIS,
 * WITHOUT WARRANTIES OR CONDITIONS OF ANY KIND, either express or implied.
 * See the License for the specific language governing permissions and
 * limitations under the License.
 */
package org.thingsboard.server.controller;

import com.fasterxml.jackson.databind.JsonNode;
import com.google.common.base.Function;
import com.google.common.util.concurrent.FutureCallback;
import com.google.common.util.concurrent.Futures;
import com.google.common.util.concurrent.ListenableFuture;
import com.google.common.util.concurrent.MoreExecutors;
import com.google.gson.JsonElement;
import com.google.gson.JsonParseException;
import com.google.gson.JsonParser;
import io.swagger.annotations.ApiOperation;
import io.swagger.annotations.ApiParam;
import io.swagger.annotations.ApiResponse;
import io.swagger.annotations.ApiResponses;
import lombok.extern.slf4j.Slf4j;
import org.springframework.beans.factory.annotation.Autowired;
import org.springframework.beans.factory.annotation.Value;
import org.springframework.http.HttpStatus;
import org.springframework.http.MediaType;
import org.springframework.http.ResponseEntity;
import org.springframework.security.access.prepost.PreAuthorize;
import org.springframework.web.bind.annotation.PathVariable;
import org.springframework.web.bind.annotation.RequestBody;
import org.springframework.web.bind.annotation.RequestMapping;
import org.springframework.web.bind.annotation.RequestMethod;
import org.springframework.web.bind.annotation.RequestParam;
import org.springframework.web.bind.annotation.ResponseBody;
import org.springframework.web.bind.annotation.RestController;
import org.springframework.web.context.request.async.DeferredResult;
import org.thingsboard.common.util.JacksonUtil;
import org.thingsboard.common.util.ThingsBoardThreadFactory;
import org.thingsboard.rule.engine.api.msg.DeviceAttributesEventNotificationMsg;
import org.thingsboard.server.common.data.DataConstants;
import org.thingsboard.server.common.data.EntityType;
import org.thingsboard.server.common.data.StringUtils;
import org.thingsboard.server.common.data.TenantProfile;
import org.thingsboard.server.common.data.audit.ActionType;
import org.thingsboard.server.common.data.exception.ThingsboardException;
import org.thingsboard.server.common.data.id.DeviceId;
import org.thingsboard.server.common.data.id.EntityId;
import org.thingsboard.server.common.data.id.EntityIdFactory;
import org.thingsboard.server.common.data.id.TenantId;
import org.thingsboard.server.common.data.id.UUIDBased;
import org.thingsboard.server.common.data.kv.Aggregation;
import org.thingsboard.server.common.data.kv.AttributeKvEntry;
import org.thingsboard.server.common.data.kv.BaseAttributeKvEntry;
import org.thingsboard.server.common.data.kv.BaseDeleteTsKvQuery;
import org.thingsboard.server.common.data.kv.BaseReadTsKvQuery;
import org.thingsboard.server.common.data.kv.BasicTsKvEntry;
import org.thingsboard.server.common.data.kv.BooleanDataEntry;
import org.thingsboard.server.common.data.kv.DataType;
import org.thingsboard.server.common.data.kv.DeleteTsKvQuery;
import org.thingsboard.server.common.data.kv.DoubleDataEntry;
import org.thingsboard.server.common.data.kv.JsonDataEntry;
import org.thingsboard.server.common.data.kv.KvEntry;
import org.thingsboard.server.common.data.kv.LongDataEntry;
import org.thingsboard.server.common.data.kv.ReadTsKvQuery;
import org.thingsboard.server.common.data.kv.StringDataEntry;
import org.thingsboard.server.common.data.kv.TsKvEntry;
import org.thingsboard.server.common.data.tenant.profile.DefaultTenantProfileConfiguration;
import org.thingsboard.server.common.transport.adaptor.JsonConverter;
import org.thingsboard.server.dao.service.ConstraintValidator;
import org.thingsboard.server.dao.timeseries.TimeseriesService;
import org.thingsboard.server.queue.util.TbCoreComponent;
import org.thingsboard.server.service.security.AccessValidator;
import org.thingsboard.server.service.security.model.SecurityUser;
import org.thingsboard.server.service.security.permission.Operation;
import org.thingsboard.server.service.telemetry.AttributeData;
import org.thingsboard.server.service.telemetry.TsData;
import org.thingsboard.server.service.telemetry.exception.InvalidParametersException;
import org.thingsboard.server.service.telemetry.exception.UncheckedApiException;

import javax.annotation.Nullable;
import javax.annotation.PostConstruct;
import javax.annotation.PreDestroy;
import java.util.ArrayList;
import java.util.Arrays;
import java.util.LinkedHashMap;
import java.util.List;
import java.util.Map;
import java.util.concurrent.ExecutorService;
import java.util.concurrent.Executors;
import java.util.concurrent.TimeUnit;
import java.util.stream.Collectors;

import static org.thingsboard.server.controller.ControllerConstants.ATTRIBUTES_JSON_REQUEST_DESCRIPTION;
import static org.thingsboard.server.controller.ControllerConstants.ATTRIBUTES_KEYS_DESCRIPTION;
import static org.thingsboard.server.controller.ControllerConstants.ATTRIBUTES_SAVE_SCOPE_ALLOWED_VALUES;
import static org.thingsboard.server.controller.ControllerConstants.ATTRIBUTES_SCOPE_ALLOWED_VALUES;
import static org.thingsboard.server.controller.ControllerConstants.ATTRIBUTES_SCOPE_DESCRIPTION;
import static org.thingsboard.server.controller.ControllerConstants.ATTRIBUTE_DATA_EXAMPLE;
import static org.thingsboard.server.controller.ControllerConstants.DEVICE_ID;
import static org.thingsboard.server.controller.ControllerConstants.DEVICE_ID_PARAM_DESCRIPTION;
import static org.thingsboard.server.controller.ControllerConstants.ENTITY_GET_ATTRIBUTE_SCOPES;
import static org.thingsboard.server.controller.ControllerConstants.ENTITY_ID_PARAM_DESCRIPTION;
import static org.thingsboard.server.controller.ControllerConstants.ENTITY_SAVE_ATTRIBUTE_SCOPES;
import static org.thingsboard.server.controller.ControllerConstants.ENTITY_TYPE_PARAM_DESCRIPTION;
import static org.thingsboard.server.controller.ControllerConstants.INVALID_ENTITY_ID_OR_ENTITY_TYPE_DESCRIPTION;
import static org.thingsboard.server.controller.ControllerConstants.INVALID_STRUCTURE_OF_THE_REQUEST;
import static org.thingsboard.server.controller.ControllerConstants.LATEST_TS_NON_STRICT_DATA_EXAMPLE;
import static org.thingsboard.server.controller.ControllerConstants.LATEST_TS_STRICT_DATA_EXAMPLE;
import static org.thingsboard.server.controller.ControllerConstants.MARKDOWN_CODE_BLOCK_END;
import static org.thingsboard.server.controller.ControllerConstants.MARKDOWN_CODE_BLOCK_START;
import static org.thingsboard.server.controller.ControllerConstants.SAVE_ATTIRIBUTES_STATUS_BAD_REQUEST;
import static org.thingsboard.server.controller.ControllerConstants.SAVE_ATTIRIBUTES_STATUS_OK;
import static org.thingsboard.server.controller.ControllerConstants.SAVE_ATTRIBUTES_REQUEST_PAYLOAD;
import static org.thingsboard.server.controller.ControllerConstants.SAVE_ENTITY_ATTRIBUTES_STATUS_INTERNAL_SERVER_ERROR;
import static org.thingsboard.server.controller.ControllerConstants.SAVE_ENTITY_ATTRIBUTES_STATUS_OK;
import static org.thingsboard.server.controller.ControllerConstants.SAVE_ENTITY_ATTRIBUTES_STATUS_UNAUTHORIZED;
import static org.thingsboard.server.controller.ControllerConstants.SAVE_ENTITY_TIMESERIES_STATUS_INTERNAL_SERVER_ERROR;
import static org.thingsboard.server.controller.ControllerConstants.SAVE_ENTITY_TIMESERIES_STATUS_OK;
import static org.thingsboard.server.controller.ControllerConstants.SAVE_ENTITY_TIMESERIES_STATUS_UNAUTHORIZED;
import static org.thingsboard.server.controller.ControllerConstants.SAVE_TIMESERIES_REQUEST_PAYLOAD;
import static org.thingsboard.server.controller.ControllerConstants.SORT_ORDER_ALLOWABLE_VALUES;
import static org.thingsboard.server.controller.ControllerConstants.SORT_ORDER_DESCRIPTION;
import static org.thingsboard.server.controller.ControllerConstants.STRICT_DATA_TYPES_DESCRIPTION;
import static org.thingsboard.server.controller.ControllerConstants.TELEMETRY_JSON_REQUEST_DESCRIPTION;
import static org.thingsboard.server.controller.ControllerConstants.TELEMETRY_KEYS_BASE_DESCRIPTION;
import static org.thingsboard.server.controller.ControllerConstants.TELEMETRY_KEYS_DESCRIPTION;
import static org.thingsboard.server.controller.ControllerConstants.TELEMETRY_SCOPE_DESCRIPTION;
import static org.thingsboard.server.controller.ControllerConstants.TENANT_OR_CUSTOMER_AUTHORITY_PARAGRAPH;
import static org.thingsboard.server.controller.ControllerConstants.TS_STRICT_DATA_EXAMPLE;


/**
 * Created by ashvayka on 22.03.18.
 */
@RestController
@TbCoreComponent
@RequestMapping(TbUrlConstants.TELEMETRY_URL_PREFIX)
@Slf4j
public class TelemetryController extends BaseController {

    @Autowired
    private TimeseriesService tsService;

    @Autowired
    private AccessValidator accessValidator;

    @Value("${transport.json.max_string_value_length:0}")
    private int maxStringValueLength;

    private ExecutorService executor;

    @PostConstruct
    public void initExecutor() {
        executor = Executors.newSingleThreadExecutor(ThingsBoardThreadFactory.forName("telemetry-controller"));
    }

    @PreDestroy
    public void shutdownExecutor() {
        if (executor != null) {
            executor.shutdownNow();
        }
    }

    @ApiOperation(value = "Get all attribute keys (getAttributeKeys)",
            notes = "Returns a set of unique attribute key names for the selected entity. " +
                    "The response will include merged key names set for all attribute scopes:" +
                    "\n\n * SERVER_SCOPE - supported for all entity types;" +
                    "\n * CLIENT_SCOPE - supported for devices;" +
                    "\n * SHARED_SCOPE - supported for devices. "
                    + "\n\n" + INVALID_ENTITY_ID_OR_ENTITY_TYPE_DESCRIPTION + TENANT_OR_CUSTOMER_AUTHORITY_PARAGRAPH,
            produces = MediaType.APPLICATION_JSON_VALUE)
    @PreAuthorize("hasAnyAuthority('SYS_ADMIN', 'TENANT_ADMIN', 'CUSTOMER_USER')")
    @RequestMapping(value = "/{entityType}/{entityId}/keys/attributes", method = RequestMethod.GET)
    @ResponseBody
    public DeferredResult<ResponseEntity> getAttributeKeys(
            @ApiParam(value = ENTITY_TYPE_PARAM_DESCRIPTION, required = true, defaultValue = "DEVICE") @PathVariable("entityType") String entityType,
            @ApiParam(value = ENTITY_ID_PARAM_DESCRIPTION, required = true) @PathVariable("entityId") String entityIdStr) throws ThingsboardException {
        return accessValidator.validateEntityAndCallback(getCurrentUser(), Operation.READ_ATTRIBUTES, entityType, entityIdStr, this::getAttributeKeysCallback);
    }

    @ApiOperation(value = "Get all attribute keys by scope (getAttributeKeysByScope)",
            notes = "Returns a set of unique attribute key names for the selected entity and attributes scope: " +
                    "\n\n * SERVER_SCOPE - supported for all entity types;" +
                    "\n * CLIENT_SCOPE - supported for devices;" +
                    "\n * SHARED_SCOPE - supported for devices. "
                    + "\n\n" + INVALID_ENTITY_ID_OR_ENTITY_TYPE_DESCRIPTION + TENANT_OR_CUSTOMER_AUTHORITY_PARAGRAPH,
            produces = MediaType.APPLICATION_JSON_VALUE)
    @PreAuthorize("hasAnyAuthority('SYS_ADMIN', 'TENANT_ADMIN', 'CUSTOMER_USER')")
    @RequestMapping(value = "/{entityType}/{entityId}/keys/attributes/{scope}", method = RequestMethod.GET)
    @ResponseBody
    public DeferredResult<ResponseEntity> getAttributeKeysByScope(
            @ApiParam(value = ENTITY_TYPE_PARAM_DESCRIPTION, required = true, defaultValue = "DEVICE") @PathVariable("entityType") String entityType,
            @ApiParam(value = ENTITY_ID_PARAM_DESCRIPTION, required = true) @PathVariable("entityId") String entityIdStr,
            @ApiParam(value = ATTRIBUTES_SCOPE_DESCRIPTION, required = true, allowableValues = ATTRIBUTES_SCOPE_ALLOWED_VALUES) @PathVariable("scope") String scope) throws ThingsboardException {
        return accessValidator.validateEntityAndCallback(getCurrentUser(), Operation.READ_ATTRIBUTES, entityType, entityIdStr,
<<<<<<< HEAD
                (result, tenantId, entityId) -> getAttributeKeysCallback(result, tenantId, entityId, scope));
=======
                    (result, tenantId, entityId) -> getAttributeKeysCallback(result, tenantId, entityId, scope));
>>>>>>> 0b7b5239
    }

    @ApiOperation(value = "Get attributes (getAttributes)",
            notes = "Returns all attributes that belong to specified entity. Use optional 'keys' parameter to return specific attributes."
                    + "\n Example of the result: \n\n"
                    + MARKDOWN_CODE_BLOCK_START
                    + ATTRIBUTE_DATA_EXAMPLE
                    + MARKDOWN_CODE_BLOCK_END
                    + "\n\n " + INVALID_ENTITY_ID_OR_ENTITY_TYPE_DESCRIPTION + TENANT_OR_CUSTOMER_AUTHORITY_PARAGRAPH,
            produces = MediaType.APPLICATION_JSON_VALUE)
    @PreAuthorize("hasAnyAuthority('SYS_ADMIN', 'TENANT_ADMIN', 'CUSTOMER_USER')")
    @RequestMapping(value = "/{entityType}/{entityId}/values/attributes", method = RequestMethod.GET)
    @ResponseBody
    public DeferredResult<ResponseEntity> getAttributes(
            @ApiParam(value = ENTITY_TYPE_PARAM_DESCRIPTION, required = true, defaultValue = "DEVICE") @PathVariable("entityType") String entityType,
            @ApiParam(value = ENTITY_ID_PARAM_DESCRIPTION, required = true) @PathVariable("entityId") String entityIdStr,
            @ApiParam(value = ATTRIBUTES_KEYS_DESCRIPTION) @RequestParam(name = "keys", required = false) String keysStr) throws ThingsboardException {
<<<<<<< HEAD
        SecurityUser user = getCurrentUser();
        return accessValidator.validateEntityAndCallback(getCurrentUser(), Operation.READ_ATTRIBUTES, entityType, entityIdStr,
                (result, tenantId, entityId) -> getAttributeValuesCallback(result, user, entityId, null, keysStr));
=======
            SecurityUser user = getCurrentUser();
        return accessValidator.validateEntityAndCallback(getCurrentUser(), Operation.READ_ATTRIBUTES, entityType, entityIdStr,
                    (result, tenantId, entityId) -> getAttributeValuesCallback(result, user, entityId, null, keysStr));
>>>>>>> 0b7b5239
    }


    @ApiOperation(value = "Get attributes by scope (getAttributesByScope)",
            notes = "Returns all attributes of a specified scope that belong to specified entity." +
                    ENTITY_GET_ATTRIBUTE_SCOPES +
                    "Use optional 'keys' parameter to return specific attributes."
                    + "\n Example of the result: \n\n"
                    + MARKDOWN_CODE_BLOCK_START
                    + ATTRIBUTE_DATA_EXAMPLE
                    + MARKDOWN_CODE_BLOCK_END
                    + "\n\n " + INVALID_ENTITY_ID_OR_ENTITY_TYPE_DESCRIPTION + TENANT_OR_CUSTOMER_AUTHORITY_PARAGRAPH,
            produces = MediaType.APPLICATION_JSON_VALUE)
    @PreAuthorize("hasAnyAuthority('SYS_ADMIN', 'TENANT_ADMIN', 'CUSTOMER_USER')")
    @RequestMapping(value = "/{entityType}/{entityId}/values/attributes/{scope}", method = RequestMethod.GET)
    @ResponseBody
    public DeferredResult<ResponseEntity> getAttributesByScope(
            @ApiParam(value = ENTITY_TYPE_PARAM_DESCRIPTION, required = true, defaultValue = "DEVICE") @PathVariable("entityType") String entityType,
            @ApiParam(value = ENTITY_ID_PARAM_DESCRIPTION, required = true) @PathVariable("entityId") String entityIdStr,
            @ApiParam(value = ATTRIBUTES_SCOPE_DESCRIPTION, allowableValues = ATTRIBUTES_SCOPE_ALLOWED_VALUES, required = true) @PathVariable("scope") String scope,
            @ApiParam(value = ATTRIBUTES_KEYS_DESCRIPTION) @RequestParam(name = "keys", required = false) String keysStr) throws ThingsboardException {
        SecurityUser user = getCurrentUser();
        return accessValidator.validateEntityAndCallback(getCurrentUser(), Operation.READ_ATTRIBUTES, entityType, entityIdStr,
<<<<<<< HEAD
                (result, tenantId, entityId) -> getAttributeValuesCallback(result, user, entityId, scope, keysStr));
=======
                    (result, tenantId, entityId) -> getAttributeValuesCallback(result, user, entityId, scope, keysStr));
>>>>>>> 0b7b5239
    }

    @ApiOperation(value = "Get time-series keys (getTimeseriesKeys)",
            notes = "Returns a set of unique time-series key names for the selected entity. " +
                    "\n\n" + INVALID_ENTITY_ID_OR_ENTITY_TYPE_DESCRIPTION + TENANT_OR_CUSTOMER_AUTHORITY_PARAGRAPH,
            produces = MediaType.APPLICATION_JSON_VALUE)
    @PreAuthorize("hasAnyAuthority('SYS_ADMIN', 'TENANT_ADMIN', 'CUSTOMER_USER')")
    @RequestMapping(value = "/{entityType}/{entityId}/keys/timeseries", method = RequestMethod.GET)
    @ResponseBody
    public DeferredResult<ResponseEntity> getTimeseriesKeys(
            @ApiParam(value = ENTITY_TYPE_PARAM_DESCRIPTION, required = true, defaultValue = "DEVICE") @PathVariable("entityType") String entityType,
            @ApiParam(value = ENTITY_ID_PARAM_DESCRIPTION, required = true) @PathVariable("entityId") String entityIdStr) throws ThingsboardException {
        return accessValidator.validateEntityAndCallback(getCurrentUser(), Operation.READ_TELEMETRY, entityType, entityIdStr,
<<<<<<< HEAD
                (result, tenantId, entityId) -> Futures.addCallback(tsService.findAllLatest(tenantId, entityId), getTsKeysToResponseCallback(result), MoreExecutors.directExecutor()));
=======
                    (result, tenantId, entityId) -> Futures.addCallback(tsService.findAllLatest(tenantId, entityId), getTsKeysToResponseCallback(result), MoreExecutors.directExecutor()));
>>>>>>> 0b7b5239
    }

    @ApiOperation(value = "Get latest time-series value (getLatestTimeseries)",
            notes = "Returns all time-series that belong to specified entity. Use optional 'keys' parameter to return specific time-series." +
                    " The result is a JSON object. The format of the values depends on the 'useStrictDataTypes' parameter." +
                    " By default, all time-series values are converted to strings: \n\n"
                    + MARKDOWN_CODE_BLOCK_START
                    + LATEST_TS_NON_STRICT_DATA_EXAMPLE
                    + MARKDOWN_CODE_BLOCK_END
                    + "\n\n However, it is possible to request the values without conversion ('useStrictDataTypes'=true): \n\n"
                    + MARKDOWN_CODE_BLOCK_START
                    + LATEST_TS_STRICT_DATA_EXAMPLE
                    + MARKDOWN_CODE_BLOCK_END
                    + "\n\n " + INVALID_ENTITY_ID_OR_ENTITY_TYPE_DESCRIPTION + TENANT_OR_CUSTOMER_AUTHORITY_PARAGRAPH,
            produces = MediaType.APPLICATION_JSON_VALUE)
    @PreAuthorize("hasAnyAuthority('SYS_ADMIN', 'TENANT_ADMIN', 'CUSTOMER_USER')")
    @RequestMapping(value = "/{entityType}/{entityId}/values/timeseries", method = RequestMethod.GET)
    @ResponseBody
    public DeferredResult<ResponseEntity> getLatestTimeseries(
            @ApiParam(value = ENTITY_TYPE_PARAM_DESCRIPTION, required = true, defaultValue = "DEVICE") @PathVariable("entityType") String entityType,
            @ApiParam(value = ENTITY_ID_PARAM_DESCRIPTION, required = true) @PathVariable("entityId") String entityIdStr,
            @ApiParam(value = TELEMETRY_KEYS_DESCRIPTION) @RequestParam(name = "keys", required = false) String keysStr,
            @ApiParam(value = STRICT_DATA_TYPES_DESCRIPTION)
            @RequestParam(name = "useStrictDataTypes", required = false, defaultValue = "false") Boolean useStrictDataTypes) throws ThingsboardException {
        SecurityUser user = getCurrentUser();
        return accessValidator.validateEntityAndCallback(getCurrentUser(), Operation.READ_TELEMETRY, entityType, entityIdStr,
                (result, tenantId, entityId) -> getLatestTimeseriesValuesCallback(result, user, entityId, keysStr, useStrictDataTypes));
    }

    @ApiOperation(value = "Get time-series data (getTimeseries)",
            notes = "Returns a range of time-series values for specified entity. " +
                    "Returns not aggregated data by default. " +
                    "Use aggregation function ('agg') and aggregation interval ('interval') to enable aggregation of the results on the database / server side. " +
                    "The aggregation is generally more efficient then fetching all records. \n\n"
                    + MARKDOWN_CODE_BLOCK_START
                    + TS_STRICT_DATA_EXAMPLE
                    + MARKDOWN_CODE_BLOCK_END
                    + "\n\n" + INVALID_ENTITY_ID_OR_ENTITY_TYPE_DESCRIPTION + TENANT_OR_CUSTOMER_AUTHORITY_PARAGRAPH,
            produces = MediaType.APPLICATION_JSON_VALUE)
    @PreAuthorize("hasAnyAuthority('SYS_ADMIN', 'TENANT_ADMIN', 'CUSTOMER_USER')")
    @RequestMapping(value = "/{entityType}/{entityId}/values/timeseries", method = RequestMethod.GET, params = {"keys", "startTs", "endTs"})
    @ResponseBody
    public DeferredResult<ResponseEntity> getTimeseries(
            @ApiParam(value = ENTITY_TYPE_PARAM_DESCRIPTION, required = true, defaultValue = "DEVICE") @PathVariable("entityType") String entityType,
            @ApiParam(value = ENTITY_ID_PARAM_DESCRIPTION, required = true) @PathVariable("entityId") String entityIdStr,
            @ApiParam(value = TELEMETRY_KEYS_BASE_DESCRIPTION, required = true) @RequestParam(name = "keys") String keys,
            @ApiParam(value = "A long value representing the start timestamp of the time range in milliseconds, UTC.")
            @RequestParam(name = "startTs") Long startTs,
            @ApiParam(value = "A long value representing the end timestamp of the time range in milliseconds, UTC.")
            @RequestParam(name = "endTs") Long endTs,
            @ApiParam(value = "A long value representing the aggregation interval range in milliseconds.")
            @RequestParam(name = "interval", defaultValue = "0") Long interval,
            @ApiParam(value = "An integer value that represents a max number of timeseries data points to fetch." +
                    " This parameter is used only in the case if 'agg' parameter is set to 'NONE'.", defaultValue = "100")
            @RequestParam(name = "limit", defaultValue = "100") Integer limit,
            @ApiParam(value = "A string value representing the aggregation function. " +
                    "If the interval is not specified, 'agg' parameter will use 'NONE' value.",
                    allowableValues = "MIN, MAX, AVG, SUM, COUNT, NONE")
            @RequestParam(name = "agg", defaultValue = "NONE") String aggStr,
            @ApiParam(value = SORT_ORDER_DESCRIPTION, allowableValues = SORT_ORDER_ALLOWABLE_VALUES)
            @RequestParam(name = "orderBy", defaultValue = "DESC") String orderBy,
            @ApiParam(value = STRICT_DATA_TYPES_DESCRIPTION)
            @RequestParam(name = "useStrictDataTypes", required = false, defaultValue = "false") Boolean useStrictDataTypes) throws ThingsboardException {
        return accessValidator.validateEntityAndCallback(getCurrentUser(), Operation.READ_TELEMETRY, entityType, entityIdStr,
                (result, tenantId, entityId) -> {
                    // If interval is 0, convert this to a NONE aggregation, which is probably what the user really wanted
                    Aggregation agg = interval == 0L ? Aggregation.valueOf(Aggregation.NONE.name()) : Aggregation.valueOf(aggStr);
                    List<ReadTsKvQuery> queries = toKeysList(keys).stream().map(key -> new BaseReadTsKvQuery(key, startTs, endTs, interval, limit, agg, orderBy))
                            .collect(Collectors.toList());

                    Futures.addCallback(tsService.findAll(tenantId, entityId, queries), getTsKvListCallback(result, useStrictDataTypes), MoreExecutors.directExecutor());
                });
    }

    @ApiOperation(value = "Save device attributes (saveDeviceAttributes)",
            notes = "Creates or updates the device attributes based on device id and specified attribute scope. " +
                    SAVE_ATTRIBUTES_REQUEST_PAYLOAD
                    + TENANT_OR_CUSTOMER_AUTHORITY_PARAGRAPH,
            produces = MediaType.APPLICATION_JSON_VALUE)
    @ApiResponses(value = {
            @ApiResponse(code = 200, message = SAVE_ATTIRIBUTES_STATUS_OK +
                    "Platform creates an audit log event about device attributes updates with action type 'ATTRIBUTES_UPDATED', " +
                    "and also sends event msg to the rule engine with msg type 'ATTRIBUTES_UPDATED'."),
            @ApiResponse(code = 400, message = SAVE_ATTIRIBUTES_STATUS_BAD_REQUEST),
            @ApiResponse(code = 401, message = "User is not authorized to save device attributes for selected device. Most likely, User belongs to different Customer or Tenant."),
            @ApiResponse(code = 500, message = "The exception was thrown during processing the request. " +
                    "Platform creates an audit log event about device attributes updates with action type 'ATTRIBUTES_UPDATED' that includes an error stacktrace."),
    })
    @PreAuthorize("hasAnyAuthority('SYS_ADMIN', 'TENANT_ADMIN', 'CUSTOMER_USER')")
    @RequestMapping(value = "/{deviceId}/{scope}", method = RequestMethod.POST)
    @ResponseBody
    public DeferredResult<ResponseEntity> saveDeviceAttributes(
            @ApiParam(value = DEVICE_ID_PARAM_DESCRIPTION, required = true) @PathVariable("deviceId") String deviceIdStr,
            @ApiParam(value = ATTRIBUTES_SCOPE_DESCRIPTION, allowableValues = ATTRIBUTES_SAVE_SCOPE_ALLOWED_VALUES, required = true) @PathVariable("scope") String scope,
            @ApiParam(value = ATTRIBUTES_JSON_REQUEST_DESCRIPTION, required = true) @RequestBody JsonNode request) throws ThingsboardException {
        EntityId entityId = EntityIdFactory.getByTypeAndUuid(EntityType.DEVICE, deviceIdStr);
        return saveAttributes(getTenantId(), entityId, scope, request);
    }

    @ApiOperation(value = "Save entity attributes (saveEntityAttributesV1)",
            notes = "Creates or updates the entity attributes based on Entity Id and the specified attribute scope. " +
                    ENTITY_SAVE_ATTRIBUTE_SCOPES +
                    SAVE_ATTRIBUTES_REQUEST_PAYLOAD
                    + INVALID_ENTITY_ID_OR_ENTITY_TYPE_DESCRIPTION + TENANT_OR_CUSTOMER_AUTHORITY_PARAGRAPH,
            produces = MediaType.APPLICATION_JSON_VALUE)
    @ApiResponses(value = {
            @ApiResponse(code = 200, message = SAVE_ATTIRIBUTES_STATUS_OK + SAVE_ENTITY_ATTRIBUTES_STATUS_OK),
            @ApiResponse(code = 400, message = SAVE_ATTIRIBUTES_STATUS_BAD_REQUEST),
            @ApiResponse(code = 401, message = SAVE_ENTITY_ATTRIBUTES_STATUS_UNAUTHORIZED),
            @ApiResponse(code = 500, message = SAVE_ENTITY_ATTRIBUTES_STATUS_INTERNAL_SERVER_ERROR),
    })
    @PreAuthorize("hasAnyAuthority('SYS_ADMIN', 'TENANT_ADMIN', 'CUSTOMER_USER')")
    @RequestMapping(value = "/{entityType}/{entityId}/{scope}", method = RequestMethod.POST)
    @ResponseBody
    public DeferredResult<ResponseEntity> saveEntityAttributesV1(
            @ApiParam(value = ENTITY_TYPE_PARAM_DESCRIPTION, required = true, defaultValue = "DEVICE") @PathVariable("entityType") String entityType,
            @ApiParam(value = ENTITY_ID_PARAM_DESCRIPTION, required = true) @PathVariable("entityId") String entityIdStr,
            @ApiParam(value = ATTRIBUTES_SCOPE_DESCRIPTION, allowableValues = ATTRIBUTES_SAVE_SCOPE_ALLOWED_VALUES) @PathVariable("scope") String scope,
            @ApiParam(value = ATTRIBUTES_JSON_REQUEST_DESCRIPTION, required = true) @RequestBody JsonNode request) throws ThingsboardException {
        EntityId entityId = EntityIdFactory.getByTypeAndId(entityType, entityIdStr);
        return saveAttributes(getTenantId(), entityId, scope, request);
    }

    @ApiOperation(value = "Save entity attributes (saveEntityAttributesV2)",
            notes = "Creates or updates the entity attributes based on Entity Id and the specified attribute scope. " +
                    ENTITY_SAVE_ATTRIBUTE_SCOPES +
                    SAVE_ATTRIBUTES_REQUEST_PAYLOAD
                    + INVALID_ENTITY_ID_OR_ENTITY_TYPE_DESCRIPTION + TENANT_OR_CUSTOMER_AUTHORITY_PARAGRAPH,
            produces = MediaType.APPLICATION_JSON_VALUE)
    @ApiResponses(value = {
            @ApiResponse(code = 200, message = SAVE_ATTIRIBUTES_STATUS_OK + SAVE_ENTITY_ATTRIBUTES_STATUS_OK),
            @ApiResponse(code = 400, message = SAVE_ATTIRIBUTES_STATUS_BAD_REQUEST),
            @ApiResponse(code = 401, message = SAVE_ENTITY_ATTRIBUTES_STATUS_UNAUTHORIZED),
            @ApiResponse(code = 500, message = SAVE_ENTITY_ATTRIBUTES_STATUS_INTERNAL_SERVER_ERROR),
    })
    @PreAuthorize("hasAnyAuthority('SYS_ADMIN', 'TENANT_ADMIN', 'CUSTOMER_USER')")
    @RequestMapping(value = "/{entityType}/{entityId}/attributes/{scope}", method = RequestMethod.POST)
    @ResponseBody
    public DeferredResult<ResponseEntity> saveEntityAttributesV2(
            @ApiParam(value = ENTITY_TYPE_PARAM_DESCRIPTION, required = true, defaultValue = "DEVICE") @PathVariable("entityType") String entityType,
            @ApiParam(value = ENTITY_ID_PARAM_DESCRIPTION, required = true) @PathVariable("entityId") String entityIdStr,
            @ApiParam(value = ATTRIBUTES_SCOPE_DESCRIPTION, allowableValues = ATTRIBUTES_SAVE_SCOPE_ALLOWED_VALUES, required = true) @PathVariable("scope") String scope,
            @ApiParam(value = ATTRIBUTES_JSON_REQUEST_DESCRIPTION, required = true) @RequestBody JsonNode request) throws ThingsboardException {
        EntityId entityId = EntityIdFactory.getByTypeAndId(entityType, entityIdStr);
        return saveAttributes(getTenantId(), entityId, scope, request);
    }


    @ApiOperation(value = "Save or update time-series data (saveEntityTelemetry)",
            notes = "Creates or updates the entity time-series data based on the Entity Id and request payload." +
                    SAVE_TIMESERIES_REQUEST_PAYLOAD +
                    "\n\n The scope parameter is not used in the API call implementation but should be specified whatever value because it is used as a path variable. "
                    + INVALID_ENTITY_ID_OR_ENTITY_TYPE_DESCRIPTION + TENANT_OR_CUSTOMER_AUTHORITY_PARAGRAPH,
            produces = MediaType.APPLICATION_JSON_VALUE)
    @ApiResponses(value = {
            @ApiResponse(code = 200, message = SAVE_ENTITY_TIMESERIES_STATUS_OK),
            @ApiResponse(code = 400, message = INVALID_STRUCTURE_OF_THE_REQUEST),
            @ApiResponse(code = 401, message = SAVE_ENTITY_TIMESERIES_STATUS_UNAUTHORIZED),
            @ApiResponse(code = 500, message = SAVE_ENTITY_TIMESERIES_STATUS_INTERNAL_SERVER_ERROR),
    })
    @PreAuthorize("hasAnyAuthority('SYS_ADMIN', 'TENANT_ADMIN', 'CUSTOMER_USER')")
    @RequestMapping(value = "/{entityType}/{entityId}/timeseries/{scope}", method = RequestMethod.POST)
    @ResponseBody
    public DeferredResult<ResponseEntity> saveEntityTelemetry(
            @ApiParam(value = ENTITY_TYPE_PARAM_DESCRIPTION, required = true, defaultValue = "DEVICE") @PathVariable("entityType") String entityType,
            @ApiParam(value = ENTITY_ID_PARAM_DESCRIPTION, required = true) @PathVariable("entityId") String entityIdStr,
            @ApiParam(value = TELEMETRY_SCOPE_DESCRIPTION, required = true, allowableValues = "ANY") @PathVariable("scope") String scope,
            @ApiParam(value = TELEMETRY_JSON_REQUEST_DESCRIPTION, required = true) @RequestBody String requestBody) throws ThingsboardException {
        EntityId entityId = EntityIdFactory.getByTypeAndId(entityType, entityIdStr);
        return saveTelemetry(getTenantId(), entityId, requestBody, 0L);
    }

    @ApiOperation(value = "Save or update time-series data with TTL (saveEntityTelemetryWithTTL)",
            notes = "Creates or updates the entity time-series data based on the Entity Id and request payload." +
                    SAVE_TIMESERIES_REQUEST_PAYLOAD +
                    "\n\n The scope parameter is not used in the API call implementation but should be specified whatever value because it is used as a path variable. "
                    + "\n\nThe ttl parameter takes affect only in case of Cassandra DB."
                    + INVALID_ENTITY_ID_OR_ENTITY_TYPE_DESCRIPTION + TENANT_OR_CUSTOMER_AUTHORITY_PARAGRAPH,
            produces = MediaType.APPLICATION_JSON_VALUE)
    @ApiResponses(value = {
            @ApiResponse(code = 200, message = SAVE_ENTITY_TIMESERIES_STATUS_OK),
            @ApiResponse(code = 400, message = INVALID_STRUCTURE_OF_THE_REQUEST),
            @ApiResponse(code = 401, message = SAVE_ENTITY_TIMESERIES_STATUS_UNAUTHORIZED),
            @ApiResponse(code = 500, message = SAVE_ENTITY_TIMESERIES_STATUS_INTERNAL_SERVER_ERROR),
    })
    @PreAuthorize("hasAnyAuthority('SYS_ADMIN', 'TENANT_ADMIN', 'CUSTOMER_USER')")
    @RequestMapping(value = "/{entityType}/{entityId}/timeseries/{scope}/{ttl}", method = RequestMethod.POST)
    @ResponseBody
    public DeferredResult<ResponseEntity> saveEntityTelemetryWithTTL(
            @ApiParam(value = ENTITY_TYPE_PARAM_DESCRIPTION, required = true, defaultValue = "DEVICE") @PathVariable("entityType") String entityType,
            @ApiParam(value = ENTITY_ID_PARAM_DESCRIPTION, required = true) @PathVariable("entityId") String entityIdStr,
            @ApiParam(value = TELEMETRY_SCOPE_DESCRIPTION, required = true, allowableValues = "ANY") @PathVariable("scope") String scope,
            @ApiParam(value = "A long value representing TTL (Time to Live) parameter.", required = true) @PathVariable("ttl") Long ttl,
            @ApiParam(value = TELEMETRY_JSON_REQUEST_DESCRIPTION, required = true) @RequestBody String requestBody) throws ThingsboardException {
        EntityId entityId = EntityIdFactory.getByTypeAndId(entityType, entityIdStr);
        return saveTelemetry(getTenantId(), entityId, requestBody, ttl);
    }

    @ApiOperation(value = "Delete entity time-series data (deleteEntityTimeseries)",
            notes = "Delete time-series for selected entity based on entity id, entity type and keys." +
                    " Use 'deleteAllDataForKeys' to delete all time-series data." +
                    " Use 'startTs' and 'endTs' to specify time-range instead. " +
                    " Use 'rewriteLatestIfDeleted' to rewrite latest value (stored in separate table for performance) after deletion of the time range. " +
                    TENANT_OR_CUSTOMER_AUTHORITY_PARAGRAPH,
            produces = MediaType.APPLICATION_JSON_VALUE)
    @ApiResponses(value = {
            @ApiResponse(code = 200, message = "Timeseries for the selected keys in the request was removed. " +
                    "Platform creates an audit log event about entity timeseries removal with action type 'TIMESERIES_DELETED'."),
            @ApiResponse(code = 400, message = "Platform returns a bad request in case if keys list is empty or start and end timestamp values is empty when deleteAllDataForKeys is set to false."),
            @ApiResponse(code = 401, message = "User is not authorized to delete entity timeseries for selected entity. Most likely, User belongs to different Customer or Tenant."),
            @ApiResponse(code = 500, message = "The exception was thrown during processing the request. " +
                    "Platform creates an audit log event about entity timeseries removal with action type 'TIMESERIES_DELETED' that includes an error stacktrace."),
    })
    @PreAuthorize("hasAnyAuthority('SYS_ADMIN', 'TENANT_ADMIN', 'CUSTOMER_USER')")
    @RequestMapping(value = "/{entityType}/{entityId}/timeseries/delete", method = RequestMethod.DELETE)
    @ResponseBody
    public DeferredResult<ResponseEntity> deleteEntityTimeseries(
            @ApiParam(value = ENTITY_TYPE_PARAM_DESCRIPTION, required = true, defaultValue = "DEVICE") @PathVariable("entityType") String entityType,
            @ApiParam(value = ENTITY_ID_PARAM_DESCRIPTION, required = true) @PathVariable("entityId") String entityIdStr,
            @ApiParam(value = TELEMETRY_KEYS_DESCRIPTION, required = true) @RequestParam(name = "keys") String keysStr,
            @ApiParam(value = "A boolean value to specify if should be deleted all data for selected keys or only data that are in the selected time range.")
            @RequestParam(name = "deleteAllDataForKeys", defaultValue = "false") boolean deleteAllDataForKeys,
            @ApiParam(value = "A long value representing the start timestamp of removal time range in milliseconds.")
            @RequestParam(name = "startTs", required = false) Long startTs,
            @ApiParam(value = "A long value representing the end timestamp of removal time range in milliseconds.")
            @RequestParam(name = "endTs", required = false) Long endTs,
            @ApiParam(value = "If the parameter is set to true, the latest telemetry will be rewritten in case that current latest value was removed, otherwise, in case that parameter is set to false the new latest value will not set.")
            @RequestParam(name = "rewriteLatestIfDeleted", defaultValue = "false") boolean rewriteLatestIfDeleted) throws ThingsboardException {
        EntityId entityId = EntityIdFactory.getByTypeAndId(entityType, entityIdStr);
        return deleteTimeseries(entityId, keysStr, deleteAllDataForKeys, startTs, endTs, rewriteLatestIfDeleted);
    }

    private DeferredResult<ResponseEntity> deleteTimeseries(EntityId entityIdStr, String keysStr, boolean deleteAllDataForKeys,
                                                            Long startTs, Long endTs, boolean rewriteLatestIfDeleted) throws ThingsboardException {
        List<String> keys = toKeysList(keysStr);
        if (keys.isEmpty()) {
            return getImmediateDeferredResult("Empty keys: " + keysStr, HttpStatus.BAD_REQUEST);
        }
        SecurityUser user = getCurrentUser();

        long deleteFromTs;
        long deleteToTs;
        if (deleteAllDataForKeys) {
            deleteFromTs = 0L;
            deleteToTs = System.currentTimeMillis();
        } else {
            if (startTs == null || endTs == null) {
                return getImmediateDeferredResult("When deleteAllDataForKeys is false, start and end timestamp values shouldn't be empty", HttpStatus.BAD_REQUEST);
            } else {
                deleteFromTs = startTs;
                deleteToTs = endTs;
            }
        }

        return accessValidator.validateEntityAndCallback(user, Operation.WRITE_TELEMETRY, entityIdStr, (result, tenantId, entityId) -> {
            List<DeleteTsKvQuery> deleteTsKvQueries = new ArrayList<>();
            for (String key : keys) {
                deleteTsKvQueries.add(new BaseDeleteTsKvQuery(key, deleteFromTs, deleteToTs, rewriteLatestIfDeleted));
            }
            tsSubService.deleteTimeseriesAndNotify(tenantId, entityId, keys, deleteTsKvQueries, new FutureCallback<>() {
                @Override
                public void onSuccess(@Nullable Void tmp) {
                    logTimeseriesDeleted(user, entityId, keys, deleteFromTs, deleteToTs, null);
                    result.setResult(new ResponseEntity<>(HttpStatus.OK));
                }

                @Override
                public void onFailure(Throwable t) {
                    logTimeseriesDeleted(user, entityId, keys, deleteFromTs, deleteToTs, t);
                    result.setResult(new ResponseEntity<>(HttpStatus.INTERNAL_SERVER_ERROR));
                }
            });
        });
    }

    @ApiOperation(value = "Delete device attributes (deleteDeviceAttributes)",
            notes = "Delete device attributes using provided Device Id, scope and a list of keys. " +
                    "Referencing a non-existing Device Id will cause an error" + TENANT_OR_CUSTOMER_AUTHORITY_PARAGRAPH,
            produces = MediaType.APPLICATION_JSON_VALUE)
    @ApiResponses(value = {
            @ApiResponse(code = 200, message = "Device attributes was removed for the selected keys in the request. " +
                    "Platform creates an audit log event about device attributes removal with action type 'ATTRIBUTES_DELETED'."),
            @ApiResponse(code = 400, message = "Platform returns a bad request in case if keys or scope are not specified."),
            @ApiResponse(code = 401, message = "User is not authorized to delete device attributes for selected entity. Most likely, User belongs to different Customer or Tenant."),
            @ApiResponse(code = 500, message = "The exception was thrown during processing the request. " +
                    "Platform creates an audit log event about device attributes removal with action type 'ATTRIBUTES_DELETED' that includes an error stacktrace."),
    })
    @PreAuthorize("hasAnyAuthority('SYS_ADMIN', 'TENANT_ADMIN', 'CUSTOMER_USER')")
    @RequestMapping(value = "/{deviceId}/{scope}", method = RequestMethod.DELETE)
    @ResponseBody
    public DeferredResult<ResponseEntity> deleteDeviceAttributes(
            @ApiParam(value = DEVICE_ID_PARAM_DESCRIPTION, required = true) @PathVariable(DEVICE_ID) String deviceIdStr,
            @ApiParam(value = ATTRIBUTES_SCOPE_DESCRIPTION, allowableValues = ATTRIBUTES_SCOPE_ALLOWED_VALUES, required = true) @PathVariable("scope") String scope,
            @ApiParam(value = ATTRIBUTES_KEYS_DESCRIPTION, required = true) @RequestParam(name = "keys") String keysStr) throws ThingsboardException {
        EntityId entityId = EntityIdFactory.getByTypeAndUuid(EntityType.DEVICE, deviceIdStr);
        return deleteAttributes(entityId, scope, keysStr);
    }

    @ApiOperation(value = "Delete entity attributes (deleteEntityAttributes)",
            notes = "Delete entity attributes using provided Entity Id, scope and a list of keys. " +
                    INVALID_ENTITY_ID_OR_ENTITY_TYPE_DESCRIPTION + TENANT_OR_CUSTOMER_AUTHORITY_PARAGRAPH,
            produces = MediaType.APPLICATION_JSON_VALUE)
    @ApiResponses(value = {
            @ApiResponse(code = 200, message = "Entity attributes was removed for the selected keys in the request. " +
                    "Platform creates an audit log event about entity attributes removal with action type 'ATTRIBUTES_DELETED'."),
            @ApiResponse(code = 400, message = "Platform returns a bad request in case if keys or scope are not specified."),
            @ApiResponse(code = 401, message = "User is not authorized to delete entity attributes for selected entity. Most likely, User belongs to different Customer or Tenant."),
            @ApiResponse(code = 500, message = "The exception was thrown during processing the request. " +
                    "Platform creates an audit log event about entity attributes removal with action type 'ATTRIBUTES_DELETED' that includes an error stacktrace."),
    })
    @PreAuthorize("hasAnyAuthority('SYS_ADMIN', 'TENANT_ADMIN', 'CUSTOMER_USER')")
    @RequestMapping(value = "/{entityType}/{entityId}/{scope}", method = RequestMethod.DELETE)
    @ResponseBody
    public DeferredResult<ResponseEntity> deleteEntityAttributes(
            @ApiParam(value = ENTITY_TYPE_PARAM_DESCRIPTION, required = true, defaultValue = "DEVICE") @PathVariable("entityType") String entityType,
            @ApiParam(value = ENTITY_ID_PARAM_DESCRIPTION, required = true) @PathVariable("entityId") String entityIdStr,
            @ApiParam(value = ATTRIBUTES_SCOPE_DESCRIPTION, required = true, allowableValues = ATTRIBUTES_SCOPE_ALLOWED_VALUES) @PathVariable("scope") String scope,
            @ApiParam(value = ATTRIBUTES_KEYS_DESCRIPTION, required = true) @RequestParam(name = "keys") String keysStr) throws ThingsboardException {
        EntityId entityId = EntityIdFactory.getByTypeAndId(entityType, entityIdStr);
        return deleteAttributes(entityId, scope, keysStr);
    }

    private DeferredResult<ResponseEntity> deleteAttributes(EntityId entityIdSrc, String scope, String keysStr) throws ThingsboardException {
        List<String> keys = toKeysList(keysStr);
        if (keys.isEmpty()) {
            return getImmediateDeferredResult("Empty keys: " + keysStr, HttpStatus.BAD_REQUEST);
        }
        SecurityUser user = getCurrentUser();

        if (DataConstants.SERVER_SCOPE.equals(scope) ||
                DataConstants.SHARED_SCOPE.equals(scope) ||
                DataConstants.CLIENT_SCOPE.equals(scope)) {
            return accessValidator.validateEntityAndCallback(getCurrentUser(), Operation.WRITE_ATTRIBUTES, entityIdSrc, (result, tenantId, entityId) -> {
                tsSubService.deleteAndNotify(tenantId, entityId, scope, keys, new FutureCallback<Void>() {
                    @Override
                    public void onSuccess(@Nullable Void tmp) {
                        logAttributesDeleted(user, entityId, scope, keys, null);
                        if (entityIdSrc.getEntityType().equals(EntityType.DEVICE)) {
                            DeviceId deviceId = new DeviceId(entityId.getId());
                            tbClusterService.pushMsgToCore(DeviceAttributesEventNotificationMsg.onDelete(
                                    user.getTenantId(), deviceId, scope, keys), null);
                        }
                        result.setResult(new ResponseEntity<>(HttpStatus.OK));
                    }

                    @Override
                    public void onFailure(Throwable t) {
                        logAttributesDeleted(user, entityId, scope, keys, t);
                        result.setResult(new ResponseEntity<>(HttpStatus.INTERNAL_SERVER_ERROR));
                    }
                });
            });
        } else {
            return getImmediateDeferredResult("Invalid attribute scope: " + scope, HttpStatus.BAD_REQUEST);
        }
    }

    private DeferredResult<ResponseEntity> saveAttributes(TenantId srcTenantId, EntityId entityIdSrc, String scope, JsonNode json) throws ThingsboardException {
        if (!DataConstants.SERVER_SCOPE.equals(scope) && !DataConstants.SHARED_SCOPE.equals(scope)) {
            return getImmediateDeferredResult("Invalid scope: " + scope, HttpStatus.BAD_REQUEST);
        }
        if (json.isObject()) {
            List<AttributeKvEntry> attributes = extractRequestAttributes(json);
            attributes.forEach(ConstraintValidator::validateFields);
            if (attributes.isEmpty()) {
                return getImmediateDeferredResult("No attributes data found in request body!", HttpStatus.BAD_REQUEST);
            }
            for (AttributeKvEntry attributeKvEntry : attributes) {
                if (attributeKvEntry.getKey().isEmpty() || attributeKvEntry.getKey().trim().length() == 0) {
                    return getImmediateDeferredResult("Key cannot be empty or contains only spaces", HttpStatus.BAD_REQUEST);
                }
            }
            SecurityUser user = getCurrentUser();
            return accessValidator.validateEntityAndCallback(getCurrentUser(), Operation.WRITE_ATTRIBUTES, entityIdSrc, (result, tenantId, entityId) -> {
                tsSubService.saveAndNotify(tenantId, entityId, scope, attributes, new FutureCallback<Void>() {
                    @Override
                    public void onSuccess(@Nullable Void tmp) {
                        logAttributesUpdated(user, entityId, scope, attributes, null);
                        result.setResult(new ResponseEntity(HttpStatus.OK));
                    }

                    @Override
                    public void onFailure(Throwable t) {
                        logAttributesUpdated(user, entityId, scope, attributes, t);
                        AccessValidator.handleError(t, result, HttpStatus.INTERNAL_SERVER_ERROR);
                    }
                });
            });
        } else {
            return getImmediateDeferredResult("Request is not a JSON object", HttpStatus.BAD_REQUEST);
        }
    }

    private DeferredResult<ResponseEntity> saveTelemetry(TenantId curTenantId, EntityId entityIdSrc, String requestBody, long ttl) throws ThingsboardException {
        Map<Long, List<KvEntry>> telemetryRequest;
        JsonElement telemetryJson;
        try {
            telemetryJson = new JsonParser().parse(requestBody);
        } catch (Exception e) {
            return getImmediateDeferredResult("Unable to parse timeseries payload: Invalid JSON body!", HttpStatus.BAD_REQUEST);
        }
        try {
            telemetryRequest = JsonConverter.convertToTelemetry(telemetryJson, System.currentTimeMillis());
        } catch (Exception e) {
            return getImmediateDeferredResult("Unable to parse timeseries payload. Invalid JSON body: " + e.getMessage(), HttpStatus.BAD_REQUEST);
        }
        List<TsKvEntry> entries = new ArrayList<>();
        for (Map.Entry<Long, List<KvEntry>> entry : telemetryRequest.entrySet()) {
            for (KvEntry kv : entry.getValue()) {
                entries.add(new BasicTsKvEntry(entry.getKey(), kv));
            }
        }
        if (entries.isEmpty()) {
            return getImmediateDeferredResult("No timeseries data found in request body!", HttpStatus.BAD_REQUEST);
        }
        SecurityUser user = getCurrentUser();
        return accessValidator.validateEntityAndCallback(getCurrentUser(), Operation.WRITE_TELEMETRY, entityIdSrc, (result, tenantId, entityId) -> {
            long tenantTtl = ttl;
            if (!TenantId.SYS_TENANT_ID.equals(tenantId) && tenantTtl == 0) {
                TenantProfile tenantProfile = tenantProfileCache.get(tenantId);
                tenantTtl = TimeUnit.DAYS.toSeconds(((DefaultTenantProfileConfiguration) tenantProfile.getProfileData().getConfiguration()).getDefaultStorageTtlDays());
            }
            tsSubService.saveAndNotify(tenantId, user.getCustomerId(), entityId, entries, tenantTtl, new FutureCallback<Void>() {
                @Override
                public void onSuccess(@Nullable Void tmp) {
                    logTelemetryUpdated(user, entityId, entries, null);
                    result.setResult(new ResponseEntity(HttpStatus.OK));
                }

                @Override
                public void onFailure(Throwable t) {
                    logTelemetryUpdated(user, entityId, entries, t);
                    AccessValidator.handleError(t, result, HttpStatus.INTERNAL_SERVER_ERROR);
                }
            });
        });
    }

    private void getLatestTimeseriesValuesCallback(@Nullable DeferredResult<ResponseEntity> result, SecurityUser user, EntityId entityId, String keys, Boolean useStrictDataTypes) {
        ListenableFuture<List<TsKvEntry>> future;
        if (StringUtils.isEmpty(keys)) {
            future = tsService.findAllLatest(user.getTenantId(), entityId);
        } else {
            future = tsService.findLatest(user.getTenantId(), entityId, toKeysList(keys));
        }
        Futures.addCallback(future, getTsKvListCallback(result, useStrictDataTypes), MoreExecutors.directExecutor());
    }

    private void getAttributeValuesCallback(@Nullable DeferredResult<ResponseEntity> result, SecurityUser user, EntityId entityId, String scope, String keys) {
        List<String> keyList = toKeysList(keys);
        FutureCallback<List<AttributeKvEntry>> callback = getAttributeValuesToResponseCallback(result, user, scope, entityId, keyList);
        if (!StringUtils.isEmpty(scope)) {
            if (keyList != null && !keyList.isEmpty()) {
                Futures.addCallback(attributesService.find(user.getTenantId(), entityId, scope, keyList), callback, MoreExecutors.directExecutor());
            } else {
                Futures.addCallback(attributesService.findAll(user.getTenantId(), entityId, scope), callback, MoreExecutors.directExecutor());
            }
        } else {
            List<ListenableFuture<List<AttributeKvEntry>>> futures = new ArrayList<>();
            for (String tmpScope : DataConstants.allScopes()) {
                if (keyList != null && !keyList.isEmpty()) {
                    futures.add(attributesService.find(user.getTenantId(), entityId, tmpScope, keyList));
                } else {
                    futures.add(attributesService.findAll(user.getTenantId(), entityId, tmpScope));
                }
            }

            ListenableFuture<List<AttributeKvEntry>> future = mergeAllAttributesFutures(futures);

            Futures.addCallback(future, callback, MoreExecutors.directExecutor());
        }
    }

    private void getAttributeKeysCallback(@Nullable DeferredResult<ResponseEntity> result, TenantId tenantId, EntityId entityId, String scope) {
        Futures.addCallback(attributesService.findAll(tenantId, entityId, scope), getAttributeKeysToResponseCallback(result), MoreExecutors.directExecutor());
    }

    private void getAttributeKeysCallback(@Nullable DeferredResult<ResponseEntity> result, TenantId tenantId, EntityId entityId) {
        List<ListenableFuture<List<AttributeKvEntry>>> futures = new ArrayList<>();
        for (String scope : DataConstants.allScopes()) {
            futures.add(attributesService.findAll(tenantId, entityId, scope));
        }

        ListenableFuture<List<AttributeKvEntry>> future = mergeAllAttributesFutures(futures);

        Futures.addCallback(future, getAttributeKeysToResponseCallback(result), MoreExecutors.directExecutor());
    }

    private FutureCallback<List<TsKvEntry>> getTsKeysToResponseCallback(final DeferredResult<ResponseEntity> response) {
        return new FutureCallback<>() {
            @Override
            public void onSuccess(List<TsKvEntry> values) {
                List<String> keys = values.stream().map(KvEntry::getKey).collect(Collectors.toList());
                response.setResult(new ResponseEntity<>(keys, HttpStatus.OK));
            }

            @Override
            public void onFailure(Throwable e) {
                log.error("Failed to fetch attributes", e);
                AccessValidator.handleError(e, response, HttpStatus.INTERNAL_SERVER_ERROR);
            }
        };
    }

    private FutureCallback<List<AttributeKvEntry>> getAttributeKeysToResponseCallback(final DeferredResult<ResponseEntity> response) {
        return new FutureCallback<List<AttributeKvEntry>>() {

            @Override
            public void onSuccess(List<AttributeKvEntry> attributes) {
                List<String> keys = attributes.stream().map(KvEntry::getKey).collect(Collectors.toList());
                response.setResult(new ResponseEntity<>(keys, HttpStatus.OK));
            }

            @Override
            public void onFailure(Throwable e) {
                log.error("Failed to fetch attributes", e);
                AccessValidator.handleError(e, response, HttpStatus.INTERNAL_SERVER_ERROR);
            }
        };
    }

    private FutureCallback<List<AttributeKvEntry>> getAttributeValuesToResponseCallback(final DeferredResult<ResponseEntity> response,
                                                                                        final SecurityUser user, final String scope,
                                                                                        final EntityId entityId, final List<String> keyList) {
        return new FutureCallback<>() {
            @Override
            public void onSuccess(List<AttributeKvEntry> attributes) {
                List<AttributeData> values = attributes.stream().map(attribute ->
                        new AttributeData(attribute.getLastUpdateTs(), attribute.getKey(), getKvValue(attribute))
                ).collect(Collectors.toList());
                logAttributesRead(user, entityId, scope, keyList, null);
                response.setResult(new ResponseEntity<>(values, HttpStatus.OK));
            }

            @Override
            public void onFailure(Throwable e) {
                log.error("Failed to fetch attributes", e);
                logAttributesRead(user, entityId, scope, keyList, e);
                AccessValidator.handleError(e, response, HttpStatus.INTERNAL_SERVER_ERROR);
            }
        };
    }

    private FutureCallback<List<TsKvEntry>> getTsKvListCallback(final DeferredResult<ResponseEntity> response, Boolean useStrictDataTypes) {
        return new FutureCallback<>() {
            @Override
            public void onSuccess(List<TsKvEntry> data) {
                Map<String, List<TsData>> result = new LinkedHashMap<>();
                for (TsKvEntry entry : data) {
                    Object value = useStrictDataTypes ? getKvValue(entry) : entry.getValueAsString();
                    result.computeIfAbsent(entry.getKey(), k -> new ArrayList<>()).add(new TsData(entry.getTs(), value));
                }
                response.setResult(new ResponseEntity<>(result, HttpStatus.OK));
            }

            @Override
            public void onFailure(Throwable e) {
                log.error("Failed to fetch historical data", e);
                AccessValidator.handleError(e, response, HttpStatus.INTERNAL_SERVER_ERROR);
            }
        };
    }

    private void logTimeseriesDeleted(SecurityUser user, EntityId entityId, List<String> keys, long startTs, long endTs, Throwable e) {
        notificationEntityService.logEntityAction(user.getTenantId(), entityId, ActionType.TIMESERIES_DELETED, user,
                toException(e), keys, startTs, endTs);
    }

    private void logTelemetryUpdated(SecurityUser user, EntityId entityId, List<TsKvEntry> telemetry, Throwable e) {
        notificationEntityService.logEntityAction(user.getTenantId(), entityId, ActionType.TIMESERIES_UPDATED, user,
                toException(e), telemetry);
    }

    private void logAttributesDeleted(SecurityUser user, EntityId entityId, String scope, List<String> keys, Throwable e) {
        notificationEntityService.logEntityAction(user.getTenantId(), (UUIDBased & EntityId) entityId,
                ActionType.ATTRIBUTES_DELETED, user, toException(e), scope, keys);
    }

    private void logAttributesUpdated(SecurityUser user, EntityId entityId, String scope, List<AttributeKvEntry> attributes, Throwable e) {
        notificationEntityService.logEntityAction(user.getTenantId(), entityId, ActionType.ATTRIBUTES_UPDATED, user,
                toException(e), scope, attributes);
    }


    private void logAttributesRead(SecurityUser user, EntityId entityId, String scope, List<String> keys, Throwable e) {
        notificationEntityService.logEntityAction(user.getTenantId(), entityId, ActionType.ATTRIBUTES_READ, user,
                toException(e), scope, keys);
    }

    private ListenableFuture<List<AttributeKvEntry>> mergeAllAttributesFutures(List<ListenableFuture<List<AttributeKvEntry>>> futures) {
        return Futures.transform(Futures.successfulAsList(futures),
                (Function<? super List<List<AttributeKvEntry>>, ? extends List<AttributeKvEntry>>) input -> {
                    List<AttributeKvEntry> tmp = new ArrayList<>();
                    if (input != null) {
                        input.forEach(tmp::addAll);
                    }
                    return tmp;
                }, executor);
    }

    private List<String> toKeysList(String keys) {
        List<String> keyList = null;
        if (!StringUtils.isEmpty(keys)) {
            keyList = Arrays.asList(keys.split(","));
        }
        return keyList;
    }

    private DeferredResult<ResponseEntity> getImmediateDeferredResult(String message, HttpStatus status) {
        DeferredResult<ResponseEntity> result = new DeferredResult<>();
        result.setResult(new ResponseEntity<>(message, status));
        return result;
    }

    private List<AttributeKvEntry> extractRequestAttributes(JsonNode jsonNode) {
        long ts = System.currentTimeMillis();
        List<AttributeKvEntry> attributes = new ArrayList<>();
        jsonNode.fields().forEachRemaining(entry -> {
            String key = entry.getKey();
            JsonNode value = entry.getValue();
            if (entry.getValue().isObject() || entry.getValue().isArray()) {
                attributes.add(new BaseAttributeKvEntry(new JsonDataEntry(key, toJsonStr(value)), ts));
            } else if (entry.getValue().isTextual()) {
                if (maxStringValueLength > 0 && entry.getValue().textValue().length() > maxStringValueLength) {
                    String message = String.format("String value length [%d] for key [%s] is greater than maximum allowed [%d]", entry.getValue().textValue().length(), key, maxStringValueLength);
                    throw new UncheckedApiException(new InvalidParametersException(message));
                }
                attributes.add(new BaseAttributeKvEntry(new StringDataEntry(key, value.textValue()), ts));
            } else if (entry.getValue().isBoolean()) {
                attributes.add(new BaseAttributeKvEntry(new BooleanDataEntry(key, value.booleanValue()), ts));
            } else if (entry.getValue().isDouble()) {
                attributes.add(new BaseAttributeKvEntry(new DoubleDataEntry(key, value.doubleValue()), ts));
            } else if (entry.getValue().isNumber()) {
                if (entry.getValue().isBigInteger()) {
                    throw new UncheckedApiException(new InvalidParametersException("Big integer values are not supported!"));
                } else {
                    attributes.add(new BaseAttributeKvEntry(new LongDataEntry(key, value.longValue()), ts));
                }
            }
        });
        return attributes;
    }

    private String toJsonStr(JsonNode value) {
        try {
            return JacksonUtil.toString(value);
        } catch (IllegalArgumentException e) {
            throw new JsonParseException("Can't parse jsonValue: " + value, e);
        }
    }

    private JsonNode toJsonNode(String value) {
        try {
            return JacksonUtil.toJsonNode(value);
        } catch (IllegalArgumentException e) {
            throw new JsonParseException("Can't parse jsonValue: " + value, e);
        }
    }

    private Object getKvValue(KvEntry entry) {
        if (entry.getDataType() == DataType.JSON) {
            return toJsonNode(entry.getJsonValue().get());
        }
        return entry.getValue();
    }
}<|MERGE_RESOLUTION|>--- conflicted
+++ resolved
@@ -202,11 +202,7 @@
             @ApiParam(value = ENTITY_ID_PARAM_DESCRIPTION, required = true) @PathVariable("entityId") String entityIdStr,
             @ApiParam(value = ATTRIBUTES_SCOPE_DESCRIPTION, required = true, allowableValues = ATTRIBUTES_SCOPE_ALLOWED_VALUES) @PathVariable("scope") String scope) throws ThingsboardException {
         return accessValidator.validateEntityAndCallback(getCurrentUser(), Operation.READ_ATTRIBUTES, entityType, entityIdStr,
-<<<<<<< HEAD
-                (result, tenantId, entityId) -> getAttributeKeysCallback(result, tenantId, entityId, scope));
-=======
                     (result, tenantId, entityId) -> getAttributeKeysCallback(result, tenantId, entityId, scope));
->>>>>>> 0b7b5239
     }
 
     @ApiOperation(value = "Get attributes (getAttributes)",
@@ -224,15 +220,9 @@
             @ApiParam(value = ENTITY_TYPE_PARAM_DESCRIPTION, required = true, defaultValue = "DEVICE") @PathVariable("entityType") String entityType,
             @ApiParam(value = ENTITY_ID_PARAM_DESCRIPTION, required = true) @PathVariable("entityId") String entityIdStr,
             @ApiParam(value = ATTRIBUTES_KEYS_DESCRIPTION) @RequestParam(name = "keys", required = false) String keysStr) throws ThingsboardException {
-<<<<<<< HEAD
-        SecurityUser user = getCurrentUser();
-        return accessValidator.validateEntityAndCallback(getCurrentUser(), Operation.READ_ATTRIBUTES, entityType, entityIdStr,
-                (result, tenantId, entityId) -> getAttributeValuesCallback(result, user, entityId, null, keysStr));
-=======
             SecurityUser user = getCurrentUser();
         return accessValidator.validateEntityAndCallback(getCurrentUser(), Operation.READ_ATTRIBUTES, entityType, entityIdStr,
                     (result, tenantId, entityId) -> getAttributeValuesCallback(result, user, entityId, null, keysStr));
->>>>>>> 0b7b5239
     }
 
 
@@ -256,11 +246,7 @@
             @ApiParam(value = ATTRIBUTES_KEYS_DESCRIPTION) @RequestParam(name = "keys", required = false) String keysStr) throws ThingsboardException {
         SecurityUser user = getCurrentUser();
         return accessValidator.validateEntityAndCallback(getCurrentUser(), Operation.READ_ATTRIBUTES, entityType, entityIdStr,
-<<<<<<< HEAD
-                (result, tenantId, entityId) -> getAttributeValuesCallback(result, user, entityId, scope, keysStr));
-=======
                     (result, tenantId, entityId) -> getAttributeValuesCallback(result, user, entityId, scope, keysStr));
->>>>>>> 0b7b5239
     }
 
     @ApiOperation(value = "Get time-series keys (getTimeseriesKeys)",
@@ -274,11 +260,7 @@
             @ApiParam(value = ENTITY_TYPE_PARAM_DESCRIPTION, required = true, defaultValue = "DEVICE") @PathVariable("entityType") String entityType,
             @ApiParam(value = ENTITY_ID_PARAM_DESCRIPTION, required = true) @PathVariable("entityId") String entityIdStr) throws ThingsboardException {
         return accessValidator.validateEntityAndCallback(getCurrentUser(), Operation.READ_TELEMETRY, entityType, entityIdStr,
-<<<<<<< HEAD
-                (result, tenantId, entityId) -> Futures.addCallback(tsService.findAllLatest(tenantId, entityId), getTsKeysToResponseCallback(result), MoreExecutors.directExecutor()));
-=======
                     (result, tenantId, entityId) -> Futures.addCallback(tsService.findAllLatest(tenantId, entityId), getTsKeysToResponseCallback(result), MoreExecutors.directExecutor()));
->>>>>>> 0b7b5239
     }
 
     @ApiOperation(value = "Get latest time-series value (getLatestTimeseries)",
