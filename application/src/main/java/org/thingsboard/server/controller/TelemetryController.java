/**
 * Copyright © 2016-2021 The Thingsboard Authors
 *
 * Licensed under the Apache License, Version 2.0 (the "License");
 * you may not use this file except in compliance with the License.
 * You may obtain a copy of the License at
 *
 *     http://www.apache.org/licenses/LICENSE-2.0
 *
 * Unless required by applicable law or agreed to in writing, software
 * distributed under the License is distributed on an "AS IS" BASIS,
 * WITHOUT WARRANTIES OR CONDITIONS OF ANY KIND, either express or implied.
 * See the License for the specific language governing permissions and
 * limitations under the License.
 */
package org.thingsboard.server.controller;

import com.fasterxml.jackson.databind.JsonNode;
import com.google.common.base.Function;
import com.google.common.util.concurrent.FutureCallback;
import com.google.common.util.concurrent.Futures;
import com.google.common.util.concurrent.ListenableFuture;
import com.google.common.util.concurrent.MoreExecutors;
import com.google.gson.JsonElement;
import com.google.gson.JsonParseException;
import com.google.gson.JsonParser;
import io.swagger.annotations.ApiOperation;
import io.swagger.annotations.ApiParam;
import io.swagger.annotations.ApiResponse;
import io.swagger.annotations.ApiResponses;
import lombok.extern.slf4j.Slf4j;
import org.springframework.beans.factory.annotation.Autowired;
import org.springframework.beans.factory.annotation.Value;
import org.springframework.http.HttpStatus;
import org.springframework.http.MediaType;
import org.springframework.http.ResponseEntity;
import org.springframework.security.access.prepost.PreAuthorize;
import org.springframework.util.StringUtils;
import org.springframework.web.bind.annotation.PathVariable;
import org.springframework.web.bind.annotation.RequestBody;
import org.springframework.web.bind.annotation.RequestMapping;
import org.springframework.web.bind.annotation.RequestMethod;
import org.springframework.web.bind.annotation.RequestParam;
import org.springframework.web.bind.annotation.ResponseBody;
import org.springframework.web.bind.annotation.RestController;
import org.springframework.web.context.request.async.DeferredResult;
import org.thingsboard.common.util.JacksonUtil;
import org.thingsboard.common.util.ThingsBoardThreadFactory;
import org.thingsboard.rule.engine.api.msg.DeviceAttributesEventNotificationMsg;
import org.thingsboard.server.common.data.DataConstants;
import org.thingsboard.server.common.data.EntityType;
import org.thingsboard.server.common.data.TenantProfile;
import org.thingsboard.server.common.data.audit.ActionType;
import org.thingsboard.server.common.data.exception.ThingsboardException;
import org.thingsboard.server.common.data.id.DeviceId;
import org.thingsboard.server.common.data.id.EntityId;
import org.thingsboard.server.common.data.id.EntityIdFactory;
import org.thingsboard.server.common.data.id.TenantId;
import org.thingsboard.server.common.data.id.UUIDBased;
import org.thingsboard.server.common.data.kv.Aggregation;
import org.thingsboard.server.common.data.kv.AttributeKey;
import org.thingsboard.server.common.data.kv.AttributeKvEntry;
import org.thingsboard.server.common.data.kv.BaseAttributeKvEntry;
import org.thingsboard.server.common.data.kv.BaseDeleteTsKvQuery;
import org.thingsboard.server.common.data.kv.BaseReadTsKvQuery;
import org.thingsboard.server.common.data.kv.BasicTsKvEntry;
import org.thingsboard.server.common.data.kv.BooleanDataEntry;
import org.thingsboard.server.common.data.kv.DataType;
import org.thingsboard.server.common.data.kv.DeleteTsKvQuery;
import org.thingsboard.server.common.data.kv.DoubleDataEntry;
import org.thingsboard.server.common.data.kv.JsonDataEntry;
import org.thingsboard.server.common.data.kv.KvEntry;
import org.thingsboard.server.common.data.kv.LongDataEntry;
import org.thingsboard.server.common.data.kv.ReadTsKvQuery;
import org.thingsboard.server.common.data.kv.StringDataEntry;
import org.thingsboard.server.common.data.kv.TsKvEntry;
import org.thingsboard.server.common.data.tenant.profile.DefaultTenantProfileConfiguration;
import org.thingsboard.server.common.transport.adaptor.JsonConverter;
import org.thingsboard.server.dao.service.ConstraintValidator;
import org.thingsboard.server.dao.timeseries.TimeseriesService;
import org.thingsboard.server.queue.util.TbCoreComponent;
import org.thingsboard.server.service.security.AccessValidator;
import org.thingsboard.server.service.security.model.SecurityUser;
import org.thingsboard.server.service.security.permission.Operation;
import org.thingsboard.server.service.telemetry.AttributeData;
import org.thingsboard.server.service.telemetry.TsData;
import org.thingsboard.server.service.telemetry.exception.InvalidParametersException;
import org.thingsboard.server.service.telemetry.exception.UncheckedApiException;

import javax.annotation.Nullable;
import javax.annotation.PostConstruct;
import javax.annotation.PreDestroy;
import java.util.ArrayList;
import java.util.Arrays;
import java.util.HashSet;
import java.util.LinkedHashMap;
import java.util.List;
import java.util.Map;
import java.util.Set;
import java.util.concurrent.ExecutorService;
import java.util.concurrent.Executors;
import java.util.concurrent.TimeUnit;
import java.util.stream.Collectors;

import static org.thingsboard.server.controller.ControllerConstants.ATTRIBUTES_JSON_REQUEST_DESCRIPTION;
import static org.thingsboard.server.controller.ControllerConstants.ATTRIBUTES_KEYS_DESCRIPTION;
import static org.thingsboard.server.controller.ControllerConstants.ATTRIBUTES_SCOPE_ALLOWED_VALUES;
import static org.thingsboard.server.controller.ControllerConstants.ATTRIBUTES_SCOPE_DESCRIPTION;
import static org.thingsboard.server.controller.ControllerConstants.ATTRIBUTE_DATA_EXAMPLE;
import static org.thingsboard.server.controller.ControllerConstants.DEVICE_ID;
import static org.thingsboard.server.controller.ControllerConstants.DEVICE_ID_PARAM_DESCRIPTION;
import static org.thingsboard.server.controller.ControllerConstants.ENTITY_ATTRIBUTE_SCOPES;
import static org.thingsboard.server.controller.ControllerConstants.ENTITY_ID_PARAM_DESCRIPTION;
import static org.thingsboard.server.controller.ControllerConstants.ENTITY_TYPE_PARAM_DESCRIPTION;
import static org.thingsboard.server.controller.ControllerConstants.INVALID_ENTITY_ID_OR_ENTITY_TYPE_DESCRIPTION;
import static org.thingsboard.server.controller.ControllerConstants.INVALID_STRUCTURE_OF_THE_REQUEST;
import static org.thingsboard.server.controller.ControllerConstants.LATEST_TS_NON_STRICT_DATA_EXAMPLE;
import static org.thingsboard.server.controller.ControllerConstants.LATEST_TS_STRICT_DATA_EXAMPLE;
import static org.thingsboard.server.controller.ControllerConstants.MARKDOWN_CODE_BLOCK_END;
import static org.thingsboard.server.controller.ControllerConstants.MARKDOWN_CODE_BLOCK_START;
import static org.thingsboard.server.controller.ControllerConstants.SAVE_ATTIRIBUTES_STATUS_BAD_REQUEST;
import static org.thingsboard.server.controller.ControllerConstants.SAVE_ATTIRIBUTES_STATUS_OK;
import static org.thingsboard.server.controller.ControllerConstants.SAVE_ATTRIBUTES_REQUEST_PAYLOAD;
import static org.thingsboard.server.controller.ControllerConstants.SAVE_ENTITY_ATTRIBUTES_STATUS_INTERNAL_SERVER_ERROR;
import static org.thingsboard.server.controller.ControllerConstants.SAVE_ENTITY_ATTRIBUTES_STATUS_OK;
import static org.thingsboard.server.controller.ControllerConstants.SAVE_ENTITY_ATTRIBUTES_STATUS_UNAUTHORIZED;
import static org.thingsboard.server.controller.ControllerConstants.SAVE_ENTITY_TIMESERIES_STATUS_INTERNAL_SERVER_ERROR;
import static org.thingsboard.server.controller.ControllerConstants.SAVE_ENTITY_TIMESERIES_STATUS_OK;
import static org.thingsboard.server.controller.ControllerConstants.SAVE_ENTITY_TIMESERIES_STATUS_UNAUTHORIZED;
import static org.thingsboard.server.controller.ControllerConstants.SAVE_TIMESERIES_REQUEST_PAYLOAD;
import static org.thingsboard.server.controller.ControllerConstants.SORT_ORDER_ALLOWABLE_VALUES;
import static org.thingsboard.server.controller.ControllerConstants.SORT_ORDER_DESCRIPTION;
import static org.thingsboard.server.controller.ControllerConstants.STRICT_DATA_TYPES_DESCRIPTION;
import static org.thingsboard.server.controller.ControllerConstants.TELEMETRY_JSON_REQUEST_DESCRIPTION;
import static org.thingsboard.server.controller.ControllerConstants.TELEMETRY_KEYS_BASE_DESCRIPTION;
import static org.thingsboard.server.controller.ControllerConstants.TELEMETRY_KEYS_DESCRIPTION;
import static org.thingsboard.server.controller.ControllerConstants.TELEMETRY_SCOPE_DESCRIPTION;
import static org.thingsboard.server.controller.ControllerConstants.TENANT_OR_CUSTOMER_AUTHORITY_PARAGRAPH;
import static org.thingsboard.server.controller.ControllerConstants.TS_STRICT_DATA_EXAMPLE;


/**
 * Created by ashvayka on 22.03.18.
 */
@RestController
@TbCoreComponent
@RequestMapping(TbUrlConstants.TELEMETRY_URL_PREFIX)
@Slf4j
public class TelemetryController extends BaseController {

    @Autowired
    private TimeseriesService tsService;

    @Autowired
    private AccessValidator accessValidator;

    @Value("${transport.json.max_string_value_length:0}")
    private int maxStringValueLength;

    private ExecutorService executor;

    @PostConstruct
    public void initExecutor() {
        executor = Executors.newSingleThreadExecutor(ThingsBoardThreadFactory.forName("telemetry-controller"));
    }

    @PreDestroy
    public void shutdownExecutor() {
        if (executor != null) {
            executor.shutdownNow();
        }
    }

    @ApiOperation(value = "Get all attribute keys (getAttributeKeys)",
            notes = "Returns a set of unique attribute key names for the selected entity. " +
                    "The response will include merged key names set for all attribute scopes:" +
                    "\n\n * SERVER_SCOPE - supported for all entity types;" +
                    "\n * CLIENT_SCOPE - supported for devices;" +
                    "\n * SHARED_SCOPE - supported for devices. "
                    + "\n\n" + INVALID_ENTITY_ID_OR_ENTITY_TYPE_DESCRIPTION + TENANT_OR_CUSTOMER_AUTHORITY_PARAGRAPH,
            produces = MediaType.APPLICATION_JSON_VALUE)
    @PreAuthorize("hasAnyAuthority('SYS_ADMIN', 'TENANT_ADMIN', 'CUSTOMER_USER')")
    @RequestMapping(value = "/{entityType}/{entityId}/keys/attributes", method = RequestMethod.GET)
    @ResponseBody
    public DeferredResult<ResponseEntity> getAttributeKeys(
<<<<<<< HEAD
            @PathVariable("entityType") String entityType, @PathVariable("entityId") String entityIdStr) throws ThingsboardException {
        try {
            return accessValidator.validateEntityAndCallback(getCurrentUser(), Operation.READ_ATTRIBUTES, entityType, entityIdStr, this::getAttributeKeysCallback);
        } catch (Exception e) {
            throw handleException(e);
        }
=======
            @ApiParam(value = ENTITY_TYPE_PARAM_DESCRIPTION, required = true, defaultValue = "DEVICE") @PathVariable("entityType") String entityType,
            @ApiParam(value = ENTITY_ID_PARAM_DESCRIPTION, required = true) @PathVariable("entityId") String entityIdStr) throws ThingsboardException {
        return accessValidator.validateEntityAndCallback(getCurrentUser(), Operation.READ_ATTRIBUTES, entityType, entityIdStr, this::getAttributeKeysCallback);
>>>>>>> cd23b85b
    }

    @ApiOperation(value = "Get all attribute keys by scope (getAttributeKeysByScope)",
            notes = "Returns a set of unique attribute key names for the selected entity and attributes scope: " +
                    "\n\n * SERVER_SCOPE - supported for all entity types;" +
                    "\n * CLIENT_SCOPE - supported for devices;" +
                    "\n * SHARED_SCOPE - supported for devices. "
                    + "\n\n" + INVALID_ENTITY_ID_OR_ENTITY_TYPE_DESCRIPTION + TENANT_OR_CUSTOMER_AUTHORITY_PARAGRAPH,
            produces = MediaType.APPLICATION_JSON_VALUE)
    @PreAuthorize("hasAnyAuthority('SYS_ADMIN', 'TENANT_ADMIN', 'CUSTOMER_USER')")
    @RequestMapping(value = "/{entityType}/{entityId}/keys/attributes/{scope}", method = RequestMethod.GET)
    @ResponseBody
    public DeferredResult<ResponseEntity> getAttributeKeysByScope(
<<<<<<< HEAD
            @PathVariable("entityType") String entityType, @PathVariable("entityId") String entityIdStr
            , @PathVariable("scope") String scope) throws ThingsboardException {
        try {
            return accessValidator.validateEntityAndCallback(getCurrentUser(), Operation.READ_ATTRIBUTES, entityType, entityIdStr,
                    (result, tenantId, entityId) -> getAttributeKeysCallback(result, tenantId, entityId, scope));
        } catch (Exception e) {
            throw handleException(e);
        }
=======
            @ApiParam(value = ENTITY_TYPE_PARAM_DESCRIPTION, required = true, defaultValue = "DEVICE") @PathVariable("entityType") String entityType,
            @ApiParam(value = ENTITY_ID_PARAM_DESCRIPTION, required = true) @PathVariable("entityId") String entityIdStr,
            @ApiParam(value = ATTRIBUTES_SCOPE_DESCRIPTION, required = true, allowableValues = ATTRIBUTES_SCOPE_ALLOWED_VALUES) @PathVariable("scope") String scope) throws ThingsboardException {
        return accessValidator.validateEntityAndCallback(getCurrentUser(), Operation.READ_ATTRIBUTES, entityType, entityIdStr,
                (result, tenantId, entityId) -> getAttributeKeysCallback(result, tenantId, entityId, scope));
>>>>>>> cd23b85b
    }

    @ApiOperation(value = "Get attributes (getAttributes)",
            notes = "Returns all attributes that belong to specified entity. Use optional 'keys' parameter to return specific attributes."
                    + "\n Example of the result: \n\n"
                    + MARKDOWN_CODE_BLOCK_START
                    + ATTRIBUTE_DATA_EXAMPLE
                    + MARKDOWN_CODE_BLOCK_END
                    + "\n\n " + INVALID_ENTITY_ID_OR_ENTITY_TYPE_DESCRIPTION + TENANT_OR_CUSTOMER_AUTHORITY_PARAGRAPH,
            produces = MediaType.APPLICATION_JSON_VALUE)
    @PreAuthorize("hasAnyAuthority('SYS_ADMIN', 'TENANT_ADMIN', 'CUSTOMER_USER')")
    @RequestMapping(value = "/{entityType}/{entityId}/values/attributes", method = RequestMethod.GET)
    @ResponseBody
    public DeferredResult<ResponseEntity> getAttributes(
<<<<<<< HEAD
            @PathVariable("entityType") String entityType, @PathVariable("entityId") String entityIdStr,
            @RequestParam(name = "keys", required = false) String keysStr) throws ThingsboardException {
        try {
            SecurityUser user = getCurrentUser();
            return accessValidator.validateEntityAndCallback(getCurrentUser(), Operation.READ_ATTRIBUTES, entityType, entityIdStr,
                    (result, tenantId, entityId) -> getAttributeValuesCallback(result, user, entityId, null, keysStr));
        } catch (Exception e) {
            throw handleException(e);
        }
=======
            @ApiParam(value = ENTITY_TYPE_PARAM_DESCRIPTION, required = true, defaultValue = "DEVICE") @PathVariable("entityType") String entityType,
            @ApiParam(value = ENTITY_ID_PARAM_DESCRIPTION, required = true) @PathVariable("entityId") String entityIdStr,
            @ApiParam(value = ATTRIBUTES_KEYS_DESCRIPTION) @RequestParam(name = "keys", required = false) String keysStr) throws ThingsboardException {
        SecurityUser user = getCurrentUser();
        return accessValidator.validateEntityAndCallback(getCurrentUser(), Operation.READ_ATTRIBUTES, entityType, entityIdStr,
                (result, tenantId, entityId) -> getAttributeValuesCallback(result, user, entityId, null, keysStr));
>>>>>>> cd23b85b
    }


    @ApiOperation(value = "Get attributes by scope (getAttributesByScope)",
            notes = "Returns all attributes of a specified scope that belong to specified entity." +
                    ENTITY_ATTRIBUTE_SCOPES +
                    "Use optional 'keys' parameter to return specific attributes."
                    + "\n Example of the result: \n\n"
                    + MARKDOWN_CODE_BLOCK_START
                    + ATTRIBUTE_DATA_EXAMPLE
                    + MARKDOWN_CODE_BLOCK_END
                    + "\n\n " + INVALID_ENTITY_ID_OR_ENTITY_TYPE_DESCRIPTION + TENANT_OR_CUSTOMER_AUTHORITY_PARAGRAPH,
            produces = MediaType.APPLICATION_JSON_VALUE)
    @PreAuthorize("hasAnyAuthority('SYS_ADMIN', 'TENANT_ADMIN', 'CUSTOMER_USER')")
    @RequestMapping(value = "/{entityType}/{entityId}/values/attributes/{scope}", method = RequestMethod.GET)
    @ResponseBody
    public DeferredResult<ResponseEntity> getAttributesByScope(
<<<<<<< HEAD
            @PathVariable("entityType") String entityType, @PathVariable("entityId") String entityIdStr,
            @PathVariable("scope") String scope,
            @RequestParam(name = "keys", required = false) String keysStr) throws ThingsboardException {
        try {
            SecurityUser user = getCurrentUser();
            return accessValidator.validateEntityAndCallback(getCurrentUser(), Operation.READ_ATTRIBUTES, entityType, entityIdStr,
                    (result, tenantId, entityId) -> getAttributeValuesCallback(result, user, entityId, scope, keysStr));
        } catch (Exception e) {
            throw handleException(e);
        }
=======
            @ApiParam(value = ENTITY_TYPE_PARAM_DESCRIPTION, required = true, defaultValue = "DEVICE") @PathVariable("entityType") String entityType,
            @ApiParam(value = ENTITY_ID_PARAM_DESCRIPTION, required = true) @PathVariable("entityId") String entityIdStr,
            @ApiParam(value = ATTRIBUTES_SCOPE_DESCRIPTION, allowableValues = ATTRIBUTES_SCOPE_ALLOWED_VALUES, required = true) @PathVariable("scope") String scope,
            @ApiParam(value = ATTRIBUTES_KEYS_DESCRIPTION) @RequestParam(name = "keys", required = false) String keysStr) throws ThingsboardException {
        SecurityUser user = getCurrentUser();
        return accessValidator.validateEntityAndCallback(getCurrentUser(), Operation.READ_ATTRIBUTES, entityType, entityIdStr,
                (result, tenantId, entityId) -> getAttributeValuesCallback(result, user, entityId, scope, keysStr));
>>>>>>> cd23b85b
    }

    @ApiOperation(value = "Get time-series keys (getTimeseriesKeys)",
            notes = "Returns a set of unique time-series key names for the selected entity. " +
                    "\n\n" + INVALID_ENTITY_ID_OR_ENTITY_TYPE_DESCRIPTION + TENANT_OR_CUSTOMER_AUTHORITY_PARAGRAPH,
            produces = MediaType.APPLICATION_JSON_VALUE)
    @PreAuthorize("hasAnyAuthority('SYS_ADMIN', 'TENANT_ADMIN', 'CUSTOMER_USER')")
    @RequestMapping(value = "/{entityType}/{entityId}/keys/timeseries", method = RequestMethod.GET)
    @ResponseBody
    public DeferredResult<ResponseEntity> getTimeseriesKeys(
<<<<<<< HEAD
            @PathVariable("entityType") String entityType, @PathVariable("entityId") String entityIdStr) throws ThingsboardException {
        try {
            return accessValidator.validateEntityAndCallback(getCurrentUser(), Operation.READ_TELEMETRY, entityType, entityIdStr,
                    (result, tenantId, entityId) -> Futures.addCallback(tsService.findAllLatest(tenantId, entityId), getTsKeysToResponseCallback(result), MoreExecutors.directExecutor()));
        } catch (Exception e) {
            throw handleException(e);
        }
=======
            @ApiParam(value = ENTITY_TYPE_PARAM_DESCRIPTION, required = true, defaultValue = "DEVICE") @PathVariable("entityType") String entityType,
            @ApiParam(value = ENTITY_ID_PARAM_DESCRIPTION, required = true) @PathVariable("entityId") String entityIdStr) throws ThingsboardException {
        return accessValidator.validateEntityAndCallback(getCurrentUser(), Operation.READ_TELEMETRY, entityType, entityIdStr,
                (result, tenantId, entityId) -> Futures.addCallback(tsService.findAllLatest(tenantId, entityId), getTsKeysToResponseCallback(result), MoreExecutors.directExecutor()));
>>>>>>> cd23b85b
    }

    @ApiOperation(value = "Get latest time-series value (getLatestTimeseries)",
            notes = "Returns all time-series that belong to specified entity. Use optional 'keys' parameter to return specific time-series." +
                    " The result is a JSON object. The format of the values depends on the 'useStrictDataTypes' parameter." +
                    " By default, all time-series values are converted to strings: \n\n"
                    + MARKDOWN_CODE_BLOCK_START
                    + LATEST_TS_NON_STRICT_DATA_EXAMPLE
                    + MARKDOWN_CODE_BLOCK_END
                    + "\n\n However, it is possible to request the values without conversion ('useStrictDataTypes'=true): \n\n"
                    + MARKDOWN_CODE_BLOCK_START
                    + LATEST_TS_STRICT_DATA_EXAMPLE
                    + MARKDOWN_CODE_BLOCK_END
                    + "\n\n " + INVALID_ENTITY_ID_OR_ENTITY_TYPE_DESCRIPTION + TENANT_OR_CUSTOMER_AUTHORITY_PARAGRAPH,
            produces = MediaType.APPLICATION_JSON_VALUE)
    @PreAuthorize("hasAnyAuthority('SYS_ADMIN', 'TENANT_ADMIN', 'CUSTOMER_USER')")
    @RequestMapping(value = "/{entityType}/{entityId}/values/timeseries", method = RequestMethod.GET)
    @ResponseBody
    public DeferredResult<ResponseEntity> getLatestTimeseries(
            @ApiParam(value = ENTITY_TYPE_PARAM_DESCRIPTION, required = true, defaultValue = "DEVICE") @PathVariable("entityType") String entityType,
            @ApiParam(value = ENTITY_ID_PARAM_DESCRIPTION, required = true) @PathVariable("entityId") String entityIdStr,
            @ApiParam(value = TELEMETRY_KEYS_DESCRIPTION) @RequestParam(name = "keys", required = false) String keysStr,
            @ApiParam(value = STRICT_DATA_TYPES_DESCRIPTION)
            @RequestParam(name = "useStrictDataTypes", required = false, defaultValue = "false") Boolean useStrictDataTypes) throws ThingsboardException {
<<<<<<< HEAD
        try {
            SecurityUser user = getCurrentUser();

            return accessValidator.validateEntityAndCallback(getCurrentUser(), Operation.READ_TELEMETRY, entityType, entityIdStr,
                    (result, tenantId, entityId) -> getLatestTimeseriesValuesCallback(result, user, entityId, keysStr, useStrictDataTypes));
        } catch (Exception e) {
            throw handleException(e);
        }
=======
        SecurityUser user = getCurrentUser();
        return accessValidator.validateEntityAndCallback(getCurrentUser(), Operation.READ_TELEMETRY, entityType, entityIdStr,
                (result, tenantId, entityId) -> getLatestTimeseriesValuesCallback(result, user, entityId, keysStr, useStrictDataTypes));
>>>>>>> cd23b85b
    }

    @ApiOperation(value = "Get time-series data (getTimeseries)",
            notes = "Returns a range of time-series values for specified entity. " +
                    "Returns not aggregated data by default. " +
                    "Use aggregation function ('agg') and aggregation interval ('interval') to enable aggregation of the results on the database / server side. " +
                    "The aggregation is generally more efficient then fetching all records. \n\n"
                    + MARKDOWN_CODE_BLOCK_START
                    + TS_STRICT_DATA_EXAMPLE
                    + MARKDOWN_CODE_BLOCK_END
                    + "\n\n" + INVALID_ENTITY_ID_OR_ENTITY_TYPE_DESCRIPTION + TENANT_OR_CUSTOMER_AUTHORITY_PARAGRAPH,
            produces = MediaType.APPLICATION_JSON_VALUE)
    @PreAuthorize("hasAnyAuthority('SYS_ADMIN', 'TENANT_ADMIN', 'CUSTOMER_USER')")
    @RequestMapping(value = "/{entityType}/{entityId}/values/timeseries", method = RequestMethod.GET, params = {"keys", "startTs", "endTs"})
    @ResponseBody
    public DeferredResult<ResponseEntity> getTimeseries(
            @ApiParam(value = ENTITY_TYPE_PARAM_DESCRIPTION, required = true, defaultValue = "DEVICE") @PathVariable("entityType") String entityType,
            @ApiParam(value = ENTITY_ID_PARAM_DESCRIPTION, required = true) @PathVariable("entityId") String entityIdStr,
            @ApiParam(value = TELEMETRY_KEYS_BASE_DESCRIPTION, required = true) @RequestParam(name = "keys") String keys,
            @ApiParam(value = "A long value representing the start timestamp of the time range in milliseconds, UTC.")
            @RequestParam(name = "startTs") Long startTs,
            @ApiParam(value = "A long value representing the end timestamp of the time range in milliseconds, UTC.")
            @RequestParam(name = "endTs") Long endTs,
            @ApiParam(value = "A long value representing the aggregation interval range in milliseconds.")
            @RequestParam(name = "interval", defaultValue = "0") Long interval,
            @ApiParam(value = "An integer value that represents a max number of timeseries data points to fetch." +
                    " This parameter is used only in the case if 'agg' parameter is set to 'NONE'.", defaultValue = "100")
            @RequestParam(name = "limit", defaultValue = "100") Integer limit,
            @ApiParam(value = "A string value representing the aggregation function. " +
                    "If the interval is not specified, 'agg' parameter will use 'NONE' value.",
                    allowableValues = "MIN, MAX, AVG, SUM, COUNT, NONE")
            @RequestParam(name = "agg", defaultValue = "NONE") String aggStr,
            @ApiParam(value = SORT_ORDER_DESCRIPTION, allowableValues = SORT_ORDER_ALLOWABLE_VALUES)
            @RequestParam(name = "orderBy", defaultValue = "DESC") String orderBy,
            @ApiParam(value = STRICT_DATA_TYPES_DESCRIPTION)
            @RequestParam(name = "useStrictDataTypes", required = false, defaultValue = "false") Boolean useStrictDataTypes) throws ThingsboardException {
        try {
            return accessValidator.validateEntityAndCallback(getCurrentUser(), Operation.READ_TELEMETRY, entityType, entityIdStr,
                    (result, tenantId, entityId) -> {
                        // If interval is 0, convert this to a NONE aggregation, which is probably what the user really wanted
                        Aggregation agg = interval == 0L ? Aggregation.valueOf(Aggregation.NONE.name()) : Aggregation.valueOf(aggStr);
                        List<ReadTsKvQuery> queries = toKeysList(keys).stream().map(key -> new BaseReadTsKvQuery(key, startTs, endTs, interval, limit, agg, orderBy))
                                .collect(Collectors.toList());

                        Futures.addCallback(tsService.findAll(tenantId, entityId, queries), getTsKvListCallback(result, useStrictDataTypes), MoreExecutors.directExecutor());
                    });
        } catch (Exception e) {
            throw handleException(e);
        }
    }

    @ApiOperation(value = "Save device attributes (saveDeviceAttributes)",
            notes = "Creates or updates the device attributes based on device id and specified attribute scope. " +
                    SAVE_ATTRIBUTES_REQUEST_PAYLOAD
                    + TENANT_OR_CUSTOMER_AUTHORITY_PARAGRAPH,
            produces = MediaType.APPLICATION_JSON_VALUE)
    @ApiResponses(value = {
            @ApiResponse(code = 200, message = SAVE_ATTIRIBUTES_STATUS_OK +
                    "Platform creates an audit log event about device attributes updates with action type 'ATTRIBUTES_UPDATED', " +
                    "and also sends event msg to the rule engine with msg type 'ATTRIBUTES_UPDATED'."),
            @ApiResponse(code = 400, message = SAVE_ATTIRIBUTES_STATUS_BAD_REQUEST),
            @ApiResponse(code = 401, message = "User is not authorized to save device attributes for selected device. Most likely, User belongs to different Customer or Tenant."),
            @ApiResponse(code = 500, message = "The exception was thrown during processing the request. " +
                    "Platform creates an audit log event about device attributes updates with action type 'ATTRIBUTES_UPDATED' that includes an error stacktrace."),
    })
    @PreAuthorize("hasAnyAuthority('SYS_ADMIN', 'TENANT_ADMIN', 'CUSTOMER_USER')")
    @RequestMapping(value = "/{deviceId}/{scope}", method = RequestMethod.POST)
    @ResponseBody
<<<<<<< HEAD
    public DeferredResult<ResponseEntity> saveDeviceAttributes(@PathVariable("deviceId") String deviceIdStr, @PathVariable("scope") String scope,
                                                               @RequestBody JsonNode request) throws ThingsboardException {
        try {
            EntityId entityId = EntityIdFactory.getByTypeAndUuid(EntityType.DEVICE, deviceIdStr);
            return saveAttributes(getTenantId(), entityId, scope, request);
        } catch (Exception e) {
            throw handleException(e);
        }
=======
    public DeferredResult<ResponseEntity> saveDeviceAttributes(
            @ApiParam(value = DEVICE_ID_PARAM_DESCRIPTION, required = true) @PathVariable("deviceId") String deviceIdStr,
            @ApiParam(value = ATTRIBUTES_SCOPE_DESCRIPTION, allowableValues = ATTRIBUTES_SCOPE_ALLOWED_VALUES, required = true) @PathVariable("scope") String scope,
            @ApiParam(value = ATTRIBUTES_JSON_REQUEST_DESCRIPTION, required = true) @RequestBody JsonNode request) throws ThingsboardException {
        EntityId entityId = EntityIdFactory.getByTypeAndUuid(EntityType.DEVICE, deviceIdStr);
        return saveAttributes(getTenantId(), entityId, scope, request);
>>>>>>> cd23b85b
    }

    @ApiOperation(value = "Save entity attributes (saveEntityAttributesV1)",
            notes = "Creates or updates the entity attributes based on Entity Id and the specified attribute scope. " +
                    ENTITY_ATTRIBUTE_SCOPES +
                    SAVE_ATTRIBUTES_REQUEST_PAYLOAD
                    + INVALID_ENTITY_ID_OR_ENTITY_TYPE_DESCRIPTION + TENANT_OR_CUSTOMER_AUTHORITY_PARAGRAPH,
            produces = MediaType.APPLICATION_JSON_VALUE)
    @ApiResponses(value = {
            @ApiResponse(code = 200, message = SAVE_ATTIRIBUTES_STATUS_OK + SAVE_ENTITY_ATTRIBUTES_STATUS_OK),
            @ApiResponse(code = 400, message = SAVE_ATTIRIBUTES_STATUS_BAD_REQUEST),
            @ApiResponse(code = 401, message = SAVE_ENTITY_ATTRIBUTES_STATUS_UNAUTHORIZED),
            @ApiResponse(code = 500, message = SAVE_ENTITY_ATTRIBUTES_STATUS_INTERNAL_SERVER_ERROR),
    })
    @PreAuthorize("hasAnyAuthority('SYS_ADMIN', 'TENANT_ADMIN', 'CUSTOMER_USER')")
    @RequestMapping(value = "/{entityType}/{entityId}/{scope}", method = RequestMethod.POST)
    @ResponseBody
<<<<<<< HEAD
    public DeferredResult<ResponseEntity> saveEntityAttributesV1(@PathVariable("entityType") String entityType, @PathVariable("entityId") String entityIdStr,
                                                                 @PathVariable("scope") String scope,
                                                                 @RequestBody JsonNode request) throws ThingsboardException {
        try {
            EntityId entityId = EntityIdFactory.getByTypeAndId(entityType, entityIdStr);
            return saveAttributes(getTenantId(), entityId, scope, request);
        } catch (Exception e) {
            throw handleException(e);
        }
=======
    public DeferredResult<ResponseEntity> saveEntityAttributesV1(
            @ApiParam(value = ENTITY_TYPE_PARAM_DESCRIPTION, required = true, defaultValue = "DEVICE") @PathVariable("entityType") String entityType,
            @ApiParam(value = ENTITY_ID_PARAM_DESCRIPTION, required = true) @PathVariable("entityId") String entityIdStr,
            @ApiParam(value = ATTRIBUTES_SCOPE_DESCRIPTION, allowableValues = ATTRIBUTES_SCOPE_ALLOWED_VALUES) @PathVariable("scope") String scope,
            @ApiParam(value = ATTRIBUTES_JSON_REQUEST_DESCRIPTION, required = true) @RequestBody JsonNode request) throws ThingsboardException {
        EntityId entityId = EntityIdFactory.getByTypeAndId(entityType, entityIdStr);
        return saveAttributes(getTenantId(), entityId, scope, request);
>>>>>>> cd23b85b
    }

    @ApiOperation(value = "Save entity attributes (saveEntityAttributesV2)",
            notes = "Creates or updates the entity attributes based on Entity Id and the specified attribute scope. " +
                    ENTITY_ATTRIBUTE_SCOPES +
                    SAVE_ATTRIBUTES_REQUEST_PAYLOAD
                    + INVALID_ENTITY_ID_OR_ENTITY_TYPE_DESCRIPTION + TENANT_OR_CUSTOMER_AUTHORITY_PARAGRAPH,
            produces = MediaType.APPLICATION_JSON_VALUE)
    @ApiResponses(value = {
            @ApiResponse(code = 200, message = SAVE_ATTIRIBUTES_STATUS_OK + SAVE_ENTITY_ATTRIBUTES_STATUS_OK),
            @ApiResponse(code = 400, message = SAVE_ATTIRIBUTES_STATUS_BAD_REQUEST),
            @ApiResponse(code = 401, message = SAVE_ENTITY_ATTRIBUTES_STATUS_UNAUTHORIZED),
            @ApiResponse(code = 500, message = SAVE_ENTITY_ATTRIBUTES_STATUS_INTERNAL_SERVER_ERROR),
    })
    @PreAuthorize("hasAnyAuthority('SYS_ADMIN', 'TENANT_ADMIN', 'CUSTOMER_USER')")
    @RequestMapping(value = "/{entityType}/{entityId}/attributes/{scope}", method = RequestMethod.POST)
    @ResponseBody
<<<<<<< HEAD
    public DeferredResult<ResponseEntity> saveEntityAttributesV2(@PathVariable("entityType") String entityType, @PathVariable("entityId") String entityIdStr,
                                                                 @PathVariable("scope") String scope,
                                                                 @RequestBody JsonNode request) throws ThingsboardException {
        try {
            EntityId entityId = EntityIdFactory.getByTypeAndId(entityType, entityIdStr);
            return saveAttributes(getTenantId(), entityId, scope, request);
        } catch (Exception e) {
            throw handleException(e);
        }
=======
    public DeferredResult<ResponseEntity> saveEntityAttributesV2(
            @ApiParam(value = ENTITY_TYPE_PARAM_DESCRIPTION, required = true, defaultValue = "DEVICE") @PathVariable("entityType") String entityType,
            @ApiParam(value = ENTITY_ID_PARAM_DESCRIPTION, required = true) @PathVariable("entityId") String entityIdStr,
            @ApiParam(value = ATTRIBUTES_SCOPE_DESCRIPTION, allowableValues = ATTRIBUTES_SCOPE_ALLOWED_VALUES, required = true) @PathVariable("scope") String scope,
            @ApiParam(value = ATTRIBUTES_JSON_REQUEST_DESCRIPTION, required = true) @RequestBody JsonNode request) throws ThingsboardException {
        EntityId entityId = EntityIdFactory.getByTypeAndId(entityType, entityIdStr);
        return saveAttributes(getTenantId(), entityId, scope, request);
>>>>>>> cd23b85b
    }


    @ApiOperation(value = "Save or update time-series data (saveEntityTelemetry)",
            notes = "Creates or updates the entity time-series data based on the Entity Id and request payload." +
                    SAVE_TIMESERIES_REQUEST_PAYLOAD +
                    "\n\n The scope parameter is not used in the API call implementation but should be specified whatever value because it is used as a path variable. "
                    + INVALID_ENTITY_ID_OR_ENTITY_TYPE_DESCRIPTION + TENANT_OR_CUSTOMER_AUTHORITY_PARAGRAPH,
            produces = MediaType.APPLICATION_JSON_VALUE)
    @ApiResponses(value = {
            @ApiResponse(code = 200, message = SAVE_ENTITY_TIMESERIES_STATUS_OK),
            @ApiResponse(code = 400, message = INVALID_STRUCTURE_OF_THE_REQUEST),
            @ApiResponse(code = 401, message = SAVE_ENTITY_TIMESERIES_STATUS_UNAUTHORIZED),
            @ApiResponse(code = 500, message = SAVE_ENTITY_TIMESERIES_STATUS_INTERNAL_SERVER_ERROR),
    })
    @PreAuthorize("hasAnyAuthority('SYS_ADMIN', 'TENANT_ADMIN', 'CUSTOMER_USER')")
    @RequestMapping(value = "/{entityType}/{entityId}/timeseries/{scope}", method = RequestMethod.POST)
    @ResponseBody
<<<<<<< HEAD
    public DeferredResult<ResponseEntity> saveEntityTelemetry(@PathVariable("entityType") String entityType, @PathVariable("entityId") String entityIdStr,
                                                              @PathVariable("scope") String scope,
                                                              @RequestBody String requestBody) throws ThingsboardException {
        try {
            EntityId entityId = EntityIdFactory.getByTypeAndId(entityType, entityIdStr);
            return saveTelemetry(getTenantId(), entityId, requestBody, 0L);
        } catch (Exception e) {
            throw handleException(e);
        }
=======
    public DeferredResult<ResponseEntity> saveEntityTelemetry(
            @ApiParam(value = ENTITY_TYPE_PARAM_DESCRIPTION, required = true, defaultValue = "DEVICE") @PathVariable("entityType") String entityType,
            @ApiParam(value = ENTITY_ID_PARAM_DESCRIPTION, required = true) @PathVariable("entityId") String entityIdStr,
            @ApiParam(value = TELEMETRY_SCOPE_DESCRIPTION, required = true, allowableValues = "ANY") @PathVariable("scope") String scope,
            @ApiParam(value = TELEMETRY_JSON_REQUEST_DESCRIPTION, required = true) @RequestBody String requestBody) throws ThingsboardException {
        EntityId entityId = EntityIdFactory.getByTypeAndId(entityType, entityIdStr);
        return saveTelemetry(getTenantId(), entityId, requestBody, 0L);
>>>>>>> cd23b85b
    }

    @ApiOperation(value = "Save or update time-series data with TTL (saveEntityTelemetryWithTTL)",
            notes = "Creates or updates the entity time-series data based on the Entity Id and request payload." +
                    SAVE_TIMESERIES_REQUEST_PAYLOAD +
                    "\n\n The scope parameter is not used in the API call implementation but should be specified whatever value because it is used as a path variable. "
                    + "\n\nThe ttl parameter takes affect only in case of Cassandra DB."
                    + INVALID_ENTITY_ID_OR_ENTITY_TYPE_DESCRIPTION + TENANT_OR_CUSTOMER_AUTHORITY_PARAGRAPH,
            produces = MediaType.APPLICATION_JSON_VALUE)
    @ApiResponses(value = {
            @ApiResponse(code = 200, message = SAVE_ENTITY_TIMESERIES_STATUS_OK),
            @ApiResponse(code = 400, message = INVALID_STRUCTURE_OF_THE_REQUEST),
            @ApiResponse(code = 401, message = SAVE_ENTITY_TIMESERIES_STATUS_UNAUTHORIZED),
            @ApiResponse(code = 500, message = SAVE_ENTITY_TIMESERIES_STATUS_INTERNAL_SERVER_ERROR),
    })
    @PreAuthorize("hasAnyAuthority('SYS_ADMIN', 'TENANT_ADMIN', 'CUSTOMER_USER')")
    @RequestMapping(value = "/{entityType}/{entityId}/timeseries/{scope}/{ttl}", method = RequestMethod.POST)
    @ResponseBody
<<<<<<< HEAD
    public DeferredResult<ResponseEntity> saveEntityTelemetryWithTTL(@PathVariable("entityType") String entityType, @PathVariable("entityId") String entityIdStr,
                                                                     @PathVariable("scope") String scope, @PathVariable("ttl") Long ttl,
                                                                     @RequestBody String requestBody) throws ThingsboardException {
        try {
            EntityId entityId = EntityIdFactory.getByTypeAndId(entityType, entityIdStr);
            return saveTelemetry(getTenantId(), entityId, requestBody, ttl);
        } catch (Exception e) {
            throw handleException(e);
        }
=======
    public DeferredResult<ResponseEntity> saveEntityTelemetryWithTTL(
            @ApiParam(value = ENTITY_TYPE_PARAM_DESCRIPTION, required = true, defaultValue = "DEVICE") @PathVariable("entityType") String entityType,
            @ApiParam(value = ENTITY_ID_PARAM_DESCRIPTION, required = true) @PathVariable("entityId") String entityIdStr,
            @ApiParam(value = TELEMETRY_SCOPE_DESCRIPTION, required = true, allowableValues = "ANY") @PathVariable("scope") String scope,
            @ApiParam(value = "A long value representing TTL (Time to Live) parameter.", required = true) @PathVariable("ttl") Long ttl,
            @ApiParam(value = TELEMETRY_JSON_REQUEST_DESCRIPTION, required = true) @RequestBody String requestBody) throws ThingsboardException {
        EntityId entityId = EntityIdFactory.getByTypeAndId(entityType, entityIdStr);
        return saveTelemetry(getTenantId(), entityId, requestBody, ttl);
>>>>>>> cd23b85b
    }

    @ApiOperation(value = "Delete entity time-series data (deleteEntityTimeseries)",
            notes = "Delete time-series for selected entity based on entity id, entity type and keys." +
                    " Use 'deleteAllDataForKeys' to delete all time-series data." +
                    " Use 'startTs' and 'endTs' to specify time-range instead. " +
                    " Use 'rewriteLatestIfDeleted' to rewrite latest value (stored in separate table for performance) after deletion of the time range. " +
                    TENANT_OR_CUSTOMER_AUTHORITY_PARAGRAPH,
            produces = MediaType.APPLICATION_JSON_VALUE)
    @ApiResponses(value = {
            @ApiResponse(code = 200, message = "Timeseries for the selected keys in the request was removed. " +
                    "Platform creates an audit log event about entity timeseries removal with action type 'TIMESERIES_DELETED'."),
            @ApiResponse(code = 400, message = "Platform returns a bad request in case if keys list is empty or start and end timestamp values is empty when deleteAllDataForKeys is set to false."),
            @ApiResponse(code = 401, message = "User is not authorized to delete entity timeseries for selected entity. Most likely, User belongs to different Customer or Tenant."),
            @ApiResponse(code = 500, message = "The exception was thrown during processing the request. " +
                    "Platform creates an audit log event about entity timeseries removal with action type 'TIMESERIES_DELETED' that includes an error stacktrace."),
    })
    @PreAuthorize("hasAnyAuthority('SYS_ADMIN', 'TENANT_ADMIN', 'CUSTOMER_USER')")
    @RequestMapping(value = "/{entityType}/{entityId}/timeseries/delete", method = RequestMethod.DELETE)
    @ResponseBody
<<<<<<< HEAD
    public DeferredResult<ResponseEntity> deleteEntityTimeseries(@PathVariable("entityType") String entityType, @PathVariable("entityId") String entityIdStr,
                                                                 @RequestParam(name = "keys") String keysStr,
                                                                 @RequestParam(name = "deleteAllDataForKeys", defaultValue = "false") boolean deleteAllDataForKeys,
                                                                 @RequestParam(name = "startTs", required = false) Long startTs,
                                                                 @RequestParam(name = "endTs", required = false) Long endTs,
                                                                 @RequestParam(name = "rewriteLatestIfDeleted", defaultValue = "false") boolean rewriteLatestIfDeleted) throws ThingsboardException {
        try {
            EntityId entityId = EntityIdFactory.getByTypeAndId(entityType, entityIdStr);
            return deleteTimeseries(entityId, keysStr, deleteAllDataForKeys, startTs, endTs, rewriteLatestIfDeleted);
        } catch (Exception e) {
            throw handleException(e);
        }
=======
    public DeferredResult<ResponseEntity> deleteEntityTimeseries(
            @ApiParam(value = ENTITY_TYPE_PARAM_DESCRIPTION, required = true, defaultValue = "DEVICE") @PathVariable("entityType") String entityType,
            @ApiParam(value = ENTITY_ID_PARAM_DESCRIPTION, required = true) @PathVariable("entityId") String entityIdStr,
            @ApiParam(value = TELEMETRY_KEYS_DESCRIPTION, required = true) @RequestParam(name = "keys") String keysStr,
            @ApiParam(value = "A boolean value to specify if should be deleted all data for selected keys or only data that are in the selected time range.")
            @RequestParam(name = "deleteAllDataForKeys", defaultValue = "false") boolean deleteAllDataForKeys,
            @ApiParam(value = "A long value representing the start timestamp of removal time range in milliseconds.")
            @RequestParam(name = "startTs", required = false) Long startTs,
            @ApiParam(value = "A long value representing the end timestamp of removal time range in milliseconds.")
            @RequestParam(name = "endTs", required = false) Long endTs,
            @ApiParam(value = "If the parameter is set to true, the latest telemetry will be rewritten in case that current latest value was removed, otherwise, in case that parameter is set to false the new latest value will not set.")
            @RequestParam(name = "rewriteLatestIfDeleted", defaultValue = "false") boolean rewriteLatestIfDeleted) throws ThingsboardException {
        EntityId entityId = EntityIdFactory.getByTypeAndId(entityType, entityIdStr);
        return deleteTimeseries(entityId, keysStr, deleteAllDataForKeys, startTs, endTs, rewriteLatestIfDeleted);
>>>>>>> cd23b85b
    }

    private DeferredResult<ResponseEntity> deleteTimeseries(EntityId entityIdStr, String keysStr, boolean deleteAllDataForKeys,
                                                            Long startTs, Long endTs, boolean rewriteLatestIfDeleted) throws ThingsboardException {
        List<String> keys = toKeysList(keysStr);
        if (keys.isEmpty()) {
            return getImmediateDeferredResult("Empty keys: " + keysStr, HttpStatus.BAD_REQUEST);
        }
        SecurityUser user = getCurrentUser();

        long deleteFromTs;
        long deleteToTs;
        if (deleteAllDataForKeys) {
            deleteFromTs = 0L;
            deleteToTs = System.currentTimeMillis();
        } else {
            if (startTs == null || endTs == null) {
                return getImmediateDeferredResult("When deleteAllDataForKeys is false, start and end timestamp values shouldn't be empty", HttpStatus.BAD_REQUEST);
            } else {
                deleteFromTs = startTs;
                deleteToTs = endTs;
            }
        }

        return accessValidator.validateEntityAndCallback(user, Operation.WRITE_TELEMETRY, entityIdStr, (result, tenantId, entityId) -> {
            List<DeleteTsKvQuery> deleteTsKvQueries = new ArrayList<>();
            for (String key : keys) {
                deleteTsKvQueries.add(new BaseDeleteTsKvQuery(key, deleteFromTs, deleteToTs, rewriteLatestIfDeleted));
            }
            ListenableFuture<List<Void>> future = tsService.remove(user.getTenantId(), entityId, deleteTsKvQueries);
            Futures.addCallback(future, new FutureCallback<>() {
                @Override
                public void onSuccess(@Nullable List<Void> tmp) {
                    logTimeseriesDeleted(user, entityId, keys, deleteFromTs, deleteToTs, null);
                    result.setResult(new ResponseEntity<>(HttpStatus.OK));
                }

                @Override
                public void onFailure(Throwable t) {
                    logTimeseriesDeleted(user, entityId, keys, deleteFromTs, deleteToTs, t);
                    result.setResult(new ResponseEntity<>(HttpStatus.INTERNAL_SERVER_ERROR));
                }
            }, executor);
        });
    }

    @ApiOperation(value = "Delete device attributes (deleteDeviceAttributes)",
            notes = "Delete device attributes using provided Device Id, scope and a list of keys. " +
                    "Referencing a non-existing Device Id will cause an error" + TENANT_OR_CUSTOMER_AUTHORITY_PARAGRAPH,
            produces = MediaType.APPLICATION_JSON_VALUE)
    @ApiResponses(value = {
            @ApiResponse(code = 200, message = "Device attributes was removed for the selected keys in the request. " +
                    "Platform creates an audit log event about device attributes removal with action type 'ATTRIBUTES_DELETED'."),
            @ApiResponse(code = 400, message = "Platform returns a bad request in case if keys or scope are not specified."),
            @ApiResponse(code = 401, message = "User is not authorized to delete device attributes for selected entity. Most likely, User belongs to different Customer or Tenant."),
            @ApiResponse(code = 500, message = "The exception was thrown during processing the request. " +
                    "Platform creates an audit log event about device attributes removal with action type 'ATTRIBUTES_DELETED' that includes an error stacktrace."),
    })
    @PreAuthorize("hasAnyAuthority('SYS_ADMIN', 'TENANT_ADMIN', 'CUSTOMER_USER')")
    @RequestMapping(value = "/{deviceId}/{scope}", method = RequestMethod.DELETE)
    @ResponseBody
<<<<<<< HEAD
    public DeferredResult<ResponseEntity> deleteEntityAttributes(@PathVariable("deviceId") String deviceIdStr,
                                                                 @PathVariable("scope") String scope,
                                                                 @RequestParam(name = "keys") String keysStr) throws ThingsboardException {
        try {
            EntityId entityId = EntityIdFactory.getByTypeAndUuid(EntityType.DEVICE, deviceIdStr);
            return deleteAttributes(entityId, scope, keysStr);
        } catch (Exception e) {
            throw handleException(e);
        }
=======
    public DeferredResult<ResponseEntity> deleteDeviceAttributes(
            @ApiParam(value = DEVICE_ID_PARAM_DESCRIPTION, required = true) @PathVariable(DEVICE_ID) String deviceIdStr,
            @ApiParam(value = ATTRIBUTES_SCOPE_DESCRIPTION, allowableValues = ATTRIBUTES_SCOPE_ALLOWED_VALUES, required = true) @PathVariable("scope") String scope,
            @ApiParam(value = ATTRIBUTES_KEYS_DESCRIPTION, required = true) @RequestParam(name = "keys") String keysStr) throws ThingsboardException {
        EntityId entityId = EntityIdFactory.getByTypeAndUuid(EntityType.DEVICE, deviceIdStr);
        return deleteAttributes(entityId, scope, keysStr);
>>>>>>> cd23b85b
    }

    @ApiOperation(value = "Delete entity attributes (deleteEntityAttributes)",
            notes = "Delete entity attributes using provided Entity Id, scope and a list of keys. " +
                    INVALID_ENTITY_ID_OR_ENTITY_TYPE_DESCRIPTION + TENANT_OR_CUSTOMER_AUTHORITY_PARAGRAPH,
            produces = MediaType.APPLICATION_JSON_VALUE)
    @ApiResponses(value = {
            @ApiResponse(code = 200, message = "Entity attributes was removed for the selected keys in the request. " +
                    "Platform creates an audit log event about entity attributes removal with action type 'ATTRIBUTES_DELETED'."),
            @ApiResponse(code = 400, message = "Platform returns a bad request in case if keys or scope are not specified."),
            @ApiResponse(code = 401, message = "User is not authorized to delete entity attributes for selected entity. Most likely, User belongs to different Customer or Tenant."),
            @ApiResponse(code = 500, message = "The exception was thrown during processing the request. " +
                    "Platform creates an audit log event about entity attributes removal with action type 'ATTRIBUTES_DELETED' that includes an error stacktrace."),
    })
    @PreAuthorize("hasAnyAuthority('SYS_ADMIN', 'TENANT_ADMIN', 'CUSTOMER_USER')")
    @RequestMapping(value = "/{entityType}/{entityId}/{scope}", method = RequestMethod.DELETE)
    @ResponseBody
<<<<<<< HEAD
    public DeferredResult<ResponseEntity> deleteEntityAttributes(@PathVariable("entityType") String entityType, @PathVariable("entityId") String entityIdStr,
                                                                 @PathVariable("scope") String scope,
                                                                 @RequestParam(name = "keys") String keysStr) throws ThingsboardException {
        try {
            EntityId entityId = EntityIdFactory.getByTypeAndId(entityType, entityIdStr);
            return deleteAttributes(entityId, scope, keysStr);
        } catch (Exception e) {
            throw handleException(e);
        }
=======
    public DeferredResult<ResponseEntity> deleteEntityAttributes(
            @ApiParam(value = ENTITY_TYPE_PARAM_DESCRIPTION, required = true, defaultValue = "DEVICE") @PathVariable("entityType") String entityType,
            @ApiParam(value = ENTITY_ID_PARAM_DESCRIPTION, required = true) @PathVariable("entityId") String entityIdStr,
            @ApiParam(value = ATTRIBUTES_SCOPE_DESCRIPTION, required = true, allowableValues = ATTRIBUTES_SCOPE_ALLOWED_VALUES) @PathVariable("scope") String scope,
            @ApiParam(value = ATTRIBUTES_KEYS_DESCRIPTION, required = true) @RequestParam(name = "keys") String keysStr) throws ThingsboardException {
        EntityId entityId = EntityIdFactory.getByTypeAndId(entityType, entityIdStr);
        return deleteAttributes(entityId, scope, keysStr);
>>>>>>> cd23b85b
    }

    private DeferredResult<ResponseEntity> deleteAttributes(EntityId entityIdSrc, String scope, String keysStr) throws ThingsboardException {
        List<String> keys = toKeysList(keysStr);
        if (keys.isEmpty()) {
            return getImmediateDeferredResult("Empty keys: " + keysStr, HttpStatus.BAD_REQUEST);
        }
        SecurityUser user = getCurrentUser();

        if (DataConstants.SERVER_SCOPE.equals(scope) ||
                DataConstants.SHARED_SCOPE.equals(scope) ||
                DataConstants.CLIENT_SCOPE.equals(scope)) {
            return accessValidator.validateEntityAndCallback(getCurrentUser(), Operation.WRITE_ATTRIBUTES, entityIdSrc, (result, tenantId, entityId) -> {
                tsSubService.deleteAndNotify(tenantId, entityId, scope, keys, new FutureCallback<Void>() {
                    @Override
                    public void onSuccess(@Nullable Void tmp) {
                        logAttributesDeleted(user, entityId, scope, keys, null);
                        if (entityIdSrc.getEntityType().equals(EntityType.DEVICE)) {
                            DeviceId deviceId = new DeviceId(entityId.getId());
                            Set<AttributeKey> keysToNotify = new HashSet<>();
                            keys.forEach(key -> keysToNotify.add(new AttributeKey(scope, key)));
                            tbClusterService.pushMsgToCore(DeviceAttributesEventNotificationMsg.onDelete(
                                    user.getTenantId(), deviceId, keysToNotify), null);
                        }
                        result.setResult(new ResponseEntity<>(HttpStatus.OK));
                    }

                    @Override
                    public void onFailure(Throwable t) {
                        logAttributesDeleted(user, entityId, scope, keys, t);
                        result.setResult(new ResponseEntity<>(HttpStatus.INTERNAL_SERVER_ERROR));
                    }
                });
            });
        } else {
            return getImmediateDeferredResult("Invalid attribute scope: " + scope, HttpStatus.BAD_REQUEST);
        }
    }

    private DeferredResult<ResponseEntity> saveAttributes(TenantId srcTenantId, EntityId entityIdSrc, String scope, JsonNode json) throws ThingsboardException {
        if (!DataConstants.SERVER_SCOPE.equals(scope) && !DataConstants.SHARED_SCOPE.equals(scope)) {
            return getImmediateDeferredResult("Invalid scope: " + scope, HttpStatus.BAD_REQUEST);
        }
        if (json.isObject()) {
            List<AttributeKvEntry> attributes = extractRequestAttributes(json);
            attributes.forEach(ConstraintValidator::validateFields);
            if (attributes.isEmpty()) {
                return getImmediateDeferredResult("No attributes data found in request body!", HttpStatus.BAD_REQUEST);
            }
            for (AttributeKvEntry attributeKvEntry : attributes) {
                if (attributeKvEntry.getKey().isEmpty() || attributeKvEntry.getKey().trim().length() == 0) {
                    return getImmediateDeferredResult("Key cannot be empty or contains only spaces", HttpStatus.BAD_REQUEST);
                }
            }
            SecurityUser user = getCurrentUser();
            return accessValidator.validateEntityAndCallback(getCurrentUser(), Operation.WRITE_ATTRIBUTES, entityIdSrc, (result, tenantId, entityId) -> {
                tsSubService.saveAndNotify(tenantId, entityId, scope, attributes, new FutureCallback<Void>() {
                    @Override
                    public void onSuccess(@Nullable Void tmp) {
                        logAttributesUpdated(user, entityId, scope, attributes, null);
                        result.setResult(new ResponseEntity(HttpStatus.OK));
                    }

                    @Override
                    public void onFailure(Throwable t) {
                        logAttributesUpdated(user, entityId, scope, attributes, t);
                        AccessValidator.handleError(t, result, HttpStatus.INTERNAL_SERVER_ERROR);
                    }
                });
            });
        } else {
            return getImmediateDeferredResult("Request is not a JSON object", HttpStatus.BAD_REQUEST);
        }
    }

    private DeferredResult<ResponseEntity> saveTelemetry(TenantId curTenantId, EntityId entityIdSrc, String requestBody, long ttl) throws ThingsboardException {
        Map<Long, List<KvEntry>> telemetryRequest;
        JsonElement telemetryJson;
        try {
            telemetryJson = new JsonParser().parse(requestBody);
        } catch (Exception e) {
            return getImmediateDeferredResult("Unable to parse timeseries payload: Invalid JSON body!", HttpStatus.BAD_REQUEST);
        }
        try {
            telemetryRequest = JsonConverter.convertToTelemetry(telemetryJson, System.currentTimeMillis());
        } catch (Exception e) {
            return getImmediateDeferredResult("Unable to parse timeseries payload. Invalid JSON body: " + e.getMessage(), HttpStatus.BAD_REQUEST);
        }
        List<TsKvEntry> entries = new ArrayList<>();
        for (Map.Entry<Long, List<KvEntry>> entry : telemetryRequest.entrySet()) {
            for (KvEntry kv : entry.getValue()) {
                entries.add(new BasicTsKvEntry(entry.getKey(), kv));
            }
        }
        if (entries.isEmpty()) {
            return getImmediateDeferredResult("No timeseries data found in request body!", HttpStatus.BAD_REQUEST);
        }
        SecurityUser user = getCurrentUser();
        return accessValidator.validateEntityAndCallback(getCurrentUser(), Operation.WRITE_TELEMETRY, entityIdSrc, (result, tenantId, entityId) -> {
            long tenantTtl = ttl;
            if (!TenantId.SYS_TENANT_ID.equals(tenantId) && tenantTtl == 0) {
                TenantProfile tenantProfile = tenantProfileCache.get(tenantId);
                tenantTtl = TimeUnit.DAYS.toSeconds(((DefaultTenantProfileConfiguration) tenantProfile.getProfileData().getConfiguration()).getDefaultStorageTtlDays());
            }
            tsSubService.saveAndNotify(tenantId, user.getCustomerId(), entityId, entries, tenantTtl, new FutureCallback<Void>() {
                @Override
                public void onSuccess(@Nullable Void tmp) {
                    logTelemetryUpdated(user, entityId, entries, null);
                    result.setResult(new ResponseEntity(HttpStatus.OK));
                }

                @Override
                public void onFailure(Throwable t) {
                    logTelemetryUpdated(user, entityId, entries, t);
                    AccessValidator.handleError(t, result, HttpStatus.INTERNAL_SERVER_ERROR);
                }
            });
        });
    }

    private void getLatestTimeseriesValuesCallback(@Nullable DeferredResult<ResponseEntity> result, SecurityUser user, EntityId entityId, String keys, Boolean useStrictDataTypes) {
        ListenableFuture<List<TsKvEntry>> future;
        if (StringUtils.isEmpty(keys)) {
            future = tsService.findAllLatest(user.getTenantId(), entityId);
        } else {
            future = tsService.findLatest(user.getTenantId(), entityId, toKeysList(keys));
        }
        Futures.addCallback(future, getTsKvListCallback(result, useStrictDataTypes), MoreExecutors.directExecutor());
    }

    private void getAttributeValuesCallback(@Nullable DeferredResult<ResponseEntity> result, SecurityUser user, EntityId entityId, String scope, String keys) {
        List<String> keyList = toKeysList(keys);
        FutureCallback<List<AttributeKvEntry>> callback = getAttributeValuesToResponseCallback(result, user, scope, entityId, keyList);
        if (!StringUtils.isEmpty(scope)) {
            if (keyList != null && !keyList.isEmpty()) {
                Futures.addCallback(attributesService.find(user.getTenantId(), entityId, scope, keyList), callback, MoreExecutors.directExecutor());
            } else {
                Futures.addCallback(attributesService.findAll(user.getTenantId(), entityId, scope), callback, MoreExecutors.directExecutor());
            }
        } else {
            List<ListenableFuture<List<AttributeKvEntry>>> futures = new ArrayList<>();
            for (String tmpScope : DataConstants.allScopes()) {
                if (keyList != null && !keyList.isEmpty()) {
                    futures.add(attributesService.find(user.getTenantId(), entityId, tmpScope, keyList));
                } else {
                    futures.add(attributesService.findAll(user.getTenantId(), entityId, tmpScope));
                }
            }

            ListenableFuture<List<AttributeKvEntry>> future = mergeAllAttributesFutures(futures);

            Futures.addCallback(future, callback, MoreExecutors.directExecutor());
        }
    }

    private void getAttributeKeysCallback(@Nullable DeferredResult<ResponseEntity> result, TenantId tenantId, EntityId entityId, String scope) {
        Futures.addCallback(attributesService.findAll(tenantId, entityId, scope), getAttributeKeysToResponseCallback(result), MoreExecutors.directExecutor());
    }

    private void getAttributeKeysCallback(@Nullable DeferredResult<ResponseEntity> result, TenantId tenantId, EntityId entityId) {
        List<ListenableFuture<List<AttributeKvEntry>>> futures = new ArrayList<>();
        for (String scope : DataConstants.allScopes()) {
            futures.add(attributesService.findAll(tenantId, entityId, scope));
        }

        ListenableFuture<List<AttributeKvEntry>> future = mergeAllAttributesFutures(futures);

        Futures.addCallback(future, getAttributeKeysToResponseCallback(result), MoreExecutors.directExecutor());
    }

    private FutureCallback<List<TsKvEntry>> getTsKeysToResponseCallback(final DeferredResult<ResponseEntity> response) {
        return new FutureCallback<>() {
            @Override
            public void onSuccess(List<TsKvEntry> values) {
                List<String> keys = values.stream().map(KvEntry::getKey).collect(Collectors.toList());
                response.setResult(new ResponseEntity<>(keys, HttpStatus.OK));
            }

            @Override
            public void onFailure(Throwable e) {
                log.error("Failed to fetch attributes", e);
                AccessValidator.handleError(e, response, HttpStatus.INTERNAL_SERVER_ERROR);
            }
        };
    }

    private FutureCallback<List<AttributeKvEntry>> getAttributeKeysToResponseCallback(final DeferredResult<ResponseEntity> response) {
        return new FutureCallback<List<AttributeKvEntry>>() {

            @Override
            public void onSuccess(List<AttributeKvEntry> attributes) {
                List<String> keys = attributes.stream().map(KvEntry::getKey).collect(Collectors.toList());
                response.setResult(new ResponseEntity<>(keys, HttpStatus.OK));
            }

            @Override
            public void onFailure(Throwable e) {
                log.error("Failed to fetch attributes", e);
                AccessValidator.handleError(e, response, HttpStatus.INTERNAL_SERVER_ERROR);
            }
        };
    }

    private FutureCallback<List<AttributeKvEntry>> getAttributeValuesToResponseCallback(final DeferredResult<ResponseEntity> response,
                                                                                        final SecurityUser user, final String scope,
                                                                                        final EntityId entityId, final List<String> keyList) {
        return new FutureCallback<>() {
            @Override
            public void onSuccess(List<AttributeKvEntry> attributes) {
                List<AttributeData> values = attributes.stream().map(attribute ->
                        new AttributeData(attribute.getLastUpdateTs(), attribute.getKey(), getKvValue(attribute))
                ).collect(Collectors.toList());
                logAttributesRead(user, entityId, scope, keyList, null);
                response.setResult(new ResponseEntity<>(values, HttpStatus.OK));
            }

            @Override
            public void onFailure(Throwable e) {
                log.error("Failed to fetch attributes", e);
                logAttributesRead(user, entityId, scope, keyList, e);
                AccessValidator.handleError(e, response, HttpStatus.INTERNAL_SERVER_ERROR);
            }
        };
    }

    private FutureCallback<List<TsKvEntry>> getTsKvListCallback(final DeferredResult<ResponseEntity> response, Boolean useStrictDataTypes) {
        return new FutureCallback<>() {
            @Override
            public void onSuccess(List<TsKvEntry> data) {
                Map<String, List<TsData>> result = new LinkedHashMap<>();
                for (TsKvEntry entry : data) {
                    Object value = useStrictDataTypes ? getKvValue(entry) : entry.getValueAsString();
                    result.computeIfAbsent(entry.getKey(), k -> new ArrayList<>()).add(new TsData(entry.getTs(), value));
                }
                response.setResult(new ResponseEntity<>(result, HttpStatus.OK));
            }

            @Override
            public void onFailure(Throwable e) {
                log.error("Failed to fetch historical data", e);
                AccessValidator.handleError(e, response, HttpStatus.INTERNAL_SERVER_ERROR);
            }
        };
    }

    private void logTimeseriesDeleted(SecurityUser user, EntityId entityId, List<String> keys, long startTs, long endTs, Throwable e) {
        try {
            logEntityAction(user, (UUIDBased & EntityId) entityId, null, null, ActionType.TIMESERIES_DELETED, toException(e),
                    keys, startTs, endTs);
        } catch (ThingsboardException te) {
            log.warn("Failed to log timeseries delete", te);
        }
    }

    private void logTelemetryUpdated(SecurityUser user, EntityId entityId, List<TsKvEntry> telemetry, Throwable e) {
        try {
            logEntityAction(user, (UUIDBased & EntityId) entityId, null, null, ActionType.TIMESERIES_UPDATED, toException(e), telemetry);
        } catch (ThingsboardException te) {
            log.warn("Failed to log telemetry update");
        }
    }

    private void logAttributesDeleted(SecurityUser user, EntityId entityId, String scope, List<String> keys, Throwable e) {
        try {
            logEntityAction(user, (UUIDBased & EntityId) entityId, null, null, ActionType.ATTRIBUTES_DELETED, toException(e),
                    scope, keys);
        } catch (ThingsboardException te) {
            log.warn("Failed to log attributes delete", te);
        }
    }

    private void logAttributesUpdated(SecurityUser user, EntityId entityId, String scope, List<AttributeKvEntry> attributes, Throwable e) {
        try {
            logEntityAction(user, (UUIDBased & EntityId) entityId, null, null, ActionType.ATTRIBUTES_UPDATED, toException(e),
                    scope, attributes);
        } catch (ThingsboardException te) {
            log.warn("Failed to log attributes update", te);
        }
    }


    private void logAttributesRead(SecurityUser user, EntityId entityId, String scope, List<String> keys, Throwable e) {
        try {
            logEntityAction(user, (UUIDBased & EntityId) entityId, null, null, ActionType.ATTRIBUTES_READ, toException(e),
                    scope, keys);
        } catch (ThingsboardException te) {
            log.warn("Failed to log attributes read", te);
        }
    }

    private ListenableFuture<List<AttributeKvEntry>> mergeAllAttributesFutures(List<ListenableFuture<List<AttributeKvEntry>>> futures) {
        return Futures.transform(Futures.successfulAsList(futures),
                (Function<? super List<List<AttributeKvEntry>>, ? extends List<AttributeKvEntry>>) input -> {
                    List<AttributeKvEntry> tmp = new ArrayList<>();
                    if (input != null) {
                        input.forEach(tmp::addAll);
                    }
                    return tmp;
                }, executor);
    }

    private List<String> toKeysList(String keys) {
        List<String> keyList = null;
        if (!StringUtils.isEmpty(keys)) {
            keyList = Arrays.asList(keys.split(","));
        }
        return keyList;
    }

    private DeferredResult<ResponseEntity> getImmediateDeferredResult(String message, HttpStatus status) {
        DeferredResult<ResponseEntity> result = new DeferredResult<>();
        result.setResult(new ResponseEntity<>(message, status));
        return result;
    }

    private List<AttributeKvEntry> extractRequestAttributes(JsonNode jsonNode) {
        long ts = System.currentTimeMillis();
        List<AttributeKvEntry> attributes = new ArrayList<>();
        jsonNode.fields().forEachRemaining(entry -> {
            String key = entry.getKey();
            JsonNode value = entry.getValue();
            if (entry.getValue().isObject() || entry.getValue().isArray()) {
                attributes.add(new BaseAttributeKvEntry(new JsonDataEntry(key, toJsonStr(value)), ts));
            } else if (entry.getValue().isTextual()) {
                if (maxStringValueLength > 0 && entry.getValue().textValue().length() > maxStringValueLength) {
                    String message = String.format("String value length [%d] for key [%s] is greater than maximum allowed [%d]", entry.getValue().textValue().length(), key, maxStringValueLength);
                    throw new UncheckedApiException(new InvalidParametersException(message));
                }
                attributes.add(new BaseAttributeKvEntry(new StringDataEntry(key, value.textValue()), ts));
            } else if (entry.getValue().isBoolean()) {
                attributes.add(new BaseAttributeKvEntry(new BooleanDataEntry(key, value.booleanValue()), ts));
            } else if (entry.getValue().isDouble()) {
                attributes.add(new BaseAttributeKvEntry(new DoubleDataEntry(key, value.doubleValue()), ts));
            } else if (entry.getValue().isNumber()) {
                if (entry.getValue().isBigInteger()) {
                    throw new UncheckedApiException(new InvalidParametersException("Big integer values are not supported!"));
                } else {
                    attributes.add(new BaseAttributeKvEntry(new LongDataEntry(key, value.longValue()), ts));
                }
            }
        });
        return attributes;
    }

    private String toJsonStr(JsonNode value) {
        try {
            return JacksonUtil.toString(value);
        } catch (IllegalArgumentException e) {
            throw new JsonParseException("Can't parse jsonValue: " + value, e);
        }
    }

    private JsonNode toJsonNode(String value) {
        try {
            return JacksonUtil.toJsonNode(value);
        } catch (IllegalArgumentException e) {
            throw new JsonParseException("Can't parse jsonValue: " + value, e);
        }
    }

    private Object getKvValue(KvEntry entry) {
        if (entry.getDataType() == DataType.JSON) {
            return toJsonNode(entry.getJsonValue().get());
        }
        return entry.getValue();
    }
}<|MERGE_RESOLUTION|>--- conflicted
+++ resolved
@@ -183,18 +183,13 @@
     @RequestMapping(value = "/{entityType}/{entityId}/keys/attributes", method = RequestMethod.GET)
     @ResponseBody
     public DeferredResult<ResponseEntity> getAttributeKeys(
-<<<<<<< HEAD
-            @PathVariable("entityType") String entityType, @PathVariable("entityId") String entityIdStr) throws ThingsboardException {
+            @ApiParam(value = ENTITY_TYPE_PARAM_DESCRIPTION, required = true, defaultValue = "DEVICE") @PathVariable("entityType") String entityType,
+            @ApiParam(value = ENTITY_ID_PARAM_DESCRIPTION, required = true) @PathVariable("entityId") String entityIdStr) throws ThingsboardException {
         try {
             return accessValidator.validateEntityAndCallback(getCurrentUser(), Operation.READ_ATTRIBUTES, entityType, entityIdStr, this::getAttributeKeysCallback);
         } catch (Exception e) {
             throw handleException(e);
         }
-=======
-            @ApiParam(value = ENTITY_TYPE_PARAM_DESCRIPTION, required = true, defaultValue = "DEVICE") @PathVariable("entityType") String entityType,
-            @ApiParam(value = ENTITY_ID_PARAM_DESCRIPTION, required = true) @PathVariable("entityId") String entityIdStr) throws ThingsboardException {
-        return accessValidator.validateEntityAndCallback(getCurrentUser(), Operation.READ_ATTRIBUTES, entityType, entityIdStr, this::getAttributeKeysCallback);
->>>>>>> cd23b85b
     }
 
     @ApiOperation(value = "Get all attribute keys by scope (getAttributeKeysByScope)",
@@ -208,22 +203,15 @@
     @RequestMapping(value = "/{entityType}/{entityId}/keys/attributes/{scope}", method = RequestMethod.GET)
     @ResponseBody
     public DeferredResult<ResponseEntity> getAttributeKeysByScope(
-<<<<<<< HEAD
-            @PathVariable("entityType") String entityType, @PathVariable("entityId") String entityIdStr
-            , @PathVariable("scope") String scope) throws ThingsboardException {
+            @ApiParam(value = ENTITY_TYPE_PARAM_DESCRIPTION, required = true, defaultValue = "DEVICE") @PathVariable("entityType") String entityType,
+            @ApiParam(value = ENTITY_ID_PARAM_DESCRIPTION, required = true) @PathVariable("entityId") String entityIdStr,
+            @ApiParam(value = ATTRIBUTES_SCOPE_DESCRIPTION, required = true, allowableValues = ATTRIBUTES_SCOPE_ALLOWED_VALUES) @PathVariable("scope") String scope) throws ThingsboardException {
         try {
             return accessValidator.validateEntityAndCallback(getCurrentUser(), Operation.READ_ATTRIBUTES, entityType, entityIdStr,
                     (result, tenantId, entityId) -> getAttributeKeysCallback(result, tenantId, entityId, scope));
         } catch (Exception e) {
             throw handleException(e);
         }
-=======
-            @ApiParam(value = ENTITY_TYPE_PARAM_DESCRIPTION, required = true, defaultValue = "DEVICE") @PathVariable("entityType") String entityType,
-            @ApiParam(value = ENTITY_ID_PARAM_DESCRIPTION, required = true) @PathVariable("entityId") String entityIdStr,
-            @ApiParam(value = ATTRIBUTES_SCOPE_DESCRIPTION, required = true, allowableValues = ATTRIBUTES_SCOPE_ALLOWED_VALUES) @PathVariable("scope") String scope) throws ThingsboardException {
-        return accessValidator.validateEntityAndCallback(getCurrentUser(), Operation.READ_ATTRIBUTES, entityType, entityIdStr,
-                (result, tenantId, entityId) -> getAttributeKeysCallback(result, tenantId, entityId, scope));
->>>>>>> cd23b85b
     }
 
     @ApiOperation(value = "Get attributes (getAttributes)",
@@ -238,9 +226,9 @@
     @RequestMapping(value = "/{entityType}/{entityId}/values/attributes", method = RequestMethod.GET)
     @ResponseBody
     public DeferredResult<ResponseEntity> getAttributes(
-<<<<<<< HEAD
-            @PathVariable("entityType") String entityType, @PathVariable("entityId") String entityIdStr,
-            @RequestParam(name = "keys", required = false) String keysStr) throws ThingsboardException {
+            @ApiParam(value = ENTITY_TYPE_PARAM_DESCRIPTION, required = true, defaultValue = "DEVICE") @PathVariable("entityType") String entityType,
+            @ApiParam(value = ENTITY_ID_PARAM_DESCRIPTION, required = true) @PathVariable("entityId") String entityIdStr,
+            @ApiParam(value = ATTRIBUTES_KEYS_DESCRIPTION) @RequestParam(name = "keys", required = false) String keysStr) throws ThingsboardException {
         try {
             SecurityUser user = getCurrentUser();
             return accessValidator.validateEntityAndCallback(getCurrentUser(), Operation.READ_ATTRIBUTES, entityType, entityIdStr,
@@ -248,14 +236,6 @@
         } catch (Exception e) {
             throw handleException(e);
         }
-=======
-            @ApiParam(value = ENTITY_TYPE_PARAM_DESCRIPTION, required = true, defaultValue = "DEVICE") @PathVariable("entityType") String entityType,
-            @ApiParam(value = ENTITY_ID_PARAM_DESCRIPTION, required = true) @PathVariable("entityId") String entityIdStr,
-            @ApiParam(value = ATTRIBUTES_KEYS_DESCRIPTION) @RequestParam(name = "keys", required = false) String keysStr) throws ThingsboardException {
-        SecurityUser user = getCurrentUser();
-        return accessValidator.validateEntityAndCallback(getCurrentUser(), Operation.READ_ATTRIBUTES, entityType, entityIdStr,
-                (result, tenantId, entityId) -> getAttributeValuesCallback(result, user, entityId, null, keysStr));
->>>>>>> cd23b85b
     }
 
 
@@ -273,10 +253,10 @@
     @RequestMapping(value = "/{entityType}/{entityId}/values/attributes/{scope}", method = RequestMethod.GET)
     @ResponseBody
     public DeferredResult<ResponseEntity> getAttributesByScope(
-<<<<<<< HEAD
-            @PathVariable("entityType") String entityType, @PathVariable("entityId") String entityIdStr,
-            @PathVariable("scope") String scope,
-            @RequestParam(name = "keys", required = false) String keysStr) throws ThingsboardException {
+            @ApiParam(value = ENTITY_TYPE_PARAM_DESCRIPTION, required = true, defaultValue = "DEVICE") @PathVariable("entityType") String entityType,
+            @ApiParam(value = ENTITY_ID_PARAM_DESCRIPTION, required = true) @PathVariable("entityId") String entityIdStr,
+            @ApiParam(value = ATTRIBUTES_SCOPE_DESCRIPTION, allowableValues = ATTRIBUTES_SCOPE_ALLOWED_VALUES, required = true) @PathVariable("scope") String scope,
+            @ApiParam(value = ATTRIBUTES_KEYS_DESCRIPTION) @RequestParam(name = "keys", required = false) String keysStr) throws ThingsboardException {
         try {
             SecurityUser user = getCurrentUser();
             return accessValidator.validateEntityAndCallback(getCurrentUser(), Operation.READ_ATTRIBUTES, entityType, entityIdStr,
@@ -284,15 +264,6 @@
         } catch (Exception e) {
             throw handleException(e);
         }
-=======
-            @ApiParam(value = ENTITY_TYPE_PARAM_DESCRIPTION, required = true, defaultValue = "DEVICE") @PathVariable("entityType") String entityType,
-            @ApiParam(value = ENTITY_ID_PARAM_DESCRIPTION, required = true) @PathVariable("entityId") String entityIdStr,
-            @ApiParam(value = ATTRIBUTES_SCOPE_DESCRIPTION, allowableValues = ATTRIBUTES_SCOPE_ALLOWED_VALUES, required = true) @PathVariable("scope") String scope,
-            @ApiParam(value = ATTRIBUTES_KEYS_DESCRIPTION) @RequestParam(name = "keys", required = false) String keysStr) throws ThingsboardException {
-        SecurityUser user = getCurrentUser();
-        return accessValidator.validateEntityAndCallback(getCurrentUser(), Operation.READ_ATTRIBUTES, entityType, entityIdStr,
-                (result, tenantId, entityId) -> getAttributeValuesCallback(result, user, entityId, scope, keysStr));
->>>>>>> cd23b85b
     }
 
     @ApiOperation(value = "Get time-series keys (getTimeseriesKeys)",
@@ -303,20 +274,14 @@
     @RequestMapping(value = "/{entityType}/{entityId}/keys/timeseries", method = RequestMethod.GET)
     @ResponseBody
     public DeferredResult<ResponseEntity> getTimeseriesKeys(
-<<<<<<< HEAD
-            @PathVariable("entityType") String entityType, @PathVariable("entityId") String entityIdStr) throws ThingsboardException {
+            @ApiParam(value = ENTITY_TYPE_PARAM_DESCRIPTION, required = true, defaultValue = "DEVICE") @PathVariable("entityType") String entityType,
+            @ApiParam(value = ENTITY_ID_PARAM_DESCRIPTION, required = true) @PathVariable("entityId") String entityIdStr) throws ThingsboardException {
         try {
             return accessValidator.validateEntityAndCallback(getCurrentUser(), Operation.READ_TELEMETRY, entityType, entityIdStr,
                     (result, tenantId, entityId) -> Futures.addCallback(tsService.findAllLatest(tenantId, entityId), getTsKeysToResponseCallback(result), MoreExecutors.directExecutor()));
         } catch (Exception e) {
             throw handleException(e);
         }
-=======
-            @ApiParam(value = ENTITY_TYPE_PARAM_DESCRIPTION, required = true, defaultValue = "DEVICE") @PathVariable("entityType") String entityType,
-            @ApiParam(value = ENTITY_ID_PARAM_DESCRIPTION, required = true) @PathVariable("entityId") String entityIdStr) throws ThingsboardException {
-        return accessValidator.validateEntityAndCallback(getCurrentUser(), Operation.READ_TELEMETRY, entityType, entityIdStr,
-                (result, tenantId, entityId) -> Futures.addCallback(tsService.findAllLatest(tenantId, entityId), getTsKeysToResponseCallback(result), MoreExecutors.directExecutor()));
->>>>>>> cd23b85b
     }
 
     @ApiOperation(value = "Get latest time-series value (getLatestTimeseries)",
@@ -341,20 +306,13 @@
             @ApiParam(value = TELEMETRY_KEYS_DESCRIPTION) @RequestParam(name = "keys", required = false) String keysStr,
             @ApiParam(value = STRICT_DATA_TYPES_DESCRIPTION)
             @RequestParam(name = "useStrictDataTypes", required = false, defaultValue = "false") Boolean useStrictDataTypes) throws ThingsboardException {
-<<<<<<< HEAD
         try {
             SecurityUser user = getCurrentUser();
-
             return accessValidator.validateEntityAndCallback(getCurrentUser(), Operation.READ_TELEMETRY, entityType, entityIdStr,
                     (result, tenantId, entityId) -> getLatestTimeseriesValuesCallback(result, user, entityId, keysStr, useStrictDataTypes));
         } catch (Exception e) {
             throw handleException(e);
         }
-=======
-        SecurityUser user = getCurrentUser();
-        return accessValidator.validateEntityAndCallback(getCurrentUser(), Operation.READ_TELEMETRY, entityType, entityIdStr,
-                (result, tenantId, entityId) -> getLatestTimeseriesValuesCallback(result, user, entityId, keysStr, useStrictDataTypes));
->>>>>>> cd23b85b
     }
 
     @ApiOperation(value = "Get time-series data (getTimeseries)",
@@ -423,23 +381,16 @@
     @PreAuthorize("hasAnyAuthority('SYS_ADMIN', 'TENANT_ADMIN', 'CUSTOMER_USER')")
     @RequestMapping(value = "/{deviceId}/{scope}", method = RequestMethod.POST)
     @ResponseBody
-<<<<<<< HEAD
-    public DeferredResult<ResponseEntity> saveDeviceAttributes(@PathVariable("deviceId") String deviceIdStr, @PathVariable("scope") String scope,
-                                                               @RequestBody JsonNode request) throws ThingsboardException {
-        try {
-            EntityId entityId = EntityIdFactory.getByTypeAndUuid(EntityType.DEVICE, deviceIdStr);
-            return saveAttributes(getTenantId(), entityId, scope, request);
-        } catch (Exception e) {
-            throw handleException(e);
-        }
-=======
     public DeferredResult<ResponseEntity> saveDeviceAttributes(
             @ApiParam(value = DEVICE_ID_PARAM_DESCRIPTION, required = true) @PathVariable("deviceId") String deviceIdStr,
             @ApiParam(value = ATTRIBUTES_SCOPE_DESCRIPTION, allowableValues = ATTRIBUTES_SCOPE_ALLOWED_VALUES, required = true) @PathVariable("scope") String scope,
             @ApiParam(value = ATTRIBUTES_JSON_REQUEST_DESCRIPTION, required = true) @RequestBody JsonNode request) throws ThingsboardException {
-        EntityId entityId = EntityIdFactory.getByTypeAndUuid(EntityType.DEVICE, deviceIdStr);
-        return saveAttributes(getTenantId(), entityId, scope, request);
->>>>>>> cd23b85b
+        try {
+            EntityId entityId = EntityIdFactory.getByTypeAndUuid(EntityType.DEVICE, deviceIdStr);
+            return saveAttributes(getTenantId(), entityId, scope, request);
+        } catch (Exception e) {
+            throw handleException(e);
+        }
     }
 
     @ApiOperation(value = "Save entity attributes (saveEntityAttributesV1)",
@@ -457,25 +408,17 @@
     @PreAuthorize("hasAnyAuthority('SYS_ADMIN', 'TENANT_ADMIN', 'CUSTOMER_USER')")
     @RequestMapping(value = "/{entityType}/{entityId}/{scope}", method = RequestMethod.POST)
     @ResponseBody
-<<<<<<< HEAD
-    public DeferredResult<ResponseEntity> saveEntityAttributesV1(@PathVariable("entityType") String entityType, @PathVariable("entityId") String entityIdStr,
-                                                                 @PathVariable("scope") String scope,
-                                                                 @RequestBody JsonNode request) throws ThingsboardException {
-        try {
-            EntityId entityId = EntityIdFactory.getByTypeAndId(entityType, entityIdStr);
-            return saveAttributes(getTenantId(), entityId, scope, request);
-        } catch (Exception e) {
-            throw handleException(e);
-        }
-=======
     public DeferredResult<ResponseEntity> saveEntityAttributesV1(
             @ApiParam(value = ENTITY_TYPE_PARAM_DESCRIPTION, required = true, defaultValue = "DEVICE") @PathVariable("entityType") String entityType,
             @ApiParam(value = ENTITY_ID_PARAM_DESCRIPTION, required = true) @PathVariable("entityId") String entityIdStr,
             @ApiParam(value = ATTRIBUTES_SCOPE_DESCRIPTION, allowableValues = ATTRIBUTES_SCOPE_ALLOWED_VALUES) @PathVariable("scope") String scope,
             @ApiParam(value = ATTRIBUTES_JSON_REQUEST_DESCRIPTION, required = true) @RequestBody JsonNode request) throws ThingsboardException {
-        EntityId entityId = EntityIdFactory.getByTypeAndId(entityType, entityIdStr);
-        return saveAttributes(getTenantId(), entityId, scope, request);
->>>>>>> cd23b85b
+        try {
+            EntityId entityId = EntityIdFactory.getByTypeAndId(entityType, entityIdStr);
+            return saveAttributes(getTenantId(), entityId, scope, request);
+        } catch (Exception e) {
+            throw handleException(e);
+        }
     }
 
     @ApiOperation(value = "Save entity attributes (saveEntityAttributesV2)",
@@ -493,25 +436,17 @@
     @PreAuthorize("hasAnyAuthority('SYS_ADMIN', 'TENANT_ADMIN', 'CUSTOMER_USER')")
     @RequestMapping(value = "/{entityType}/{entityId}/attributes/{scope}", method = RequestMethod.POST)
     @ResponseBody
-<<<<<<< HEAD
-    public DeferredResult<ResponseEntity> saveEntityAttributesV2(@PathVariable("entityType") String entityType, @PathVariable("entityId") String entityIdStr,
-                                                                 @PathVariable("scope") String scope,
-                                                                 @RequestBody JsonNode request) throws ThingsboardException {
-        try {
-            EntityId entityId = EntityIdFactory.getByTypeAndId(entityType, entityIdStr);
-            return saveAttributes(getTenantId(), entityId, scope, request);
-        } catch (Exception e) {
-            throw handleException(e);
-        }
-=======
     public DeferredResult<ResponseEntity> saveEntityAttributesV2(
             @ApiParam(value = ENTITY_TYPE_PARAM_DESCRIPTION, required = true, defaultValue = "DEVICE") @PathVariable("entityType") String entityType,
             @ApiParam(value = ENTITY_ID_PARAM_DESCRIPTION, required = true) @PathVariable("entityId") String entityIdStr,
             @ApiParam(value = ATTRIBUTES_SCOPE_DESCRIPTION, allowableValues = ATTRIBUTES_SCOPE_ALLOWED_VALUES, required = true) @PathVariable("scope") String scope,
             @ApiParam(value = ATTRIBUTES_JSON_REQUEST_DESCRIPTION, required = true) @RequestBody JsonNode request) throws ThingsboardException {
-        EntityId entityId = EntityIdFactory.getByTypeAndId(entityType, entityIdStr);
-        return saveAttributes(getTenantId(), entityId, scope, request);
->>>>>>> cd23b85b
+        try {
+            EntityId entityId = EntityIdFactory.getByTypeAndId(entityType, entityIdStr);
+            return saveAttributes(getTenantId(), entityId, scope, request);
+        } catch (Exception e) {
+            throw handleException(e);
+        }
     }
 
 
@@ -530,25 +465,17 @@
     @PreAuthorize("hasAnyAuthority('SYS_ADMIN', 'TENANT_ADMIN', 'CUSTOMER_USER')")
     @RequestMapping(value = "/{entityType}/{entityId}/timeseries/{scope}", method = RequestMethod.POST)
     @ResponseBody
-<<<<<<< HEAD
-    public DeferredResult<ResponseEntity> saveEntityTelemetry(@PathVariable("entityType") String entityType, @PathVariable("entityId") String entityIdStr,
-                                                              @PathVariable("scope") String scope,
-                                                              @RequestBody String requestBody) throws ThingsboardException {
-        try {
-            EntityId entityId = EntityIdFactory.getByTypeAndId(entityType, entityIdStr);
-            return saveTelemetry(getTenantId(), entityId, requestBody, 0L);
-        } catch (Exception e) {
-            throw handleException(e);
-        }
-=======
     public DeferredResult<ResponseEntity> saveEntityTelemetry(
             @ApiParam(value = ENTITY_TYPE_PARAM_DESCRIPTION, required = true, defaultValue = "DEVICE") @PathVariable("entityType") String entityType,
             @ApiParam(value = ENTITY_ID_PARAM_DESCRIPTION, required = true) @PathVariable("entityId") String entityIdStr,
             @ApiParam(value = TELEMETRY_SCOPE_DESCRIPTION, required = true, allowableValues = "ANY") @PathVariable("scope") String scope,
             @ApiParam(value = TELEMETRY_JSON_REQUEST_DESCRIPTION, required = true) @RequestBody String requestBody) throws ThingsboardException {
-        EntityId entityId = EntityIdFactory.getByTypeAndId(entityType, entityIdStr);
-        return saveTelemetry(getTenantId(), entityId, requestBody, 0L);
->>>>>>> cd23b85b
+        try {
+            EntityId entityId = EntityIdFactory.getByTypeAndId(entityType, entityIdStr);
+            return saveTelemetry(getTenantId(), entityId, requestBody, 0L);
+        } catch (Exception e) {
+            throw handleException(e);
+        }
     }
 
     @ApiOperation(value = "Save or update time-series data with TTL (saveEntityTelemetryWithTTL)",
@@ -567,26 +494,18 @@
     @PreAuthorize("hasAnyAuthority('SYS_ADMIN', 'TENANT_ADMIN', 'CUSTOMER_USER')")
     @RequestMapping(value = "/{entityType}/{entityId}/timeseries/{scope}/{ttl}", method = RequestMethod.POST)
     @ResponseBody
-<<<<<<< HEAD
-    public DeferredResult<ResponseEntity> saveEntityTelemetryWithTTL(@PathVariable("entityType") String entityType, @PathVariable("entityId") String entityIdStr,
-                                                                     @PathVariable("scope") String scope, @PathVariable("ttl") Long ttl,
-                                                                     @RequestBody String requestBody) throws ThingsboardException {
-        try {
-            EntityId entityId = EntityIdFactory.getByTypeAndId(entityType, entityIdStr);
-            return saveTelemetry(getTenantId(), entityId, requestBody, ttl);
-        } catch (Exception e) {
-            throw handleException(e);
-        }
-=======
     public DeferredResult<ResponseEntity> saveEntityTelemetryWithTTL(
             @ApiParam(value = ENTITY_TYPE_PARAM_DESCRIPTION, required = true, defaultValue = "DEVICE") @PathVariable("entityType") String entityType,
             @ApiParam(value = ENTITY_ID_PARAM_DESCRIPTION, required = true) @PathVariable("entityId") String entityIdStr,
             @ApiParam(value = TELEMETRY_SCOPE_DESCRIPTION, required = true, allowableValues = "ANY") @PathVariable("scope") String scope,
             @ApiParam(value = "A long value representing TTL (Time to Live) parameter.", required = true) @PathVariable("ttl") Long ttl,
             @ApiParam(value = TELEMETRY_JSON_REQUEST_DESCRIPTION, required = true) @RequestBody String requestBody) throws ThingsboardException {
-        EntityId entityId = EntityIdFactory.getByTypeAndId(entityType, entityIdStr);
-        return saveTelemetry(getTenantId(), entityId, requestBody, ttl);
->>>>>>> cd23b85b
+        try {
+            EntityId entityId = EntityIdFactory.getByTypeAndId(entityType, entityIdStr);
+            return saveTelemetry(getTenantId(), entityId, requestBody, ttl);
+        } catch (Exception e) {
+            throw handleException(e);
+        }
     }
 
     @ApiOperation(value = "Delete entity time-series data (deleteEntityTimeseries)",
@@ -607,20 +526,6 @@
     @PreAuthorize("hasAnyAuthority('SYS_ADMIN', 'TENANT_ADMIN', 'CUSTOMER_USER')")
     @RequestMapping(value = "/{entityType}/{entityId}/timeseries/delete", method = RequestMethod.DELETE)
     @ResponseBody
-<<<<<<< HEAD
-    public DeferredResult<ResponseEntity> deleteEntityTimeseries(@PathVariable("entityType") String entityType, @PathVariable("entityId") String entityIdStr,
-                                                                 @RequestParam(name = "keys") String keysStr,
-                                                                 @RequestParam(name = "deleteAllDataForKeys", defaultValue = "false") boolean deleteAllDataForKeys,
-                                                                 @RequestParam(name = "startTs", required = false) Long startTs,
-                                                                 @RequestParam(name = "endTs", required = false) Long endTs,
-                                                                 @RequestParam(name = "rewriteLatestIfDeleted", defaultValue = "false") boolean rewriteLatestIfDeleted) throws ThingsboardException {
-        try {
-            EntityId entityId = EntityIdFactory.getByTypeAndId(entityType, entityIdStr);
-            return deleteTimeseries(entityId, keysStr, deleteAllDataForKeys, startTs, endTs, rewriteLatestIfDeleted);
-        } catch (Exception e) {
-            throw handleException(e);
-        }
-=======
     public DeferredResult<ResponseEntity> deleteEntityTimeseries(
             @ApiParam(value = ENTITY_TYPE_PARAM_DESCRIPTION, required = true, defaultValue = "DEVICE") @PathVariable("entityType") String entityType,
             @ApiParam(value = ENTITY_ID_PARAM_DESCRIPTION, required = true) @PathVariable("entityId") String entityIdStr,
@@ -633,9 +538,12 @@
             @RequestParam(name = "endTs", required = false) Long endTs,
             @ApiParam(value = "If the parameter is set to true, the latest telemetry will be rewritten in case that current latest value was removed, otherwise, in case that parameter is set to false the new latest value will not set.")
             @RequestParam(name = "rewriteLatestIfDeleted", defaultValue = "false") boolean rewriteLatestIfDeleted) throws ThingsboardException {
-        EntityId entityId = EntityIdFactory.getByTypeAndId(entityType, entityIdStr);
-        return deleteTimeseries(entityId, keysStr, deleteAllDataForKeys, startTs, endTs, rewriteLatestIfDeleted);
->>>>>>> cd23b85b
+        try {
+            EntityId entityId = EntityIdFactory.getByTypeAndId(entityType, entityIdStr);
+            return deleteTimeseries(entityId, keysStr, deleteAllDataForKeys, startTs, endTs, rewriteLatestIfDeleted);
+        } catch (Exception e) {
+            throw handleException(e);
+        }
     }
 
     private DeferredResult<ResponseEntity> deleteTimeseries(EntityId entityIdStr, String keysStr, boolean deleteAllDataForKeys,
@@ -697,24 +605,16 @@
     @PreAuthorize("hasAnyAuthority('SYS_ADMIN', 'TENANT_ADMIN', 'CUSTOMER_USER')")
     @RequestMapping(value = "/{deviceId}/{scope}", method = RequestMethod.DELETE)
     @ResponseBody
-<<<<<<< HEAD
-    public DeferredResult<ResponseEntity> deleteEntityAttributes(@PathVariable("deviceId") String deviceIdStr,
-                                                                 @PathVariable("scope") String scope,
-                                                                 @RequestParam(name = "keys") String keysStr) throws ThingsboardException {
-        try {
-            EntityId entityId = EntityIdFactory.getByTypeAndUuid(EntityType.DEVICE, deviceIdStr);
-            return deleteAttributes(entityId, scope, keysStr);
-        } catch (Exception e) {
-            throw handleException(e);
-        }
-=======
     public DeferredResult<ResponseEntity> deleteDeviceAttributes(
             @ApiParam(value = DEVICE_ID_PARAM_DESCRIPTION, required = true) @PathVariable(DEVICE_ID) String deviceIdStr,
             @ApiParam(value = ATTRIBUTES_SCOPE_DESCRIPTION, allowableValues = ATTRIBUTES_SCOPE_ALLOWED_VALUES, required = true) @PathVariable("scope") String scope,
             @ApiParam(value = ATTRIBUTES_KEYS_DESCRIPTION, required = true) @RequestParam(name = "keys") String keysStr) throws ThingsboardException {
-        EntityId entityId = EntityIdFactory.getByTypeAndUuid(EntityType.DEVICE, deviceIdStr);
-        return deleteAttributes(entityId, scope, keysStr);
->>>>>>> cd23b85b
+        try {
+            EntityId entityId = EntityIdFactory.getByTypeAndUuid(EntityType.DEVICE, deviceIdStr);
+            return deleteAttributes(entityId, scope, keysStr);
+        } catch (Exception e) {
+            throw handleException(e);
+        }
     }
 
     @ApiOperation(value = "Delete entity attributes (deleteEntityAttributes)",
@@ -732,25 +632,17 @@
     @PreAuthorize("hasAnyAuthority('SYS_ADMIN', 'TENANT_ADMIN', 'CUSTOMER_USER')")
     @RequestMapping(value = "/{entityType}/{entityId}/{scope}", method = RequestMethod.DELETE)
     @ResponseBody
-<<<<<<< HEAD
-    public DeferredResult<ResponseEntity> deleteEntityAttributes(@PathVariable("entityType") String entityType, @PathVariable("entityId") String entityIdStr,
-                                                                 @PathVariable("scope") String scope,
-                                                                 @RequestParam(name = "keys") String keysStr) throws ThingsboardException {
-        try {
-            EntityId entityId = EntityIdFactory.getByTypeAndId(entityType, entityIdStr);
-            return deleteAttributes(entityId, scope, keysStr);
-        } catch (Exception e) {
-            throw handleException(e);
-        }
-=======
     public DeferredResult<ResponseEntity> deleteEntityAttributes(
             @ApiParam(value = ENTITY_TYPE_PARAM_DESCRIPTION, required = true, defaultValue = "DEVICE") @PathVariable("entityType") String entityType,
             @ApiParam(value = ENTITY_ID_PARAM_DESCRIPTION, required = true) @PathVariable("entityId") String entityIdStr,
             @ApiParam(value = ATTRIBUTES_SCOPE_DESCRIPTION, required = true, allowableValues = ATTRIBUTES_SCOPE_ALLOWED_VALUES) @PathVariable("scope") String scope,
             @ApiParam(value = ATTRIBUTES_KEYS_DESCRIPTION, required = true) @RequestParam(name = "keys") String keysStr) throws ThingsboardException {
-        EntityId entityId = EntityIdFactory.getByTypeAndId(entityType, entityIdStr);
-        return deleteAttributes(entityId, scope, keysStr);
->>>>>>> cd23b85b
+        try {
+            EntityId entityId = EntityIdFactory.getByTypeAndId(entityType, entityIdStr);
+            return deleteAttributes(entityId, scope, keysStr);
+        } catch (Exception e) {
+            throw handleException(e);
+        }
     }
 
     private DeferredResult<ResponseEntity> deleteAttributes(EntityId entityIdSrc, String scope, String keysStr) throws ThingsboardException {
