--- conflicted
+++ resolved
@@ -51,11 +51,8 @@
 import org.thingsboard.server.common.data.id.TenantId;
 import org.thingsboard.server.common.data.page.PageData;
 import org.thingsboard.server.common.data.page.PageLink;
-<<<<<<< HEAD
+import org.thingsboard.server.dao.resource.ImageService;
 import org.thingsboard.server.config.annotations.ApiOperation;
-=======
-import org.thingsboard.server.dao.resource.ImageService;
->>>>>>> 5cc0dc6d
 import org.thingsboard.server.queue.util.TbCoreComponent;
 import org.thingsboard.server.service.entitiy.dashboard.TbDashboardService;
 import org.thingsboard.server.service.security.model.SecurityUser;
@@ -158,15 +155,10 @@
     @RequestMapping(value = "/dashboard/{dashboardId}", method = RequestMethod.GET)
     @ResponseBody
     public Dashboard getDashboardById(
-<<<<<<< HEAD
-            @Parameter(description = DASHBOARD_ID_PARAM_DESCRIPTION)
-            @PathVariable(DASHBOARD_ID) String strDashboardId) throws ThingsboardException {
-=======
-            @ApiParam(value = DASHBOARD_ID_PARAM_DESCRIPTION)
+            @Parameter(description = DASHBOARD_ID_PARAM_DESCRIPTION)
             @PathVariable(DASHBOARD_ID) String strDashboardId,
-            @ApiParam(value = INLINE_IMAGES_DESCRIPTION)
+            @Parameter(description = INLINE_IMAGES_DESCRIPTION)
             @RequestParam(value = INLINE_IMAGES, required = false) boolean inlineImages) throws ThingsboardException {
->>>>>>> 5cc0dc6d
         checkParameter(DASHBOARD_ID, strDashboardId);
         DashboardId dashboardId = new DashboardId(toUUID(strDashboardId));
         var result = checkDashboardId(dashboardId, Operation.READ);
