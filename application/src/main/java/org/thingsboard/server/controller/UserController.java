/**
 * Copyright © 2016-2020 The Thingsboard Authors
 *
 * Licensed under the Apache License, Version 2.0 (the "License");
 * you may not use this file except in compliance with the License.
 * You may obtain a copy of the License at
 *
 *     http://www.apache.org/licenses/LICENSE-2.0
 *
 * Unless required by applicable law or agreed to in writing, software
 * distributed under the License is distributed on an "AS IS" BASIS,
 * WITHOUT WARRANTIES OR CONDITIONS OF ANY KIND, either express or implied.
 * See the License for the specific language governing permissions and
 * limitations under the License.
 */
package org.thingsboard.server.controller;

import com.fasterxml.jackson.databind.JsonNode;
import com.fasterxml.jackson.databind.ObjectMapper;
import com.fasterxml.jackson.databind.node.ObjectNode;
import lombok.Getter;
import org.springframework.beans.factory.annotation.Autowired;
import org.springframework.beans.factory.annotation.Value;
import org.springframework.http.HttpStatus;
import org.springframework.security.access.prepost.PreAuthorize;
import org.springframework.web.bind.annotation.PathVariable;
import org.springframework.web.bind.annotation.RequestBody;
import org.springframework.web.bind.annotation.RequestMapping;
import org.springframework.web.bind.annotation.RequestMethod;
import org.springframework.web.bind.annotation.RequestParam;
import org.springframework.web.bind.annotation.ResponseBody;
import org.springframework.web.bind.annotation.ResponseStatus;
import org.springframework.web.bind.annotation.RestController;
import org.thingsboard.rule.engine.api.MailService;
import org.thingsboard.server.common.data.EntityType;
import org.thingsboard.server.common.data.User;
import org.thingsboard.server.common.data.audit.ActionType;
import org.thingsboard.server.common.data.exception.ThingsboardErrorCode;
import org.thingsboard.server.common.data.exception.ThingsboardException;
import org.thingsboard.server.common.data.id.CustomerId;
import org.thingsboard.server.common.data.id.TenantId;
import org.thingsboard.server.common.data.id.UserId;
import org.thingsboard.server.common.data.page.PageData;
import org.thingsboard.server.common.data.page.PageLink;
import org.thingsboard.server.common.data.security.Authority;
import org.thingsboard.server.common.data.security.UserCredentials;
import org.thingsboard.server.queue.util.TbCoreComponent;
import org.thingsboard.server.service.security.auth.jwt.RefreshTokenRepository;
import org.thingsboard.server.service.security.model.SecurityUser;
import org.thingsboard.server.service.security.model.UserPrincipal;
import org.thingsboard.server.service.security.model.token.JwtToken;
import org.thingsboard.server.service.security.model.token.JwtTokenFactory;
import org.thingsboard.server.service.security.permission.Operation;
import org.thingsboard.server.service.security.permission.Resource;
import org.thingsboard.server.utils.MiscUtils;

import javax.servlet.http.HttpServletRequest;

@RestController
@TbCoreComponent
@RequestMapping("/api")
public class UserController extends BaseController {

    public static final String USER_ID = "userId";
    public static final String YOU_DON_T_HAVE_PERMISSION_TO_PERFORM_THIS_OPERATION = "You don't have permission to perform this operation!";
    public static final String ACTIVATE_URL_PATTERN = "%s/api/noauth/activate?activateToken=%s";

    @Value("${security.user_token_access_enabled}")
    @Getter
    private boolean userTokenAccessEnabled;

    @Autowired
    private MailService mailService;

    @Autowired
    private JwtTokenFactory tokenFactory;

    @Autowired
    private RefreshTokenRepository refreshTokenRepository;


    @PreAuthorize("hasAnyAuthority('SYS_ADMIN', 'TENANT_ADMIN', 'CUSTOMER_USER')")
    @RequestMapping(value = "/user/{userId}", method = RequestMethod.GET)
    @ResponseBody
    public User getUserById(@PathVariable(USER_ID) String strUserId) throws ThingsboardException {
        checkParameter(USER_ID, strUserId);
        try {
            UserId userId = new UserId(toUUID(strUserId));
            return checkUserId(userId, Operation.READ);
        } catch (Exception e) {
            throw handleException(e);
        }
    }

    @PreAuthorize("hasAnyAuthority('SYS_ADMIN', 'TENANT_ADMIN')")
    @RequestMapping(value = "/user/tokenAccessEnabled", method = RequestMethod.GET)
    @ResponseBody
    public boolean isUserTokenAccessEnabled() {
        return userTokenAccessEnabled;
    }

    @PreAuthorize("hasAnyAuthority('SYS_ADMIN', 'TENANT_ADMIN')")
    @RequestMapping(value = "/user/{userId}/token", method = RequestMethod.GET)
    @ResponseBody
    public JsonNode getUserToken(@PathVariable(USER_ID) String strUserId) throws ThingsboardException {
        checkParameter(USER_ID, strUserId);
        try {
            if (!userTokenAccessEnabled) {
                throw new ThingsboardException(YOU_DON_T_HAVE_PERMISSION_TO_PERFORM_THIS_OPERATION,
                        ThingsboardErrorCode.PERMISSION_DENIED);
            }
            UserId userId = new UserId(toUUID(strUserId));
            SecurityUser authUser = getCurrentUser();
            User user = checkUserId(userId, Operation.READ);
            UserPrincipal principal = new UserPrincipal(UserPrincipal.Type.USER_NAME, user.getEmail());
            UserCredentials credentials = userService.findUserCredentialsByUserId(authUser.getTenantId(), userId);
            SecurityUser securityUser = new SecurityUser(user, credentials.isEnabled(), principal);
            JwtToken accessToken = tokenFactory.createAccessJwtToken(securityUser);
            JwtToken refreshToken = refreshTokenRepository.requestRefreshToken(securityUser);
            ObjectMapper objectMapper = new ObjectMapper();
            ObjectNode tokenObject = objectMapper.createObjectNode();
            tokenObject.put("token", accessToken.getToken());
            tokenObject.put("refreshToken", refreshToken.getToken());
            return tokenObject;
        } catch (Exception e) {
            throw handleException(e);
        }
    }

    @PreAuthorize("hasAnyAuthority('SYS_ADMIN', 'TENANT_ADMIN', 'CUSTOMER_USER')")
    @RequestMapping(value = "/user", method = RequestMethod.POST)
    @ResponseBody
    public User saveUser(@RequestBody User user,
                         @RequestParam(required = false, defaultValue = "true") boolean sendActivationMail,
                         HttpServletRequest request) throws ThingsboardException {
        try {
<<<<<<< HEAD

            if (Authority.TENANT_ADMIN.equals(getCurrentUser().getAuthority())) {
=======
            if (getCurrentUser().getAuthority() == Authority.TENANT_ADMIN) {
>>>>>>> f52c1b0f
                user.setTenantId(getCurrentUser().getTenantId());
            }

            checkEntity(user.getId(), user, Resource.USER);

            boolean sendEmail = user.getId() == null && sendActivationMail;
            User savedUser = checkNotNull(userService.saveUser(user));
            if (sendEmail) {
                SecurityUser authUser = getCurrentUser();
                UserCredentials userCredentials = userService.findUserCredentialsByUserId(authUser.getTenantId(), savedUser.getId());
                String baseUrl = MiscUtils.constructBaseUrl(request);
                String activateUrl = String.format(ACTIVATE_URL_PATTERN, baseUrl,
                        userCredentials.getActivateToken());
                String email = savedUser.getEmail();
                try {
                    mailService.sendActivationEmail(activateUrl, email);
                } catch (ThingsboardException e) {
                    userService.deleteUser(authUser.getTenantId(), savedUser.getId());
                    throw e;
                }
            }

            logEntityAction(savedUser.getId(), savedUser,
                    savedUser.getCustomerId(),
                    user.getId() == null ? ActionType.ADDED : ActionType.UPDATED, null);

            return savedUser;
        } catch (Exception e) {

            logEntityAction(emptyId(EntityType.USER), user,
                    null, user.getId() == null ? ActionType.ADDED : ActionType.UPDATED, e);

            throw handleException(e);
        }
    }

    @PreAuthorize("hasAnyAuthority('SYS_ADMIN', 'TENANT_ADMIN')")
    @RequestMapping(value = "/user/sendActivationMail", method = RequestMethod.POST)
    @ResponseStatus(value = HttpStatus.OK)
    public void sendActivationEmail(
            @RequestParam(value = "email") String email,
            HttpServletRequest request) throws ThingsboardException {
        try {
            User user = checkNotNull(userService.findUserByEmail(getCurrentUser().getTenantId(), email));

            accessControlService.checkPermission(getCurrentUser(), Resource.USER, Operation.READ,
                    user.getId(), user);

            UserCredentials userCredentials = userService.findUserCredentialsByUserId(getCurrentUser().getTenantId(), user.getId());
            if (!userCredentials.isEnabled()) {
                String baseUrl = MiscUtils.constructBaseUrl(request);
                String activateUrl = String.format(ACTIVATE_URL_PATTERN, baseUrl,
                        userCredentials.getActivateToken());
                mailService.sendActivationEmail(activateUrl, email);
            } else {
                throw new ThingsboardException("User is already active!", ThingsboardErrorCode.BAD_REQUEST_PARAMS);
            }
        } catch (Exception e) {
            throw handleException(e);
        }
    }

    @PreAuthorize("hasAnyAuthority('SYS_ADMIN', 'TENANT_ADMIN')")
    @RequestMapping(value = "/user/{userId}/activationLink", method = RequestMethod.GET, produces = "text/plain")
    @ResponseBody
    public String getActivationLink(
            @PathVariable(USER_ID) String strUserId,
            HttpServletRequest request) throws ThingsboardException {
        checkParameter(USER_ID, strUserId);
        try {
            UserId userId = new UserId(toUUID(strUserId));
            User user = checkUserId(userId, Operation.READ);
            SecurityUser authUser = getCurrentUser();
            UserCredentials userCredentials = userService.findUserCredentialsByUserId(authUser.getTenantId(), user.getId());
            if (!userCredentials.isEnabled()) {
                String baseUrl = MiscUtils.constructBaseUrl(request);
                String activateUrl = String.format(ACTIVATE_URL_PATTERN, baseUrl,
                        userCredentials.getActivateToken());
                return activateUrl;
            } else {
                throw new ThingsboardException("User is already active!", ThingsboardErrorCode.BAD_REQUEST_PARAMS);
            }
        } catch (Exception e) {
            throw handleException(e);
        }
    }

    @PreAuthorize("hasAnyAuthority('SYS_ADMIN', 'TENANT_ADMIN')")
    @RequestMapping(value = "/user/{userId}", method = RequestMethod.DELETE)
    @ResponseStatus(value = HttpStatus.OK)
    public void deleteUser(@PathVariable(USER_ID) String strUserId) throws ThingsboardException {
        checkParameter(USER_ID, strUserId);
        try {
            UserId userId = new UserId(toUUID(strUserId));
            User user = checkUserId(userId, Operation.DELETE);
            userService.deleteUser(getCurrentUser().getTenantId(), userId);

            logEntityAction(userId, user,
                    user.getCustomerId(),
                    ActionType.DELETED, null, strUserId);

        } catch (Exception e) {
            logEntityAction(emptyId(EntityType.USER),
                    null,
                    null,
                    ActionType.DELETED, e, strUserId);
            throw handleException(e);
        }
    }

    @PreAuthorize("hasAuthority('SYS_ADMIN')")
<<<<<<< HEAD
    @RequestMapping(value = "/tenant/{tenantId}/users", params = {"pageSize", "page"}, method = RequestMethod.GET)
=======
    @RequestMapping(value = "/tenant/{tenantId}/users", params = {"limit"}, method = RequestMethod.GET)
>>>>>>> f52c1b0f
    @ResponseBody
    public PageData<User> getTenantAdmins(
            @PathVariable("tenantId") String strTenantId,
            @RequestParam int pageSize,
            @RequestParam int page,
            @RequestParam(required = false) String textSearch,
            @RequestParam(required = false) String sortProperty,
            @RequestParam(required = false) String sortOrder) throws ThingsboardException {
        checkParameter("tenantId", strTenantId);
        try {
            TenantId tenantId = new TenantId(toUUID(strTenantId));
            PageLink pageLink = createPageLink(pageSize, page, textSearch, sortProperty, sortOrder);
            return checkNotNull(userService.findTenantAdmins(tenantId, pageLink));
        } catch (Exception e) {
            throw handleException(e);
        }
    }

    @PreAuthorize("hasAuthority('TENANT_ADMIN')")
<<<<<<< HEAD
    @RequestMapping(value = "/customer/{customerId}/users", params = {"pageSize", "page"}, method = RequestMethod.GET)
=======
    @RequestMapping(value = "/customer/{customerId}/users", params = {"limit"}, method = RequestMethod.GET)
>>>>>>> f52c1b0f
    @ResponseBody
    public PageData<User> getCustomerUsers(
            @PathVariable("customerId") String strCustomerId,
            @RequestParam int pageSize,
            @RequestParam int page,
            @RequestParam(required = false) String textSearch,
            @RequestParam(required = false) String sortProperty,
            @RequestParam(required = false) String sortOrder) throws ThingsboardException {
        checkParameter("customerId", strCustomerId);
        try {
            CustomerId customerId = new CustomerId(toUUID(strCustomerId));
            checkCustomerId(customerId, Operation.READ);
            PageLink pageLink = createPageLink(pageSize, page, textSearch, sortProperty, sortOrder);
            TenantId tenantId = getCurrentUser().getTenantId();
            return checkNotNull(userService.findCustomerUsers(tenantId, customerId, pageLink));
        } catch (Exception e) {
            throw handleException(e);
        }
    }

    @PreAuthorize("hasAnyAuthority('SYS_ADMIN', 'TENANT_ADMIN')")
    @RequestMapping(value = "/user/{userId}/userCredentialsEnabled", method = RequestMethod.POST)
    @ResponseBody
    public void setUserCredentialsEnabled(@PathVariable(USER_ID) String strUserId,
                                          @RequestParam(required = false, defaultValue = "true") boolean userCredentialsEnabled) throws ThingsboardException {
        checkParameter(USER_ID, strUserId);
        try {
            UserId userId = new UserId(toUUID(strUserId));
            User user = checkUserId(userId, Operation.WRITE);
            TenantId tenantId = getCurrentUser().getTenantId();
            userService.setUserCredentialsEnabled(tenantId, userId, userCredentialsEnabled);
        } catch (Exception e) {
            throw handleException(e);
        }
    }
}<|MERGE_RESOLUTION|>--- conflicted
+++ resolved
@@ -134,12 +134,8 @@
                          @RequestParam(required = false, defaultValue = "true") boolean sendActivationMail,
                          HttpServletRequest request) throws ThingsboardException {
         try {
-<<<<<<< HEAD
 
             if (Authority.TENANT_ADMIN.equals(getCurrentUser().getAuthority())) {
-=======
-            if (getCurrentUser().getAuthority() == Authority.TENANT_ADMIN) {
->>>>>>> f52c1b0f
                 user.setTenantId(getCurrentUser().getTenantId());
             }
 
@@ -251,11 +247,7 @@
     }
 
     @PreAuthorize("hasAuthority('SYS_ADMIN')")
-<<<<<<< HEAD
     @RequestMapping(value = "/tenant/{tenantId}/users", params = {"pageSize", "page"}, method = RequestMethod.GET)
-=======
-    @RequestMapping(value = "/tenant/{tenantId}/users", params = {"limit"}, method = RequestMethod.GET)
->>>>>>> f52c1b0f
     @ResponseBody
     public PageData<User> getTenantAdmins(
             @PathVariable("tenantId") String strTenantId,
@@ -275,11 +267,7 @@
     }
 
     @PreAuthorize("hasAuthority('TENANT_ADMIN')")
-<<<<<<< HEAD
     @RequestMapping(value = "/customer/{customerId}/users", params = {"pageSize", "page"}, method = RequestMethod.GET)
-=======
-    @RequestMapping(value = "/customer/{customerId}/users", params = {"limit"}, method = RequestMethod.GET)
->>>>>>> f52c1b0f
     @ResponseBody
     public PageData<User> getCustomerUsers(
             @PathVariable("customerId") String strCustomerId,
