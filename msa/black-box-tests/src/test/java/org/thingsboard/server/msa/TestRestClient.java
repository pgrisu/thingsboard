/**
 * Copyright © 2016-2022 The Thingsboard Authors
 *
 * Licensed under the Apache License, Version 2.0 (the "License");
 * you may not use this file except in compliance with the License.
 * You may obtain a copy of the License at
 *
 *     http://www.apache.org/licenses/LICENSE-2.0
 *
 * Unless required by applicable law or agreed to in writing, software
 * distributed under the License is distributed on an "AS IS" BASIS,
 * WITHOUT WARRANTIES OR CONDITIONS OF ANY KIND, either express or implied.
 * See the License for the specific language governing permissions and
 * limitations under the License.
 */
package org.thingsboard.server.msa;

import com.fasterxml.jackson.databind.JsonNode;
import io.restassured.RestAssured;
import io.restassured.common.mapper.TypeRef;
import io.restassured.config.HeaderConfig;
import io.restassured.config.RestAssuredConfig;
import io.restassured.filter.log.RequestLoggingFilter;
import io.restassured.filter.log.ResponseLoggingFilter;
import io.restassured.http.ContentType;
import io.restassured.path.json.JsonPath;
import io.restassured.response.ValidatableResponse;
import io.restassured.specification.RequestSpecification;
import org.thingsboard.server.common.data.Customer;
import org.thingsboard.server.common.data.Device;
<<<<<<< HEAD
import org.thingsboard.server.common.data.id.CustomerId;
=======
import org.thingsboard.server.common.data.DeviceProfile;
>>>>>>> 4606b875
import org.thingsboard.server.common.data.id.DeviceId;
import org.thingsboard.server.common.data.id.DeviceProfileId;
import org.thingsboard.server.common.data.id.EntityId;
import org.thingsboard.server.common.data.id.RuleChainId;
import org.thingsboard.server.common.data.page.PageData;
import org.thingsboard.server.common.data.page.PageLink;
import org.thingsboard.server.common.data.relation.EntityRelation;
import org.thingsboard.server.common.data.relation.RelationTypeGroup;
import org.thingsboard.server.common.data.rule.RuleChain;
import org.thingsboard.server.common.data.rule.RuleChainMetaData;
import org.thingsboard.server.common.data.security.DeviceCredentials;

import java.util.HashMap;
import java.util.List;
import java.util.Map;

import static io.restassured.RestAssured.given;
import static java.net.HttpURLConnection.HTTP_NOT_FOUND;
import static java.net.HttpURLConnection.HTTP_OK;
import static org.hamcrest.Matchers.is;
import static org.hamcrest.core.AnyOf.anyOf;
import static org.thingsboard.server.common.data.StringUtils.isEmpty;

public class TestRestClient {
    private static final String JWT_TOKEN_HEADER_PARAM = "X-Authorization";
    private static final String CONTENT_TYPE_HEADER = "Content-Type";
    private final RequestSpecification requestSpec;
    private String token;
    private String refreshToken;

    public TestRestClient(String url) {
        RestAssured.filters(new RequestLoggingFilter(), new ResponseLoggingFilter());

        requestSpec = given().baseUri(url)
                .contentType(ContentType.JSON)
                .config(RestAssuredConfig.config()
                        .headerConfig(HeaderConfig.headerConfig()
                                .overwriteHeadersWithName(JWT_TOKEN_HEADER_PARAM, CONTENT_TYPE_HEADER)));

        if (url.matches("^(https)://.*$")) {
            requestSpec.relaxedHTTPSValidation();
        }
    }

    public void login(String username, String password) {
        Map<String, String> loginRequest = new HashMap<>();
        loginRequest.put("username", username);
        loginRequest.put("password", password);

        JsonPath jsonPath = given().spec(requestSpec).body(loginRequest)
                .post("/api/auth/login")
                .getBody().jsonPath();
        token = jsonPath.get("token");
        refreshToken = jsonPath.get("refreshToken");
        requestSpec.header(JWT_TOKEN_HEADER_PARAM, "Bearer " + token);
    }

    public Device postDevice(String accessToken, Device device) {
        return given().spec(requestSpec).body(device)
                .pathParams("accessToken", accessToken)
                .post("/api/device?accessToken={accessToken}")
                .then()
                .statusCode(HTTP_OK)
                .extract()
                .as(Device.class);
    }

    public Device getDeviceByName(String deviceName) {
        return given().spec(requestSpec).pathParam("deviceName", deviceName)
                .get("/api/tenant/devices?deviceName={deviceName}")
                .then()
                .statusCode(HTTP_OK)
                .extract()
                .as(Device.class);
    }

    public ValidatableResponse getDeviceById(DeviceId deviceId, int statusCode) {
        return given().spec(requestSpec)
                .pathParams("deviceId", deviceId.getId())
                .get("/api/device/{deviceId}")
                .then()
                .statusCode(statusCode);
    }

    public Device getDeviceById(DeviceId deviceId) {
        return getDeviceById(deviceId, HTTP_OK)
                .extract()
                .as(Device.class);
    }

    public DeviceCredentials getDeviceCredentialsByDeviceId(DeviceId deviceId) {
        return given().spec(requestSpec).get("/api/device/{deviceId}/credentials", deviceId.getId())
                .then()
                .assertThat()
                .statusCode(HTTP_OK)
                .extract()
                .as(DeviceCredentials.class);
    }

    public ValidatableResponse postTelemetry(String credentialsId, JsonNode telemetry) {
        return given().spec(requestSpec).body(telemetry)
                .post("/api/v1/{credentialsId}/telemetry", credentialsId)
                .then()
                .statusCode(HTTP_OK);
    }

    public ValidatableResponse deleteDevice(DeviceId deviceId) {
        return given().spec(requestSpec)
                .delete("/api/device/{deviceId}", deviceId.getId())
                .then()
                .statusCode(HTTP_OK);
    }

    public ValidatableResponse deleteDeviceIfExists(DeviceId deviceId) {
        return given().spec(requestSpec)
                .delete("/api/device/{deviceId}", deviceId.getId())
                .then()
                .statusCode(anyOf(is(HTTP_OK), is(HTTP_NOT_FOUND)));
    }

    public ValidatableResponse postTelemetryAttribute(String entityType, DeviceId deviceId, String scope, JsonNode attribute) {
        return given().spec(requestSpec).body(attribute)
                .post("/api/plugins/telemetry/{entityType}/{entityId}/attributes/{scope}", entityType, deviceId.getId(), scope)
                .then()
                .statusCode(HTTP_OK);
    }

    public ValidatableResponse postAttribute(String accessToken, JsonNode attribute) {
        return given().spec(requestSpec).body(attribute)
                .post("/api/v1/{accessToken}/attributes/", accessToken)
                .then()
                .statusCode(HTTP_OK);
    }

    public JsonNode getAttributes(String accessToken, String clientKeys, String sharedKeys) {
        return given().spec(requestSpec)
                .queryParam("clientKeys", clientKeys)
                .queryParam("sharedKeys", sharedKeys)
                .get("/api/v1/{accessToken}/attributes", accessToken)
                .then()
                .statusCode(HTTP_OK)
                .extract()
                .as(JsonNode.class);
    }

    public JsonPath postProvisionRequest(String provisionRequest) {
        return  given().spec(requestSpec)
                .body(provisionRequest)
                .post("/api/v1/provision")
                .getBody()
                .jsonPath();
    }

    public PageData<RuleChain> getRuleChains(PageLink pageLink) {
        Map<String, String> params = new HashMap<>();
        addPageLinkToParam(params, pageLink);
        return given().spec(requestSpec).queryParams(params)
                .get("/api/ruleChains")
                .then()
                .statusCode(HTTP_OK)
                .extract()
                .as(new TypeRef<PageData<RuleChain>>() {
                });
    }

    public RuleChain postRuleChain(RuleChain ruleChain) {
        return given().spec(requestSpec)
                .body(ruleChain)
                .post("/api/ruleChain")
                .then()
                .statusCode(HTTP_OK)
                .extract()
                .as(RuleChain.class);
    }

    public RuleChainMetaData postRuleChainMetadata(RuleChainMetaData ruleChainMetaData) {
        return given().spec(requestSpec)
                .body(ruleChainMetaData)
                .post("/api/ruleChain/metadata")
                .then()
                .statusCode(HTTP_OK)
                .extract()
                .as(RuleChainMetaData.class);
    }

    public void setRootRuleChain(RuleChainId ruleChainId) {
        given().spec(requestSpec)
                .post("/api/ruleChain/{ruleChainId}/root", ruleChainId.getId())
                .then()
                .statusCode(HTTP_OK);
    }

    public void deleteRuleChain(RuleChainId ruleChainId) {
        given().spec(requestSpec)
                .delete("/api/ruleChain/{ruleChainId}", ruleChainId.getId())
                .then()
                .statusCode(HTTP_OK);
    }

    private String getUrlParams(PageLink pageLink) {
        String urlParams = "pageSize={pageSize}&page={page}";
        if (!isEmpty(pageLink.getTextSearch())) {
            urlParams += "&textSearch={textSearch}";
        }
        if (pageLink.getSortOrder() != null) {
            urlParams += "&sortProperty={sortProperty}&sortOrder={sortOrder}";
        }
        return urlParams;
    }

    private void addPageLinkToParam(Map<String, String> params, PageLink pageLink) {
        params.put("pageSize", String.valueOf(pageLink.getPageSize()));
        params.put("page", String.valueOf(pageLink.getPage()));
        if (!isEmpty(pageLink.getTextSearch())) {
            params.put("textSearch", pageLink.getTextSearch());
        }
        if (pageLink.getSortOrder() != null) {
            params.put("sortProperty", pageLink.getSortOrder().getProperty());
            params.put("sortOrder", pageLink.getSortOrder().getDirection().name());
        }
    }

    public List<EntityRelation> findRelationByFrom(EntityId fromId, RelationTypeGroup relationTypeGroup) {
        Map<String, String> params = new HashMap<>();
        params.put("fromId", fromId.getId().toString());
        params.put("fromType", fromId.getEntityType().name());
        params.put("relationTypeGroup", relationTypeGroup.name());

        return given().spec(requestSpec)
                .pathParams(params)
                .get("/api/relations?fromId={fromId}&fromType={fromType}&relationTypeGroup={relationTypeGroup}")
                .then()
                .statusCode(HTTP_OK)
                .extract()
                .as(new TypeRef<List<EntityRelation>>() {
                });
    }

    public JsonNode postServerSideRpc(DeviceId deviceId, JsonNode serverRpcPayload) {
        return given().spec(requestSpec)
                .body(serverRpcPayload)
                .post("/api/rpc/twoway/{deviceId}", deviceId.getId())
                .then()
                .statusCode(HTTP_OK)
                .extract()
                .as(JsonNode.class);
    }

<<<<<<< HEAD
    public Customer postCustomer(Customer customer) {
        return given().spec(requestSpec)
                .body(customer)
                .post("/api/customer")
                .then()
                .statusCode(HTTP_OK)
                .extract()
                .as(Customer.class);
    }

    public void deleteCustomer(CustomerId customerId) {
        given().spec(requestSpec)
                .delete("/api/customer/{customerId}", customerId.getId())
                .then()
                .statusCode(HTTP_OK);
    }

    public PageData<Customer> getCustomers(PageLink pageLink) {
        Map<String, String> params = new HashMap<>();
        addPageLinkToParam(params, pageLink);
        return given().spec(requestSpec).queryParams(params)
                .get("/api/customers")
                .then()
                .statusCode(HTTP_OK)
                .extract()
                .as(new TypeRef<PageData<Customer>>() {
                });
=======
    public DeviceProfile getDeviceProfileById(DeviceProfileId deviceProfileId) {
        return  given().spec(requestSpec).get("/api/deviceProfile/{deviceProfileId}", deviceProfileId.getId())
                .then()
                .assertThat()
                .statusCode(HTTP_OK)
                .extract()
                .as(DeviceProfile.class);
    }

    public DeviceProfile postDeviceProfile(DeviceProfile deviceProfile) {
        return given().spec(requestSpec).body(deviceProfile)
                .post("/api/deviceProfile")
                .then()
                .statusCode(HTTP_OK)
                .extract()
                .as(DeviceProfile.class);
>>>>>>> 4606b875
    }

    public String getToken() {
        return token;
    }

    public String getRefreshToken() {
        return refreshToken;
    }
}<|MERGE_RESOLUTION|>--- conflicted
+++ resolved
@@ -28,11 +28,8 @@
 import io.restassured.specification.RequestSpecification;
 import org.thingsboard.server.common.data.Customer;
 import org.thingsboard.server.common.data.Device;
-<<<<<<< HEAD
+import org.thingsboard.server.common.data.DeviceProfile;
 import org.thingsboard.server.common.data.id.CustomerId;
-=======
-import org.thingsboard.server.common.data.DeviceProfile;
->>>>>>> 4606b875
 import org.thingsboard.server.common.data.id.DeviceId;
 import org.thingsboard.server.common.data.id.DeviceProfileId;
 import org.thingsboard.server.common.data.id.EntityId;
@@ -281,7 +278,24 @@
                 .as(JsonNode.class);
     }
 
-<<<<<<< HEAD
+    public DeviceProfile getDeviceProfileById(DeviceProfileId deviceProfileId) {
+        return  given().spec(requestSpec).get("/api/deviceProfile/{deviceProfileId}", deviceProfileId.getId())
+                .then()
+                .assertThat()
+                .statusCode(HTTP_OK)
+                .extract()
+                .as(DeviceProfile.class);
+    }
+
+    public DeviceProfile postDeviceProfile(DeviceProfile deviceProfile) {
+        return given().spec(requestSpec).body(deviceProfile)
+                .post("/api/deviceProfile")
+                .then()
+                .statusCode(HTTP_OK)
+                .extract()
+                .as(DeviceProfile.class);
+    }
+
     public Customer postCustomer(Customer customer) {
         return given().spec(requestSpec)
                 .body(customer)
@@ -309,24 +323,6 @@
                 .extract()
                 .as(new TypeRef<PageData<Customer>>() {
                 });
-=======
-    public DeviceProfile getDeviceProfileById(DeviceProfileId deviceProfileId) {
-        return  given().spec(requestSpec).get("/api/deviceProfile/{deviceProfileId}", deviceProfileId.getId())
-                .then()
-                .assertThat()
-                .statusCode(HTTP_OK)
-                .extract()
-                .as(DeviceProfile.class);
-    }
-
-    public DeviceProfile postDeviceProfile(DeviceProfile deviceProfile) {
-        return given().spec(requestSpec).body(deviceProfile)
-                .post("/api/deviceProfile")
-                .then()
-                .statusCode(HTTP_OK)
-                .extract()
-                .as(DeviceProfile.class);
->>>>>>> 4606b875
     }
 
     public String getToken() {
