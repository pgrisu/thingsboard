--- conflicted
+++ resolved
@@ -17,17 +17,9 @@
 
 import io.micrometer.core.instrument.Timer;
 
-import java.util.Map;
-
 public interface StatsFactory {
 
-<<<<<<< HEAD
-    StatsCounter createStatsCounter(String key, String statsName);
-=======
     StatsCounter createStatsCounter(String key, String statsName, String... otherTags);
->>>>>>> 9fe5784f
-
-    StatsCounter createStatsCounter(String key, String statsName, Map<String, String> tags);
 
     DefaultCounter createDefaultCounter(String key, String... tags);
 
