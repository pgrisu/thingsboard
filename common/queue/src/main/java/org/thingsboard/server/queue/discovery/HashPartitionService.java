/**
 * Copyright © 2016-2024 The Thingsboard Authors
 *
 * Licensed under the Apache License, Version 2.0 (the "License");
 * you may not use this file except in compliance with the License.
 * You may obtain a copy of the License at
 *
 *     http://www.apache.org/licenses/LICENSE-2.0
 *
 * Unless required by applicable law or agreed to in writing, software
 * distributed under the License is distributed on an "AS IS" BASIS,
 * WITHOUT WARRANTIES OR CONDITIONS OF ANY KIND, either express or implied.
 * See the License for the specific language governing permissions and
 * limitations under the License.
 */
package org.thingsboard.server.queue.discovery;

import com.google.common.hash.HashFunction;
import com.google.common.hash.Hashing;
import lombok.extern.slf4j.Slf4j;
import org.springframework.beans.factory.annotation.Value;
import org.springframework.context.ApplicationEventPublisher;
import org.springframework.stereotype.Service;
import org.thingsboard.server.common.data.exception.TenantNotFoundException;
import org.thingsboard.server.common.data.id.EntityId;
import org.thingsboard.server.common.data.id.TenantId;
import org.thingsboard.server.common.data.id.TenantProfileId;
import org.thingsboard.server.common.data.util.CollectionsUtil;
import org.thingsboard.server.common.msg.queue.ServiceType;
import org.thingsboard.server.common.msg.queue.TopicPartitionInfo;
import org.thingsboard.server.gen.transport.TransportProtos;
import org.thingsboard.server.gen.transport.TransportProtos.ServiceInfo;
import org.thingsboard.server.queue.discovery.event.ClusterTopologyChangeEvent;
import org.thingsboard.server.queue.discovery.event.PartitionChangeEvent;
import org.thingsboard.server.queue.discovery.event.ServiceListChangedEvent;
import org.thingsboard.server.queue.util.AfterStartUp;

import jakarta.annotation.PostConstruct;
import java.util.ArrayList;
import java.util.Collection;
import java.util.Collections;
import java.util.Comparator;
import java.util.HashMap;
import java.util.HashSet;
import java.util.List;
import java.util.Map;
import java.util.Set;
import java.util.UUID;
import java.util.concurrent.ConcurrentHashMap;
import java.util.concurrent.ConcurrentMap;
import java.util.stream.Collectors;

import static org.thingsboard.server.common.data.DataConstants.MAIN_QUEUE_NAME;

@Service
@Slf4j
public class HashPartitionService implements PartitionService {

    @Value("${queue.core.topic}")
    private String coreTopic;
    @Value("${queue.core.partitions:100}")
    private Integer corePartitions;
    @Value("${queue.vc.topic:tb_version_control}")
    private String vcTopic;
    @Value("${queue.vc.partitions:10}")
    private Integer vcPartitions;
    @Value("${queue.partitions.hash_function_name:murmur3_128}")
    private String hashFunctionName;

    private final ApplicationEventPublisher applicationEventPublisher;
    private final TbServiceInfoProvider serviceInfoProvider;
    private final TenantRoutingInfoService tenantRoutingInfoService;
    private final QueueRoutingInfoService queueRoutingInfoService;
    private final TopicService topicService;

    protected volatile ConcurrentMap<QueueKey, List<Integer>> myPartitions = new ConcurrentHashMap<>();

    private final ConcurrentMap<QueueKey, String> partitionTopicsMap = new ConcurrentHashMap<>();
    private final ConcurrentMap<QueueKey, Integer> partitionSizesMap = new ConcurrentHashMap<>();

    private final ConcurrentMap<TenantId, TenantRoutingInfo> tenantRoutingInfoMap = new ConcurrentHashMap<>();

    private List<ServiceInfo> currentOtherServices;
    private final Map<String, List<ServiceInfo>> tbTransportServicesByType = new HashMap<>();
    private volatile Map<TenantProfileId, List<ServiceInfo>> responsibleServices = Collections.emptyMap();

    private HashFunction hashFunction;

    public HashPartitionService(TbServiceInfoProvider serviceInfoProvider,
                                TenantRoutingInfoService tenantRoutingInfoService,
                                ApplicationEventPublisher applicationEventPublisher,
                                QueueRoutingInfoService queueRoutingInfoService,
                                TopicService topicService) {
        this.serviceInfoProvider = serviceInfoProvider;
        this.tenantRoutingInfoService = tenantRoutingInfoService;
        this.applicationEventPublisher = applicationEventPublisher;
        this.queueRoutingInfoService = queueRoutingInfoService;
        this.topicService = topicService;
    }

    @PostConstruct
    public void init() {
        this.hashFunction = forName(hashFunctionName);
        QueueKey coreKey = new QueueKey(ServiceType.TB_CORE);
        partitionSizesMap.put(coreKey, corePartitions);
        partitionTopicsMap.put(coreKey, coreTopic);

        QueueKey vcKey = new QueueKey(ServiceType.TB_VC_EXECUTOR);
        partitionSizesMap.put(vcKey, vcPartitions);
        partitionTopicsMap.put(vcKey, vcTopic);

        if (!isTransport(serviceInfoProvider.getServiceType())) {
            doInitRuleEnginePartitions();
        }
    }

    @AfterStartUp(order = AfterStartUp.QUEUE_INFO_INITIALIZATION)
    public void partitionsInit() {
        if (isTransport(serviceInfoProvider.getServiceType())) {
            doInitRuleEnginePartitions();
        }
    }

    @Override
    public List<Integer> getMyPartitions(QueueKey queueKey) {
        return myPartitions.get(queueKey);
    }

    private void doInitRuleEnginePartitions() {
        List<QueueRoutingInfo> queueRoutingInfoList = getQueueRoutingInfos();
        queueRoutingInfoList.forEach(queue -> {
            QueueKey queueKey = new QueueKey(ServiceType.TB_RULE_ENGINE, queue);
            partitionTopicsMap.put(queueKey, queue.getQueueTopic());
            partitionSizesMap.put(queueKey, queue.getPartitions());
        });
    }

    private List<QueueRoutingInfo> getQueueRoutingInfos() {
        List<QueueRoutingInfo> queueRoutingInfoList;
        String serviceType = serviceInfoProvider.getServiceType();

        if (isTransport(serviceType)) {
            //If transport started earlier than tb-core
            int getQueuesRetries = 10;
            while (true) {
                if (getQueuesRetries > 0) {
                    log.info("Try to get queue routing info.");
                    try {
                        queueRoutingInfoList = queueRoutingInfoService.getAllQueuesRoutingInfo();
                        break;
                    } catch (Exception e) {
                        log.info("Failed to get queues routing info: {}!", e.getMessage());
                        getQueuesRetries--;
                    }
                    try {
                        Thread.sleep(10000);
                    } catch (InterruptedException e) {
                        log.info("Failed to await queues routing info!", e);
                    }
                } else {
                    throw new RuntimeException("Failed to await queues routing info!");
                }
            }
        } else {
            queueRoutingInfoList = queueRoutingInfoService.getAllQueuesRoutingInfo();
        }
        return queueRoutingInfoList;
    }

    private boolean isTransport(String serviceType) {
        return "tb-transport".equals(serviceType);
    }

    @Override
    public void updateQueues(List<TransportProtos.QueueUpdateMsg> queueUpdateMsgs) {
        for (TransportProtos.QueueUpdateMsg queueUpdateMsg : queueUpdateMsgs) {
            TenantId tenantId = TenantId.fromUUID(new UUID(queueUpdateMsg.getTenantIdMSB(), queueUpdateMsg.getTenantIdLSB()));
            QueueKey queueKey = new QueueKey(ServiceType.TB_RULE_ENGINE, queueUpdateMsg.getQueueName(), tenantId);
            partitionTopicsMap.put(queueKey, queueUpdateMsg.getQueueTopic());
            partitionSizesMap.put(queueKey, queueUpdateMsg.getPartitions());
            if (!tenantId.isSysTenantId()) {
                tenantRoutingInfoMap.remove(tenantId);
            }
        }
    }

    @Override
    public void removeQueues(List<TransportProtos.QueueDeleteMsg> queueDeleteMsgs) {
        List<QueueKey> queueKeys = queueDeleteMsgs.stream()
                .map(queueDeleteMsg -> {
                    TenantId tenantId = TenantId.fromUUID(new UUID(queueDeleteMsg.getTenantIdMSB(), queueDeleteMsg.getTenantIdLSB()));
                    return new QueueKey(ServiceType.TB_RULE_ENGINE, queueDeleteMsg.getQueueName(), tenantId);
                })
                .collect(Collectors.toList());
        queueKeys.forEach(queueKey -> {
            myPartitions.remove(queueKey);
            partitionTopicsMap.remove(queueKey);
            partitionSizesMap.remove(queueKey);
            evictTenantInfo(queueKey.getTenantId());
        });
        if (serviceInfoProvider.isService(ServiceType.TB_RULE_ENGINE)) {
            publishPartitionChangeEvent(ServiceType.TB_RULE_ENGINE, queueKeys.stream()
                    .collect(Collectors.toMap(k -> k, k -> Collections.emptySet())));
        }
    }

    @Override
    public void removeTenant(TenantId tenantId) {
        List<QueueKey> queueKeys = partitionSizesMap.keySet().stream()
                .filter(queueKey -> tenantId.equals(queueKey.getTenantId()))
                .collect(Collectors.toList());
        queueKeys.forEach(queueKey -> {
            myPartitions.remove(queueKey);
            partitionTopicsMap.remove(queueKey);
            partitionSizesMap.remove(queueKey);
        });
        evictTenantInfo(tenantId);
    }

    @Override
    public boolean isManagedByCurrentService(TenantId tenantId) {
        if (serviceInfoProvider.isService(ServiceType.TB_CORE) || !serviceInfoProvider.isService(ServiceType.TB_RULE_ENGINE)) {
            return true;
        }

        boolean isManaged;
        Set<UUID> assignedTenantProfiles = serviceInfoProvider.getAssignedTenantProfiles();
        boolean isRegular = assignedTenantProfiles.isEmpty();
        if (tenantId.isSysTenantId()) {
            // All system queues are always processed on regular rule engines.
            return isRegular;
        }
        TenantRoutingInfo routingInfo = getRoutingInfo(tenantId);
        if (isRegular) {
            if (routingInfo.isIsolated()) {
                isManaged = hasDedicatedService(routingInfo.getProfileId());
            } else {
                isManaged = true;
            }
        } else {
            if (routingInfo.isIsolated()) {
                isManaged = assignedTenantProfiles.contains(routingInfo.getProfileId().getId());
            } else {
                isManaged = false;
            }
        }
        log.trace("[{}] Tenant {} managed by this service", tenantId, isManaged ? "is" : "is not");
        return isManaged;
    }

    private boolean hasDedicatedService(TenantProfileId profileId) {
        return CollectionsUtil.isEmpty(responsibleServices.get(profileId));
    }

    @Override
    public TopicPartitionInfo resolve(ServiceType serviceType, String queueName, TenantId tenantId, EntityId entityId) {
        TenantId isolatedOrSystemTenantId = getIsolatedOrSystemTenantId(serviceType, tenantId);
        if (queueName == null) {
            queueName = MAIN_QUEUE_NAME;
        }
        QueueKey queueKey = new QueueKey(serviceType, queueName, isolatedOrSystemTenantId);
        if (!partitionSizesMap.containsKey(queueKey)) {
            if (isolatedOrSystemTenantId.isSysTenantId()) {
                queueKey = new QueueKey(serviceType, TenantId.SYS_TENANT_ID);
            } else {
                queueKey = new QueueKey(serviceType, queueName, TenantId.SYS_TENANT_ID);
                if (!MAIN_QUEUE_NAME.equals(queueName) && !partitionSizesMap.containsKey(queueKey)) {
                    queueKey = new QueueKey(serviceType, TenantId.SYS_TENANT_ID);
                }
                log.warn("Using queue {} instead of isolated {} for tenant {}", queueKey, queueName, isolatedOrSystemTenantId);
            }
        }
        return resolve(queueKey, entityId);
    }

    @Override
    public TopicPartitionInfo resolve(ServiceType serviceType, TenantId tenantId, EntityId entityId) {
        return resolve(serviceType, null, tenantId, entityId);
    }

    @Override
    public boolean isMyPartition(ServiceType serviceType, TenantId tenantId, EntityId entityId) {
        try {
            return resolve(serviceType, tenantId, entityId).isMyPartition();
        } catch (TenantNotFoundException e) {
            log.warn("Tenant with id {} not found", tenantId, new RuntimeException("stacktrace"));
            return false;
        }
    }

    private TopicPartitionInfo resolve(QueueKey queueKey, EntityId entityId) {
        Integer partitionSize = partitionSizesMap.get(queueKey);
        if (partitionSize == null) {
            throw new IllegalStateException("Partitions info for queue " + queueKey + " is missing");
        }

        int hash = hash(entityId.getId());
        int partition = Math.abs(hash % partitionSize);

        return buildTopicPartitionInfo(queueKey, partition);
    }

    @Override
    public synchronized void recalculatePartitions(ServiceInfo currentService, List<ServiceInfo> otherServices) {
        log.info("Recalculating partitions");
        tbTransportServicesByType.clear();
        logServiceInfo(currentService);
        otherServices.forEach(this::logServiceInfo);

        Map<QueueKey, List<ServiceInfo>> queueServicesMap = new HashMap<>();
        Map<TenantProfileId, List<ServiceInfo>> responsibleServices = new HashMap<>();
        addNode(currentService, queueServicesMap, responsibleServices);
        for (ServiceInfo other : otherServices) {
            addNode(other, queueServicesMap, responsibleServices);
        }
        queueServicesMap.values().forEach(list -> list.sort(Comparator.comparing(ServiceInfo::getServiceId)));
        responsibleServices.values().forEach(list -> list.sort(Comparator.comparing(ServiceInfo::getServiceId)));

        final ConcurrentMap<QueueKey, List<Integer>> newPartitions = new ConcurrentHashMap<>();
        partitionSizesMap.forEach((queueKey, size) -> {
            for (int i = 0; i < size; i++) {
                try {
                    ServiceInfo serviceInfo = resolveByPartitionIdx(queueServicesMap.get(queueKey), queueKey, i, responsibleServices);
                    log.trace("Server responsible for {}[{}] - {}", queueKey, i, serviceInfo != null ? serviceInfo.getServiceId() : "none");
                    if (currentService.equals(serviceInfo)) {
                        newPartitions.computeIfAbsent(queueKey, key -> new ArrayList<>()).add(i);
                    }
                } catch (Exception e) {
                    log.warn("Failed to resolve server responsible for {}[{}]", queueKey, i, e);
                }
            }
        });
        this.responsibleServices = responsibleServices;

        final ConcurrentMap<QueueKey, List<Integer>> oldPartitions = myPartitions;
        myPartitions = newPartitions;

        Map<QueueKey, Set<TopicPartitionInfo>> changedPartitionsMap = new HashMap<>();

        Set<QueueKey> removed = new HashSet<>();
        oldPartitions.forEach((queueKey, partitions) -> {
            if (!newPartitions.containsKey(queueKey)) {
                removed.add(queueKey);
            }
        });
        if (serviceInfoProvider.isService(ServiceType.TB_RULE_ENGINE)) {
            partitionSizesMap.keySet().stream()
                    .filter(queueKey -> queueKey.getType() == ServiceType.TB_RULE_ENGINE &&
                            !queueKey.getTenantId().isSysTenantId() &&
                            !newPartitions.containsKey(queueKey))
                    .forEach(removed::add);
        }
        removed.forEach(queueKey -> {
            changedPartitionsMap.put(queueKey, Collections.emptySet());
        });

        myPartitions.forEach((queueKey, partitions) -> {
            if (!partitions.equals(oldPartitions.get(queueKey))) {
                Set<TopicPartitionInfo> tpiList = partitions.stream()
                        .map(partition -> buildTopicPartitionInfo(queueKey, partition))
                        .collect(Collectors.toSet());
                changedPartitionsMap.put(queueKey, tpiList);
            }
        });
        if (!changedPartitionsMap.isEmpty()) {
            Map<ServiceType, Map<QueueKey, Set<TopicPartitionInfo>>> partitionsByServiceType = new HashMap<>();
            changedPartitionsMap.forEach((queueKey, partitions) -> {
                partitionsByServiceType.computeIfAbsent(queueKey.getType(), serviceType -> new HashMap<>())
                        .put(queueKey, partitions);
            });
            partitionsByServiceType.forEach(this::publishPartitionChangeEvent);
        }

        if (currentOtherServices == null) {
            currentOtherServices = new ArrayList<>(otherServices);
        } else {
            Set<QueueKey> changes = new HashSet<>();
            Map<QueueKey, List<ServiceInfo>> currentMap = getServiceKeyListMap(currentOtherServices);
            Map<QueueKey, List<ServiceInfo>> newMap = getServiceKeyListMap(otherServices);
            currentOtherServices = otherServices;
            currentMap.forEach((key, list) -> {
                if (!list.equals(newMap.get(key))) {
                    changes.add(key);
                }
            });
            currentMap.keySet().forEach(newMap::remove);
            changes.addAll(newMap.keySet());
            if (!changes.isEmpty()) {
                applicationEventPublisher.publishEvent(new ClusterTopologyChangeEvent(this, changes));
                responsibleServices.forEach((profileId, serviceInfos) -> {
                    if (profileId != null) {
                        log.info("Servers responsible for tenant profile {}: {}", profileId, toServiceIds(serviceInfos));
                    } else {
                        log.info("Servers responsible for system queues: {}", toServiceIds(serviceInfos));
                    }
                });
            }
        }

        applicationEventPublisher.publishEvent(new ServiceListChangedEvent(otherServices, currentService));
    }

    private void publishPartitionChangeEvent(ServiceType serviceType, Map<QueueKey, Set<TopicPartitionInfo>> partitionsMap) {
        log.info("Partitions changed: {}", System.lineSeparator() + partitionsMap.entrySet().stream()
                .map(entry -> "[" + entry.getKey() + "] - [" + entry.getValue().stream()
                        .map(tpi -> tpi.getPartition().orElse(-1).toString()).sorted()
                        .collect(Collectors.joining(", ")) + "]")
                .collect(Collectors.joining(System.lineSeparator())));
        PartitionChangeEvent event = new PartitionChangeEvent(this, serviceType, partitionsMap);
        try {
            applicationEventPublisher.publishEvent(event);
        } catch (Exception e) {
            log.error("Failed to publish partition change event {}", event, e);
        }
    }

    @Override
    public Set<String> getAllServiceIds(ServiceType serviceType) {
        return getAllServices(serviceType).stream().map(ServiceInfo::getServiceId).collect(Collectors.toSet());
    }

    @Override
    public Set<ServiceInfo> getAllServices(ServiceType serviceType) {
        Set<ServiceInfo> result = getOtherServices(serviceType);
        ServiceInfo current = serviceInfoProvider.getServiceInfo();
        if (current.getServiceTypesList().contains(serviceType.name())) {
            result.add(current);
        }
        return result;
    }

    @Override
    public Set<ServiceInfo> getOtherServices(ServiceType serviceType) {
        Set<ServiceInfo> result = new HashSet<>();
        if (currentOtherServices != null) {
            for (ServiceInfo serviceInfo : currentOtherServices) {
                if (serviceInfo.getServiceTypesList().contains(serviceType.name())) {
                    result.add(serviceInfo);
                }
            }
        }
        return result;
    }


    @Override
    public int resolvePartitionIndex(UUID entityId, int partitions) {
        int hash = hash(entityId);
        return Math.abs(hash % partitions);
    }

    @Override
    public void evictTenantInfo(TenantId tenantId) {
        tenantRoutingInfoMap.remove(tenantId);
    }

    @Override
    public int countTransportsByType(String type) {
        var list = tbTransportServicesByType.get(type);
        return list == null ? 0 : list.size();
    }

    private Map<QueueKey, List<ServiceInfo>> getServiceKeyListMap(List<ServiceInfo> services) {
        final Map<QueueKey, List<ServiceInfo>> currentMap = new HashMap<>();
        services.forEach(serviceInfo -> {
            for (String serviceTypeStr : serviceInfo.getServiceTypesList()) {
                ServiceType serviceType = ServiceType.of(serviceTypeStr);
                if (ServiceType.TB_RULE_ENGINE.equals(serviceType)) {
                    partitionTopicsMap.keySet().forEach(queueKey ->
                            currentMap.computeIfAbsent(queueKey, key -> new ArrayList<>()).add(serviceInfo));
                } else {
                    QueueKey queueKey = new QueueKey(serviceType);
                    currentMap.computeIfAbsent(queueKey, key -> new ArrayList<>()).add(serviceInfo);
                }
            }
        });
        return currentMap;
    }

    private TopicPartitionInfo buildTopicPartitionInfo(QueueKey queueKey, int partition) {
        TopicPartitionInfo.TopicPartitionInfoBuilder tpi = TopicPartitionInfo.builder();
        tpi.topic(topicService.buildTopicName(partitionTopicsMap.get(queueKey)));
        tpi.partition(partition);
        tpi.tenantId(queueKey.getTenantId());

        List<Integer> partitions = myPartitions.get(queueKey);
        if (partitions != null) {
            tpi.myPartition(partitions.contains(partition));
        } else {
            tpi.myPartition(false);
        }
        return tpi.build();
    }

    private boolean isIsolated(ServiceType serviceType, TenantId tenantId) {
        if (TenantId.SYS_TENANT_ID.equals(tenantId)) {
            return false;
        }
        TenantRoutingInfo routingInfo = getRoutingInfo(tenantId);
        if (routingInfo == null) {
            throw new TenantNotFoundException(tenantId);
        }
        switch (serviceType) {
            case TB_RULE_ENGINE:
                return routingInfo.isIsolated();
            default:
                return false;
        }
    }

<<<<<<< HEAD
    protected TenantId getIsolatedOrSystemTenantId(ServiceType serviceType, TenantId tenantId) {
=======
    private TenantRoutingInfo getRoutingInfo(TenantId tenantId) {
        return tenantRoutingInfoMap.computeIfAbsent(tenantId, tenantRoutingInfoService::getRoutingInfo);
    }

    private TenantId getIsolatedOrSystemTenantId(ServiceType serviceType, TenantId tenantId) {
>>>>>>> 2a2d09be
        return isIsolated(serviceType, tenantId) ? tenantId : TenantId.SYS_TENANT_ID;
    }

    private void logServiceInfo(TransportProtos.ServiceInfo server) {
        log.info("[{}] Found common server: {}", server.getServiceId(), server.getServiceTypesList());
    }

    private void addNode(ServiceInfo instance, Map<QueueKey, List<ServiceInfo>> queueServiceList, Map<TenantProfileId, List<ServiceInfo>> responsibleServices) {
        for (String serviceTypeStr : instance.getServiceTypesList()) {
            ServiceType serviceType = ServiceType.of(serviceTypeStr);
            if (ServiceType.TB_RULE_ENGINE.equals(serviceType)) {
                partitionTopicsMap.keySet().forEach(key -> {
                    if (key.getType().equals(ServiceType.TB_RULE_ENGINE)) {
                        queueServiceList.computeIfAbsent(key, k -> new ArrayList<>()).add(instance);
                    }
                });

                if (instance.getAssignedTenantProfilesCount() > 0) {
                    for (String profileIdStr : instance.getAssignedTenantProfilesList()) {
                        TenantProfileId profileId;
                        try {
                            profileId = new TenantProfileId(UUID.fromString(profileIdStr));
                        } catch (IllegalArgumentException e) {
                            log.warn("Failed to parse '{}' as tenant profile id", profileIdStr);
                            continue;
                        }
                        responsibleServices.computeIfAbsent(profileId, k -> new ArrayList<>()).add(instance);
                    }
                }
            } else if (ServiceType.TB_CORE.equals(serviceType) || ServiceType.TB_VC_EXECUTOR.equals(serviceType)) {
                queueServiceList.computeIfAbsent(new QueueKey(serviceType), key -> new ArrayList<>()).add(instance);
            }
        }

        for (String transportType : instance.getTransportsList()) {
            tbTransportServicesByType.computeIfAbsent(transportType, t -> new ArrayList<>()).add(instance);
        }
    }

    protected ServiceInfo resolveByPartitionIdx(List<ServiceInfo> servers, QueueKey queueKey, int partition,
                                                Map<TenantProfileId, List<ServiceInfo>> responsibleServices) {
        if (servers == null || servers.isEmpty()) {
            return null;
        }

        TenantId tenantId = queueKey.getTenantId();
        if (queueKey.getType() == ServiceType.TB_RULE_ENGINE) {
            if (!responsibleServices.isEmpty()) { // if there are any dedicated servers
                TenantProfileId profileId;
                if (tenantId != null && !tenantId.isSysTenantId()) {
                    TenantRoutingInfo routingInfo = tenantRoutingInfoService.getRoutingInfo(tenantId);
                    profileId = routingInfo.getProfileId();
                } else {
                    profileId = null;
                }

                List<ServiceInfo> responsible = responsibleServices.get(profileId);
                if (responsible == null) {
                    // if there are no dedicated servers for this tenant profile, or for system queues,
                    // using the servers that are not responsible for any profile
                    responsible = servers.stream()
                            .filter(serviceInfo -> serviceInfo.getAssignedTenantProfilesCount() == 0)
                            .sorted(Comparator.comparing(ServiceInfo::getServiceId))
                            .collect(Collectors.toList());
                    if (profileId != null) {
                        log.debug("Using servers {} for profile {}", toServiceIds(responsible), profileId);
                    }
                    responsibleServices.put(profileId, responsible);
                }
                if (responsible.isEmpty()) {
                    return null;
                }
                servers = responsible;
            }

            int hash = hash(tenantId.getId());
            return servers.get(Math.abs((hash + partition) % servers.size()));
        } else {
            return servers.get(partition % servers.size());
        }
    }

    private int hash(UUID key) {
        return hashFunction.newHasher()
                .putLong(key.getMostSignificantBits())
                .putLong(key.getLeastSignificantBits())
                .hash().asInt();
    }

    public static HashFunction forName(String name) {
        switch (name) {
            case "murmur3_32":
                return Hashing.murmur3_32();
            case "murmur3_128":
                return Hashing.murmur3_128();
            case "sha256":
                return Hashing.sha256();
            default:
                throw new IllegalArgumentException("Can't find hash function with name " + name);
        }
    }

    private List<String> toServiceIds(Collection<ServiceInfo> serviceInfos) {
        return serviceInfos.stream().map(ServiceInfo::getServiceId).collect(Collectors.toList());
    }

}<|MERGE_RESOLUTION|>--- conflicted
+++ resolved
@@ -508,15 +508,11 @@
         }
     }
 
-<<<<<<< HEAD
-    protected TenantId getIsolatedOrSystemTenantId(ServiceType serviceType, TenantId tenantId) {
-=======
     private TenantRoutingInfo getRoutingInfo(TenantId tenantId) {
         return tenantRoutingInfoMap.computeIfAbsent(tenantId, tenantRoutingInfoService::getRoutingInfo);
     }
 
-    private TenantId getIsolatedOrSystemTenantId(ServiceType serviceType, TenantId tenantId) {
->>>>>>> 2a2d09be
+    protected TenantId getIsolatedOrSystemTenantId(ServiceType serviceType, TenantId tenantId) {
         return isIsolated(serviceType, tenantId) ? tenantId : TenantId.SYS_TENANT_ID;
     }
 
