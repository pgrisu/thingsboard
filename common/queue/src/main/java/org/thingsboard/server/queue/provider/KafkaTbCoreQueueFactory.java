/**
 * Copyright © 2016-2025 The Thingsboard Authors
 *
 * Licensed under the Apache License, Version 2.0 (the "License");
 * you may not use this file except in compliance with the License.
 * You may obtain a copy of the License at
 *
 *     http://www.apache.org/licenses/LICENSE-2.0
 *
 * Unless required by applicable law or agreed to in writing, software
 * distributed under the License is distributed on an "AS IS" BASIS,
 * WITHOUT WARRANTIES OR CONDITIONS OF ANY KIND, either express or implied.
 * See the License for the specific language governing permissions and
 * limitations under the License.
 */
package org.thingsboard.server.queue.provider;

import com.google.protobuf.util.JsonFormat;
import jakarta.annotation.PreDestroy;
import org.springframework.boot.autoconfigure.condition.ConditionalOnExpression;
import org.springframework.context.annotation.Bean;
import org.springframework.stereotype.Component;
import org.thingsboard.server.common.data.id.EdgeId;
import org.thingsboard.server.common.data.id.TenantId;
import org.thingsboard.server.common.msg.queue.ServiceType;
import org.thingsboard.server.gen.js.JsInvokeProtos;
<<<<<<< HEAD
import org.thingsboard.server.gen.transport.TransportProtos.FromEdqsMsg;
=======
import org.thingsboard.server.gen.transport.TransportProtos.ToCalculatedFieldMsg;
import org.thingsboard.server.gen.transport.TransportProtos.ToCalculatedFieldNotificationMsg;
>>>>>>> 441940c4
import org.thingsboard.server.gen.transport.TransportProtos.ToCoreMsg;
import org.thingsboard.server.gen.transport.TransportProtos.ToCoreNotificationMsg;
import org.thingsboard.server.gen.transport.TransportProtos.ToEdgeEventNotificationMsg;
import org.thingsboard.server.gen.transport.TransportProtos.ToEdgeMsg;
import org.thingsboard.server.gen.transport.TransportProtos.ToEdgeNotificationMsg;
import org.thingsboard.server.gen.transport.TransportProtos.ToEdqsMsg;
import org.thingsboard.server.gen.transport.TransportProtos.ToHousekeeperServiceMsg;
import org.thingsboard.server.gen.transport.TransportProtos.ToOtaPackageStateServiceMsg;
import org.thingsboard.server.gen.transport.TransportProtos.ToRuleEngineMsg;
import org.thingsboard.server.gen.transport.TransportProtos.ToRuleEngineNotificationMsg;
import org.thingsboard.server.gen.transport.TransportProtos.ToTransportMsg;
import org.thingsboard.server.gen.transport.TransportProtos.ToUsageStatsServiceMsg;
import org.thingsboard.server.gen.transport.TransportProtos.ToVersionControlServiceMsg;
import org.thingsboard.server.gen.transport.TransportProtos.TransportApiRequestMsg;
import org.thingsboard.server.gen.transport.TransportProtos.TransportApiResponseMsg;
import org.thingsboard.server.queue.TbQueueAdmin;
import org.thingsboard.server.queue.TbQueueConsumer;
import org.thingsboard.server.queue.TbQueueProducer;
import org.thingsboard.server.queue.TbQueueRequestTemplate;
import org.thingsboard.server.queue.common.DefaultTbQueueRequestTemplate;
import org.thingsboard.server.queue.common.TbProtoJsQueueMsg;
import org.thingsboard.server.queue.common.TbProtoQueueMsg;
import org.thingsboard.server.queue.discovery.TbServiceInfoProvider;
import org.thingsboard.server.queue.discovery.TopicService;
import org.thingsboard.server.queue.edqs.EdqsConfig;
import org.thingsboard.server.queue.edqs.EdqsQueue;
import org.thingsboard.server.queue.kafka.TbKafkaAdmin;
import org.thingsboard.server.queue.kafka.TbKafkaConsumerStatsService;
import org.thingsboard.server.queue.kafka.TbKafkaConsumerTemplate;
import org.thingsboard.server.queue.kafka.TbKafkaProducerTemplate;
import org.thingsboard.server.queue.kafka.TbKafkaSettings;
import org.thingsboard.server.queue.kafka.TbKafkaTopicConfigs;
import org.thingsboard.server.queue.settings.TbQueueCalculatedFieldSettings;
import org.thingsboard.server.queue.settings.TbQueueCoreSettings;
import org.thingsboard.server.queue.settings.TbQueueEdgeSettings;
import org.thingsboard.server.queue.settings.TbQueueRemoteJsInvokeSettings;
import org.thingsboard.server.queue.settings.TbQueueRuleEngineSettings;
import org.thingsboard.server.queue.settings.TbQueueTransportApiSettings;
import org.thingsboard.server.queue.settings.TbQueueTransportNotificationSettings;
import org.thingsboard.server.queue.settings.TbQueueVersionControlSettings;

import java.nio.charset.StandardCharsets;
import java.util.concurrent.atomic.AtomicLong;

@Component
@ConditionalOnExpression("'${queue.type:null}'=='kafka' && '${service.type:null}'=='tb-core'")
public class KafkaTbCoreQueueFactory implements TbCoreQueueFactory {

    private final TopicService topicService;
    private final TbKafkaSettings kafkaSettings;
    private final TbServiceInfoProvider serviceInfoProvider;
    private final TbQueueCoreSettings coreSettings;
    private final TbQueueRuleEngineSettings ruleEngineSettings;
    private final TbQueueTransportApiSettings transportApiSettings;
    private final TbQueueRemoteJsInvokeSettings jsInvokeSettings;
    private final TbQueueVersionControlSettings vcSettings;
    private final TbKafkaConsumerStatsService consumerStatsService;
    private final TbQueueTransportNotificationSettings transportNotificationSettings;
    private final TbQueueEdgeSettings edgeSettings;
<<<<<<< HEAD
    private final EdqsConfig edqsConfig;
=======
    private final TbQueueCalculatedFieldSettings calculatedFieldSettings;
>>>>>>> 441940c4

    private final TbQueueAdmin coreAdmin;
    private final TbQueueAdmin ruleEngineAdmin;
    private final TbQueueAdmin jsExecutorRequestAdmin;
    private final TbQueueAdmin jsExecutorResponseAdmin;
    private final TbQueueAdmin transportApiRequestAdmin;
    private final TbQueueAdmin transportApiResponseAdmin;
    private final TbQueueAdmin notificationAdmin;
    private final TbQueueAdmin fwUpdatesAdmin;
    private final TbQueueAdmin vcAdmin;
    private final TbQueueAdmin housekeeperAdmin;
    private final TbQueueAdmin housekeeperReprocessingAdmin;
    private final TbQueueAdmin edgeAdmin;
    private final TbQueueAdmin edgeEventAdmin;
<<<<<<< HEAD
    private final TbQueueAdmin edqsEventsAdmin;
    private final TbKafkaAdmin edqsRequestsAdmin;
=======
    private final TbQueueAdmin cfAdmin;
>>>>>>> 441940c4

    private final AtomicLong consumerCount = new AtomicLong();
    private final AtomicLong edgeConsumerCount = new AtomicLong();

    public KafkaTbCoreQueueFactory(TopicService topicService,
                                   TbKafkaSettings kafkaSettings,
                                   TbServiceInfoProvider serviceInfoProvider,
                                   TbQueueCoreSettings coreSettings,
                                   TbQueueRuleEngineSettings ruleEngineSettings,
                                   TbQueueTransportApiSettings transportApiSettings,
                                   TbQueueRemoteJsInvokeSettings jsInvokeSettings,
                                   TbQueueVersionControlSettings vcSettings,
                                   TbQueueEdgeSettings edgeSettings,
                                   TbKafkaConsumerStatsService consumerStatsService,
                                   TbQueueTransportNotificationSettings transportNotificationSettings,
<<<<<<< HEAD
                                   EdqsConfig edqsConfig,
=======
                                   TbQueueCalculatedFieldSettings calculatedFieldSettings,
>>>>>>> 441940c4
                                   TbKafkaTopicConfigs kafkaTopicConfigs) {
        this.topicService = topicService;
        this.kafkaSettings = kafkaSettings;
        this.serviceInfoProvider = serviceInfoProvider;
        this.coreSettings = coreSettings;
        this.ruleEngineSettings = ruleEngineSettings;
        this.transportApiSettings = transportApiSettings;
        this.jsInvokeSettings = jsInvokeSettings;
        this.vcSettings = vcSettings;
        this.consumerStatsService = consumerStatsService;
        this.transportNotificationSettings = transportNotificationSettings;
        this.edgeSettings = edgeSettings;
<<<<<<< HEAD
        this.edqsConfig = edqsConfig;
=======
        this.calculatedFieldSettings = calculatedFieldSettings;
>>>>>>> 441940c4

        this.coreAdmin = new TbKafkaAdmin(kafkaSettings, kafkaTopicConfigs.getCoreConfigs());
        this.ruleEngineAdmin = new TbKafkaAdmin(kafkaSettings, kafkaTopicConfigs.getRuleEngineConfigs());
        this.jsExecutorRequestAdmin = new TbKafkaAdmin(kafkaSettings, kafkaTopicConfigs.getJsExecutorRequestConfigs());
        this.jsExecutorResponseAdmin = new TbKafkaAdmin(kafkaSettings, kafkaTopicConfigs.getJsExecutorResponseConfigs());
        this.transportApiRequestAdmin = new TbKafkaAdmin(kafkaSettings, kafkaTopicConfigs.getTransportApiRequestConfigs());
        this.transportApiResponseAdmin = new TbKafkaAdmin(kafkaSettings, kafkaTopicConfigs.getTransportApiResponseConfigs());
        this.notificationAdmin = new TbKafkaAdmin(kafkaSettings, kafkaTopicConfigs.getNotificationsConfigs());
        this.fwUpdatesAdmin = new TbKafkaAdmin(kafkaSettings, kafkaTopicConfigs.getFwUpdatesConfigs());
        this.vcAdmin = new TbKafkaAdmin(kafkaSettings, kafkaTopicConfigs.getVcConfigs());
        this.housekeeperAdmin = new TbKafkaAdmin(kafkaSettings, kafkaTopicConfigs.getHousekeeperConfigs());
        this.housekeeperReprocessingAdmin = new TbKafkaAdmin(kafkaSettings, kafkaTopicConfigs.getHousekeeperReprocessingConfigs());
        this.edgeAdmin = new TbKafkaAdmin(kafkaSettings, kafkaTopicConfigs.getEdgeConfigs());
        this.edgeEventAdmin = new TbKafkaAdmin(kafkaSettings, kafkaTopicConfigs.getEdgeEventConfigs());
<<<<<<< HEAD
        this.edqsEventsAdmin = new TbKafkaAdmin(kafkaSettings, kafkaTopicConfigs.getEdqsEventsConfigs());
        this.edqsRequestsAdmin = new TbKafkaAdmin(kafkaSettings, kafkaTopicConfigs.getEdqsRequestsConfigs());
=======
        this.cfAdmin = new TbKafkaAdmin(kafkaSettings, kafkaTopicConfigs.getCalculatedFieldConfigs());
>>>>>>> 441940c4
    }

    @Override
    public TbQueueProducer<TbProtoQueueMsg<ToTransportMsg>> createTransportNotificationsMsgProducer() {
        TbKafkaProducerTemplate.TbKafkaProducerTemplateBuilder<TbProtoQueueMsg<ToTransportMsg>> requestBuilder = TbKafkaProducerTemplate.builder();
        requestBuilder.settings(kafkaSettings);
        requestBuilder.clientId("tb-core-transport-notifications-" + serviceInfoProvider.getServiceId());
        requestBuilder.defaultTopic(topicService.buildTopicName(transportNotificationSettings.getNotificationsTopic()));
        requestBuilder.admin(notificationAdmin);
        return requestBuilder.build();
    }

    @Override
    public TbQueueProducer<TbProtoQueueMsg<ToRuleEngineMsg>> createRuleEngineMsgProducer() {
        TbKafkaProducerTemplate.TbKafkaProducerTemplateBuilder<TbProtoQueueMsg<ToRuleEngineMsg>> requestBuilder = TbKafkaProducerTemplate.builder();
        requestBuilder.settings(kafkaSettings);
        requestBuilder.clientId("tb-core-rule-engine-" + serviceInfoProvider.getServiceId());
        requestBuilder.defaultTopic(topicService.buildTopicName(coreSettings.getTopic()));
        requestBuilder.admin(coreAdmin);
        return requestBuilder.build();
    }

    @Override
    public TbQueueProducer<TbProtoQueueMsg<ToRuleEngineNotificationMsg>> createRuleEngineNotificationsMsgProducer() {
        TbKafkaProducerTemplate.TbKafkaProducerTemplateBuilder<TbProtoQueueMsg<ToRuleEngineNotificationMsg>> requestBuilder = TbKafkaProducerTemplate.builder();
        requestBuilder.settings(kafkaSettings);
        requestBuilder.clientId("tb-core-rule-engine-notifications-" + serviceInfoProvider.getServiceId());
        requestBuilder.defaultTopic(topicService.buildTopicName(ruleEngineSettings.getTopic()));
        requestBuilder.admin(notificationAdmin);
        return requestBuilder.build();
    }

    @Override
    public TbQueueProducer<TbProtoQueueMsg<ToCoreMsg>> createTbCoreMsgProducer() {
        TbKafkaProducerTemplate.TbKafkaProducerTemplateBuilder<TbProtoQueueMsg<ToCoreMsg>> requestBuilder = TbKafkaProducerTemplate.builder();
        requestBuilder.settings(kafkaSettings);
        requestBuilder.clientId("tb-core-to-core-" + serviceInfoProvider.getServiceId());
        requestBuilder.defaultTopic(topicService.buildTopicName(coreSettings.getTopic()));
        requestBuilder.admin(coreAdmin);
        return requestBuilder.build();
    }

    @Override
    public TbQueueProducer<TbProtoQueueMsg<ToCoreNotificationMsg>> createTbCoreNotificationsMsgProducer() {
        TbKafkaProducerTemplate.TbKafkaProducerTemplateBuilder<TbProtoQueueMsg<ToCoreNotificationMsg>> requestBuilder = TbKafkaProducerTemplate.builder();
        requestBuilder.settings(kafkaSettings);
        requestBuilder.clientId("tb-core-to-core-notifications-" + serviceInfoProvider.getServiceId());
        requestBuilder.defaultTopic(topicService.getNotificationsTopic(ServiceType.TB_CORE, serviceInfoProvider.getServiceId()).getFullTopicName());
        requestBuilder.admin(notificationAdmin);
        return requestBuilder.build();
    }

    @Override
    public TbQueueConsumer<TbProtoQueueMsg<ToCoreMsg>> createToCoreMsgConsumer() {
        TbKafkaConsumerTemplate.TbKafkaConsumerTemplateBuilder<TbProtoQueueMsg<ToCoreMsg>> consumerBuilder = TbKafkaConsumerTemplate.builder();
        consumerBuilder.settings(kafkaSettings);
        consumerBuilder.topic(topicService.buildTopicName(coreSettings.getTopic()));
        consumerBuilder.clientId("tb-core-consumer-" + serviceInfoProvider.getServiceId() + "-" + consumerCount.incrementAndGet());
        consumerBuilder.groupId(topicService.buildTopicName("tb-core-node"));
        consumerBuilder.decoder(msg -> new TbProtoQueueMsg<>(msg.getKey(), ToCoreMsg.parseFrom(msg.getData()), msg.getHeaders()));
        consumerBuilder.admin(coreAdmin);
        consumerBuilder.statsService(consumerStatsService);
        return consumerBuilder.build();
    }

    @Override
    public TbQueueConsumer<TbProtoQueueMsg<ToCoreNotificationMsg>> createToCoreNotificationsMsgConsumer() {
        TbKafkaConsumerTemplate.TbKafkaConsumerTemplateBuilder<TbProtoQueueMsg<ToCoreNotificationMsg>> consumerBuilder = TbKafkaConsumerTemplate.builder();
        consumerBuilder.settings(kafkaSettings);
        consumerBuilder.topic(topicService.getNotificationsTopic(ServiceType.TB_CORE, serviceInfoProvider.getServiceId()).getFullTopicName());
        consumerBuilder.clientId("tb-core-notifications-consumer-" + serviceInfoProvider.getServiceId());
        consumerBuilder.groupId(topicService.buildTopicName("tb-core-notifications-node-" + serviceInfoProvider.getServiceId()));
        consumerBuilder.decoder(msg -> new TbProtoQueueMsg<>(msg.getKey(), ToCoreNotificationMsg.parseFrom(msg.getData()), msg.getHeaders()));
        consumerBuilder.admin(notificationAdmin);
        consumerBuilder.statsService(consumerStatsService);
        return consumerBuilder.build();
    }

    @Override
    public TbQueueConsumer<TbProtoQueueMsg<TransportApiRequestMsg>> createTransportApiRequestConsumer() {
        TbKafkaConsumerTemplate.TbKafkaConsumerTemplateBuilder<TbProtoQueueMsg<TransportApiRequestMsg>> consumerBuilder = TbKafkaConsumerTemplate.builder();
        consumerBuilder.settings(kafkaSettings);
        consumerBuilder.topic(topicService.buildTopicName(transportApiSettings.getRequestsTopic()));
        consumerBuilder.clientId("tb-core-transport-api-consumer-" + serviceInfoProvider.getServiceId());
        consumerBuilder.groupId(topicService.buildTopicName("tb-core-transport-api-consumer"));
        consumerBuilder.decoder(msg -> new TbProtoQueueMsg<>(msg.getKey(), TransportApiRequestMsg.parseFrom(msg.getData()), msg.getHeaders()));
        consumerBuilder.admin(transportApiRequestAdmin);
        consumerBuilder.statsService(consumerStatsService);
        return consumerBuilder.build();
    }

    @Override
    public TbQueueProducer<TbProtoQueueMsg<TransportApiResponseMsg>> createTransportApiResponseProducer() {
        TbKafkaProducerTemplate.TbKafkaProducerTemplateBuilder<TbProtoQueueMsg<TransportApiResponseMsg>> requestBuilder = TbKafkaProducerTemplate.builder();
        requestBuilder.settings(kafkaSettings);
        requestBuilder.clientId("tb-core-transport-api-producer-" + serviceInfoProvider.getServiceId());
        requestBuilder.defaultTopic(topicService.buildTopicName(transportApiSettings.getResponsesTopic()));
        requestBuilder.admin(transportApiResponseAdmin);
        return requestBuilder.build();
    }

    @Override
    @Bean
    public TbQueueRequestTemplate<TbProtoJsQueueMsg<JsInvokeProtos.RemoteJsRequest>, TbProtoQueueMsg<JsInvokeProtos.RemoteJsResponse>> createRemoteJsRequestTemplate() {
        TbKafkaProducerTemplate.TbKafkaProducerTemplateBuilder<TbProtoJsQueueMsg<JsInvokeProtos.RemoteJsRequest>> requestBuilder = TbKafkaProducerTemplate.builder();
        requestBuilder.settings(kafkaSettings);
        requestBuilder.clientId("producer-js-invoke-" + serviceInfoProvider.getServiceId());
        requestBuilder.defaultTopic(jsInvokeSettings.getRequestTopic());
        requestBuilder.admin(jsExecutorRequestAdmin);

        TbKafkaConsumerTemplate.TbKafkaConsumerTemplateBuilder<TbProtoQueueMsg<JsInvokeProtos.RemoteJsResponse>> responseBuilder = TbKafkaConsumerTemplate.builder();
        responseBuilder.settings(kafkaSettings);
        responseBuilder.topic(jsInvokeSettings.getResponseTopic() + "." + serviceInfoProvider.getServiceId());
        responseBuilder.clientId("js-" + serviceInfoProvider.getServiceId());
        responseBuilder.groupId(topicService.buildTopicName("rule-engine-node-") + serviceInfoProvider.getServiceId());
        responseBuilder.decoder(msg -> {
                    JsInvokeProtos.RemoteJsResponse.Builder builder = JsInvokeProtos.RemoteJsResponse.newBuilder();
                    JsonFormat.parser().ignoringUnknownFields().merge(new String(msg.getData(), StandardCharsets.UTF_8), builder);
                    return new TbProtoQueueMsg<>(msg.getKey(), builder.build(), msg.getHeaders());
                }
        );
        responseBuilder.admin(jsExecutorResponseAdmin);
        responseBuilder.statsService(consumerStatsService);

        DefaultTbQueueRequestTemplate.DefaultTbQueueRequestTemplateBuilder
                <TbProtoJsQueueMsg<JsInvokeProtos.RemoteJsRequest>, TbProtoQueueMsg<JsInvokeProtos.RemoteJsResponse>> builder = DefaultTbQueueRequestTemplate.builder();
        builder.queueAdmin(jsExecutorResponseAdmin);
        builder.requestTemplate(requestBuilder.build());
        builder.responseTemplate(responseBuilder.build());
        builder.maxPendingRequests(jsInvokeSettings.getMaxPendingRequests());
        builder.maxRequestTimeout(jsInvokeSettings.getMaxRequestsTimeout());
        builder.pollInterval(jsInvokeSettings.getResponsePollInterval());
        return builder.build();
    }

    @Override
    public TbQueueConsumer<TbProtoQueueMsg<ToUsageStatsServiceMsg>> createToUsageStatsServiceMsgConsumer() {
        TbKafkaConsumerTemplate.TbKafkaConsumerTemplateBuilder<TbProtoQueueMsg<ToUsageStatsServiceMsg>> consumerBuilder = TbKafkaConsumerTemplate.builder();
        consumerBuilder.settings(kafkaSettings);
        consumerBuilder.topic(topicService.buildTopicName(coreSettings.getUsageStatsTopic()));
        consumerBuilder.clientId("tb-core-us-consumer-" + serviceInfoProvider.getServiceId());
        consumerBuilder.groupId(topicService.buildTopicName("tb-core-us-consumer"));
        consumerBuilder.decoder(msg -> new TbProtoQueueMsg<>(msg.getKey(), ToUsageStatsServiceMsg.parseFrom(msg.getData()), msg.getHeaders()));
        consumerBuilder.admin(coreAdmin);
        consumerBuilder.statsService(consumerStatsService);
        return consumerBuilder.build();
    }

    @Override
    public TbQueueConsumer<TbProtoQueueMsg<ToOtaPackageStateServiceMsg>> createToOtaPackageStateServiceMsgConsumer() {
        TbKafkaConsumerTemplate.TbKafkaConsumerTemplateBuilder<TbProtoQueueMsg<ToOtaPackageStateServiceMsg>> consumerBuilder = TbKafkaConsumerTemplate.builder();
        consumerBuilder.settings(kafkaSettings);
        consumerBuilder.topic(topicService.buildTopicName(coreSettings.getOtaPackageTopic()));
        consumerBuilder.clientId("tb-core-ota-consumer-" + serviceInfoProvider.getServiceId());
        consumerBuilder.groupId(topicService.buildTopicName("tb-core-ota-consumer"));
        consumerBuilder.decoder(msg -> new TbProtoQueueMsg<>(msg.getKey(), ToOtaPackageStateServiceMsg.parseFrom(msg.getData()), msg.getHeaders()));
        consumerBuilder.admin(fwUpdatesAdmin);
        consumerBuilder.statsService(consumerStatsService);
        return consumerBuilder.build();
    }

    @Override
    public TbQueueProducer<TbProtoQueueMsg<ToOtaPackageStateServiceMsg>> createToOtaPackageStateServiceMsgProducer() {
        TbKafkaProducerTemplate.TbKafkaProducerTemplateBuilder<TbProtoQueueMsg<ToOtaPackageStateServiceMsg>> requestBuilder = TbKafkaProducerTemplate.builder();
        requestBuilder.settings(kafkaSettings);
        requestBuilder.clientId("tb-core-ota-producer-" + serviceInfoProvider.getServiceId());
        requestBuilder.defaultTopic(topicService.buildTopicName(coreSettings.getOtaPackageTopic()));
        requestBuilder.admin(fwUpdatesAdmin);
        return requestBuilder.build();
    }

    @Override
    public TbQueueProducer<TbProtoQueueMsg<ToUsageStatsServiceMsg>> createToUsageStatsServiceMsgProducer() {
        TbKafkaProducerTemplate.TbKafkaProducerTemplateBuilder<TbProtoQueueMsg<ToUsageStatsServiceMsg>> requestBuilder = TbKafkaProducerTemplate.builder();
        requestBuilder.settings(kafkaSettings);
        requestBuilder.clientId("tb-core-us-producer-" + serviceInfoProvider.getServiceId());
        requestBuilder.defaultTopic(topicService.buildTopicName(coreSettings.getUsageStatsTopic()));
        requestBuilder.admin(coreAdmin);
        return requestBuilder.build();
    }

    @Override
    public TbQueueProducer<TbProtoQueueMsg<ToVersionControlServiceMsg>> createVersionControlMsgProducer() {
        TbKafkaProducerTemplate.TbKafkaProducerTemplateBuilder<TbProtoQueueMsg<ToVersionControlServiceMsg>> requestBuilder = TbKafkaProducerTemplate.builder();
        requestBuilder.settings(kafkaSettings);
        requestBuilder.clientId("tb-core-vc-producer-" + serviceInfoProvider.getServiceId());
        requestBuilder.defaultTopic(topicService.buildTopicName(vcSettings.getTopic()));
        requestBuilder.admin(vcAdmin);
        return requestBuilder.build();
    }

    @Override
    public TbQueueProducer<TbProtoQueueMsg<ToHousekeeperServiceMsg>> createHousekeeperMsgProducer() {
        return TbKafkaProducerTemplate.<TbProtoQueueMsg<ToHousekeeperServiceMsg>>builder()
                .settings(kafkaSettings)
                .clientId("tb-core-housekeeper-producer-" + serviceInfoProvider.getServiceId())
                .defaultTopic(topicService.buildTopicName(coreSettings.getHousekeeperTopic()))
                .admin(housekeeperAdmin)
                .build();
    }

    @Override
    public TbQueueConsumer<TbProtoQueueMsg<ToHousekeeperServiceMsg>> createHousekeeperMsgConsumer() {
        return TbKafkaConsumerTemplate.<TbProtoQueueMsg<ToHousekeeperServiceMsg>>builder()
                .settings(kafkaSettings)
                .topic(topicService.buildTopicName(coreSettings.getHousekeeperTopic()))
                .clientId("tb-core-housekeeper-consumer-" + serviceInfoProvider.getServiceId())
                .groupId(topicService.buildTopicName("tb-core-housekeeper-consumer"))
                .decoder(msg -> new TbProtoQueueMsg<>(msg.getKey(), ToHousekeeperServiceMsg.parseFrom(msg.getData()), msg.getHeaders()))
                .admin(housekeeperAdmin)
                .statsService(consumerStatsService)
                .build();
    }

    @Override
    public TbQueueProducer<TbProtoQueueMsg<ToHousekeeperServiceMsg>> createHousekeeperReprocessingMsgProducer() {
        return TbKafkaProducerTemplate.<TbProtoQueueMsg<ToHousekeeperServiceMsg>>builder()
                .settings(kafkaSettings)
                .clientId("tb-core-housekeeper-reprocessing-producer-" + serviceInfoProvider.getServiceId())
                .defaultTopic(topicService.buildTopicName(coreSettings.getHousekeeperReprocessingTopic()))
                .admin(housekeeperReprocessingAdmin)
                .build();
    }

    @Override
    public TbQueueConsumer<TbProtoQueueMsg<ToHousekeeperServiceMsg>> createHousekeeperReprocessingMsgConsumer() {
        return TbKafkaConsumerTemplate.<TbProtoQueueMsg<ToHousekeeperServiceMsg>>builder()
                .settings(kafkaSettings)
                .topic(topicService.buildTopicName(coreSettings.getHousekeeperReprocessingTopic()))
                .clientId("tb-core-housekeeper-reprocessing-consumer-" + serviceInfoProvider.getServiceId())
                .groupId(topicService.buildTopicName("tb-core-housekeeper-reprocessing-consumer"))
                .decoder(msg -> new TbProtoQueueMsg<>(msg.getKey(), ToHousekeeperServiceMsg.parseFrom(msg.getData()), msg.getHeaders()))
                .admin(housekeeperReprocessingAdmin)
                .statsService(consumerStatsService)
                .build();
    }

    @Override
    public TbQueueConsumer<TbProtoQueueMsg<ToEdgeMsg>> createEdgeMsgConsumer() {
        TbKafkaConsumerTemplate.TbKafkaConsumerTemplateBuilder<TbProtoQueueMsg<ToEdgeMsg>> consumerBuilder = TbKafkaConsumerTemplate.builder();
        consumerBuilder.settings(kafkaSettings);
        consumerBuilder.topic(topicService.buildTopicName(edgeSettings.getTopic()));
        consumerBuilder.clientId("tb-core-edge-consumer-" + serviceInfoProvider.getServiceId());
        consumerBuilder.groupId(topicService.buildTopicName("tb-core-edge-consumer"));
        consumerBuilder.decoder(msg -> new TbProtoQueueMsg<>(msg.getKey(), ToEdgeMsg.parseFrom(msg.getData()), msg.getHeaders()));
        consumerBuilder.admin(edgeAdmin);
        consumerBuilder.statsService(consumerStatsService);
        return consumerBuilder.build();
    }

    @Override
    public TbQueueProducer<TbProtoQueueMsg<ToEdgeMsg>> createEdgeMsgProducer() {
        TbKafkaProducerTemplate.TbKafkaProducerTemplateBuilder<TbProtoQueueMsg<ToEdgeMsg>> requestBuilder = TbKafkaProducerTemplate.builder();
        requestBuilder.settings(kafkaSettings);
        requestBuilder.clientId("tb-core-to-edge-" + serviceInfoProvider.getServiceId());
        requestBuilder.defaultTopic(topicService.buildTopicName(edgeSettings.getTopic()));
        requestBuilder.admin(edgeAdmin);
        return requestBuilder.build();
    }

    @Override
    public TbQueueConsumer<TbProtoQueueMsg<ToEdgeNotificationMsg>> createToEdgeNotificationsMsgConsumer() {
        TbKafkaConsumerTemplate.TbKafkaConsumerTemplateBuilder<TbProtoQueueMsg<ToEdgeNotificationMsg>> consumerBuilder = TbKafkaConsumerTemplate.builder();
        consumerBuilder.settings(kafkaSettings);
        consumerBuilder.topic(topicService.getEdgeNotificationsTopic(serviceInfoProvider.getServiceId()).getFullTopicName());
        consumerBuilder.clientId("tb-edge-notifications-consumer-" + serviceInfoProvider.getServiceId());
        consumerBuilder.groupId(topicService.buildTopicName("tb-edge-notifications-node-" + serviceInfoProvider.getServiceId()));
        consumerBuilder.decoder(msg -> new TbProtoQueueMsg<>(msg.getKey(), ToEdgeNotificationMsg.parseFrom(msg.getData()), msg.getHeaders()));
        consumerBuilder.admin(notificationAdmin);
        consumerBuilder.statsService(consumerStatsService);
        return consumerBuilder.build();
    }

    @Override
    public TbQueueProducer<TbProtoQueueMsg<ToEdgeNotificationMsg>> createEdgeNotificationsMsgProducer() {
        TbKafkaProducerTemplate.TbKafkaProducerTemplateBuilder<TbProtoQueueMsg<ToEdgeNotificationMsg>> requestBuilder = TbKafkaProducerTemplate.builder();
        requestBuilder.settings(kafkaSettings);
        requestBuilder.clientId("tb-core-to-edge-notifications-" + serviceInfoProvider.getServiceId());
        requestBuilder.defaultTopic(topicService.getEdgeNotificationsTopic(serviceInfoProvider.getServiceId()).getFullTopicName());
        requestBuilder.admin(notificationAdmin);
        return requestBuilder.build();
    }

    @Override
    public TbQueueConsumer<TbProtoQueueMsg<ToEdgeEventNotificationMsg>> createEdgeEventMsgConsumer(TenantId tenantId, EdgeId edgeId) {
        TbKafkaConsumerTemplate.TbKafkaConsumerTemplateBuilder<TbProtoQueueMsg<ToEdgeEventNotificationMsg>> consumerBuilder = TbKafkaConsumerTemplate.builder();
        consumerBuilder.settings(kafkaSettings);
        consumerBuilder.topic(topicService.buildTopicName("tb_edge_event.notifications." + tenantId + "." + edgeId));
        consumerBuilder.clientId("tb-core-edge-event-consumer-" + serviceInfoProvider.getServiceId() + "-" + edgeConsumerCount.incrementAndGet());
        consumerBuilder.groupId(topicService.buildTopicName("tb-core-edge-event-consumer"));
        consumerBuilder.decoder(msg -> new TbProtoQueueMsg<>(msg.getKey(), ToEdgeEventNotificationMsg.parseFrom(msg.getData()), msg.getHeaders()));
        consumerBuilder.admin(edgeEventAdmin);
        consumerBuilder.statsService(consumerStatsService);
        return consumerBuilder.build();
    }

    @Override
    public TbQueueProducer<TbProtoQueueMsg<ToEdgeEventNotificationMsg>> createEdgeEventMsgProducer() {
        TbKafkaProducerTemplate.TbKafkaProducerTemplateBuilder<TbProtoQueueMsg<ToEdgeEventNotificationMsg>> requestBuilder = TbKafkaProducerTemplate.builder();
        requestBuilder.settings(kafkaSettings);
        requestBuilder.clientId("tb-core-edge-event-" + serviceInfoProvider.getServiceId());
        requestBuilder.defaultTopic(topicService.buildTopicName("edge-events"));
        requestBuilder.admin(edgeEventAdmin);
        return requestBuilder.build();
    }

    @Override
<<<<<<< HEAD
    public TbQueueProducer<TbProtoQueueMsg<ToEdqsMsg>> createEdqsMsgProducer(EdqsQueue queue) {
        return TbKafkaProducerTemplate.<TbProtoQueueMsg<ToEdqsMsg>>builder()
                .clientId("edqs-producer-" + queue.name().toLowerCase() + "-" + serviceInfoProvider.getServiceId())
                .settings(kafkaSettings)
                .admin(edqsEventsAdmin)
                .build();
    }

    @Override
    public TbQueueRequestTemplate<TbProtoQueueMsg<ToEdqsMsg>, TbProtoQueueMsg<FromEdqsMsg>> createEdqsRequestTemplate() {
        var requestProducer = TbKafkaProducerTemplate.<TbProtoQueueMsg<ToEdqsMsg>>builder()
                .settings(kafkaSettings)
                .clientId("edqs-request-" + serviceInfoProvider.getServiceId())
                .defaultTopic(topicService.buildTopicName(edqsConfig.getRequestsTopic()))
                .admin(edqsRequestsAdmin);

        var responseConsumer = TbKafkaConsumerTemplate.<TbProtoQueueMsg<FromEdqsMsg>>builder()
                .settings(kafkaSettings)
                .topic(topicService.buildTopicName(edqsConfig.getResponsesTopic() + "." + serviceInfoProvider.getServiceId()))
                .clientId("tb-core-edqs-response-consumer-" + serviceInfoProvider.getServiceId())
                .groupId(topicService.buildTopicName("tb-core-edqs-response-consumer-" + serviceInfoProvider.getServiceId()))
                .decoder(msg -> new TbProtoQueueMsg<>(msg.getKey(), FromEdqsMsg.parseFrom(msg.getData()), msg.getHeaders()))
                .admin(edqsRequestsAdmin)
                .statsService(consumerStatsService);

        return DefaultTbQueueRequestTemplate.<TbProtoQueueMsg<ToEdqsMsg>, TbProtoQueueMsg<FromEdqsMsg>>builder()
                .queueAdmin(edqsRequestsAdmin)
                .requestTemplate(requestProducer.build())
                .responseTemplate(responseConsumer.build())
                .maxPendingRequests(edqsConfig.getMaxPendingRequests())
                .maxRequestTimeout(edqsConfig.getMaxRequestTimeout())
                .pollInterval(edqsConfig.getPollInterval())
                .build();
=======
    public TbQueueProducer<TbProtoQueueMsg<ToCalculatedFieldMsg>> createToCalculatedFieldMsgProducer() {
        TbKafkaProducerTemplate.TbKafkaProducerTemplateBuilder<TbProtoQueueMsg<ToCalculatedFieldMsg>> requestBuilder = TbKafkaProducerTemplate.builder();
        requestBuilder.settings(kafkaSettings);
        requestBuilder.clientId("tb-core-to-calculated-field-" + serviceInfoProvider.getServiceId());
        requestBuilder.defaultTopic(topicService.buildTopicName(calculatedFieldSettings.getEventTopic()));
        requestBuilder.admin(cfAdmin);
        return requestBuilder.build();
    }

    @Override
    public TbQueueProducer<TbProtoQueueMsg<ToCalculatedFieldNotificationMsg>> createToCalculatedFieldNotificationMsgProducer() {
        TbKafkaProducerTemplate.TbKafkaProducerTemplateBuilder<TbProtoQueueMsg<ToCalculatedFieldNotificationMsg>> requestBuilder = TbKafkaProducerTemplate.builder();
        requestBuilder.settings(kafkaSettings);
        requestBuilder.clientId("tb-core-calculated-field-notifications-" + serviceInfoProvider.getServiceId());
        requestBuilder.defaultTopic(topicService.buildTopicName(calculatedFieldSettings.getEventTopic()));
        requestBuilder.admin(notificationAdmin);
        return requestBuilder.build();
>>>>>>> 441940c4
    }

    @PreDestroy
    private void destroy() {
        if (coreAdmin != null) {
            coreAdmin.destroy();
        }
        if (ruleEngineAdmin != null) {
            ruleEngineAdmin.destroy();
        }
        if (jsExecutorRequestAdmin != null) {
            jsExecutorRequestAdmin.destroy();
        }
        if (jsExecutorResponseAdmin != null) {
            jsExecutorResponseAdmin.destroy();
        }
        if (transportApiRequestAdmin != null) {
            transportApiRequestAdmin.destroy();
        }
        if (transportApiResponseAdmin != null) {
            transportApiResponseAdmin.destroy();
        }
        if (notificationAdmin != null) {
            notificationAdmin.destroy();
        }
        if (fwUpdatesAdmin != null) {
            fwUpdatesAdmin.destroy();
        }
        if (vcAdmin != null) {
            vcAdmin.destroy();
        }
        if (cfAdmin != null) {
            cfAdmin.destroy();
        }
    }

}<|MERGE_RESOLUTION|>--- conflicted
+++ resolved
@@ -24,12 +24,9 @@
 import org.thingsboard.server.common.data.id.TenantId;
 import org.thingsboard.server.common.msg.queue.ServiceType;
 import org.thingsboard.server.gen.js.JsInvokeProtos;
-<<<<<<< HEAD
 import org.thingsboard.server.gen.transport.TransportProtos.FromEdqsMsg;
-=======
 import org.thingsboard.server.gen.transport.TransportProtos.ToCalculatedFieldMsg;
 import org.thingsboard.server.gen.transport.TransportProtos.ToCalculatedFieldNotificationMsg;
->>>>>>> 441940c4
 import org.thingsboard.server.gen.transport.TransportProtos.ToCoreMsg;
 import org.thingsboard.server.gen.transport.TransportProtos.ToCoreNotificationMsg;
 import org.thingsboard.server.gen.transport.TransportProtos.ToEdgeEventNotificationMsg;
@@ -89,11 +86,8 @@
     private final TbKafkaConsumerStatsService consumerStatsService;
     private final TbQueueTransportNotificationSettings transportNotificationSettings;
     private final TbQueueEdgeSettings edgeSettings;
-<<<<<<< HEAD
+    private final TbQueueCalculatedFieldSettings calculatedFieldSettings;
     private final EdqsConfig edqsConfig;
-=======
-    private final TbQueueCalculatedFieldSettings calculatedFieldSettings;
->>>>>>> 441940c4
 
     private final TbQueueAdmin coreAdmin;
     private final TbQueueAdmin ruleEngineAdmin;
@@ -108,12 +102,9 @@
     private final TbQueueAdmin housekeeperReprocessingAdmin;
     private final TbQueueAdmin edgeAdmin;
     private final TbQueueAdmin edgeEventAdmin;
-<<<<<<< HEAD
+    private final TbQueueAdmin cfAdmin;
     private final TbQueueAdmin edqsEventsAdmin;
     private final TbKafkaAdmin edqsRequestsAdmin;
-=======
-    private final TbQueueAdmin cfAdmin;
->>>>>>> 441940c4
 
     private final AtomicLong consumerCount = new AtomicLong();
     private final AtomicLong edgeConsumerCount = new AtomicLong();
@@ -129,11 +120,8 @@
                                    TbQueueEdgeSettings edgeSettings,
                                    TbKafkaConsumerStatsService consumerStatsService,
                                    TbQueueTransportNotificationSettings transportNotificationSettings,
-<<<<<<< HEAD
+                                   TbQueueCalculatedFieldSettings calculatedFieldSettings,
                                    EdqsConfig edqsConfig,
-=======
-                                   TbQueueCalculatedFieldSettings calculatedFieldSettings,
->>>>>>> 441940c4
                                    TbKafkaTopicConfigs kafkaTopicConfigs) {
         this.topicService = topicService;
         this.kafkaSettings = kafkaSettings;
@@ -146,11 +134,8 @@
         this.consumerStatsService = consumerStatsService;
         this.transportNotificationSettings = transportNotificationSettings;
         this.edgeSettings = edgeSettings;
-<<<<<<< HEAD
+        this.calculatedFieldSettings = calculatedFieldSettings;
         this.edqsConfig = edqsConfig;
-=======
-        this.calculatedFieldSettings = calculatedFieldSettings;
->>>>>>> 441940c4
 
         this.coreAdmin = new TbKafkaAdmin(kafkaSettings, kafkaTopicConfigs.getCoreConfigs());
         this.ruleEngineAdmin = new TbKafkaAdmin(kafkaSettings, kafkaTopicConfigs.getRuleEngineConfigs());
@@ -165,12 +150,9 @@
         this.housekeeperReprocessingAdmin = new TbKafkaAdmin(kafkaSettings, kafkaTopicConfigs.getHousekeeperReprocessingConfigs());
         this.edgeAdmin = new TbKafkaAdmin(kafkaSettings, kafkaTopicConfigs.getEdgeConfigs());
         this.edgeEventAdmin = new TbKafkaAdmin(kafkaSettings, kafkaTopicConfigs.getEdgeEventConfigs());
-<<<<<<< HEAD
+        this.cfAdmin = new TbKafkaAdmin(kafkaSettings, kafkaTopicConfigs.getCalculatedFieldConfigs());
         this.edqsEventsAdmin = new TbKafkaAdmin(kafkaSettings, kafkaTopicConfigs.getEdqsEventsConfigs());
         this.edqsRequestsAdmin = new TbKafkaAdmin(kafkaSettings, kafkaTopicConfigs.getEdqsRequestsConfigs());
-=======
-        this.cfAdmin = new TbKafkaAdmin(kafkaSettings, kafkaTopicConfigs.getCalculatedFieldConfigs());
->>>>>>> 441940c4
     }
 
     @Override
@@ -478,7 +460,26 @@
     }
 
     @Override
-<<<<<<< HEAD
+    public TbQueueProducer<TbProtoQueueMsg<ToCalculatedFieldMsg>> createToCalculatedFieldMsgProducer() {
+        TbKafkaProducerTemplate.TbKafkaProducerTemplateBuilder<TbProtoQueueMsg<ToCalculatedFieldMsg>> requestBuilder = TbKafkaProducerTemplate.builder();
+        requestBuilder.settings(kafkaSettings);
+        requestBuilder.clientId("tb-core-to-calculated-field-" + serviceInfoProvider.getServiceId());
+        requestBuilder.defaultTopic(topicService.buildTopicName(calculatedFieldSettings.getEventTopic()));
+        requestBuilder.admin(cfAdmin);
+        return requestBuilder.build();
+    }
+
+    @Override
+    public TbQueueProducer<TbProtoQueueMsg<ToCalculatedFieldNotificationMsg>> createToCalculatedFieldNotificationMsgProducer() {
+        TbKafkaProducerTemplate.TbKafkaProducerTemplateBuilder<TbProtoQueueMsg<ToCalculatedFieldNotificationMsg>> requestBuilder = TbKafkaProducerTemplate.builder();
+        requestBuilder.settings(kafkaSettings);
+        requestBuilder.clientId("tb-core-calculated-field-notifications-" + serviceInfoProvider.getServiceId());
+        requestBuilder.defaultTopic(topicService.buildTopicName(calculatedFieldSettings.getEventTopic()));
+        requestBuilder.admin(notificationAdmin);
+        return requestBuilder.build();
+    }
+
+    @Override
     public TbQueueProducer<TbProtoQueueMsg<ToEdqsMsg>> createEdqsMsgProducer(EdqsQueue queue) {
         return TbKafkaProducerTemplate.<TbProtoQueueMsg<ToEdqsMsg>>builder()
                 .clientId("edqs-producer-" + queue.name().toLowerCase() + "-" + serviceInfoProvider.getServiceId())
@@ -512,25 +513,6 @@
                 .maxRequestTimeout(edqsConfig.getMaxRequestTimeout())
                 .pollInterval(edqsConfig.getPollInterval())
                 .build();
-=======
-    public TbQueueProducer<TbProtoQueueMsg<ToCalculatedFieldMsg>> createToCalculatedFieldMsgProducer() {
-        TbKafkaProducerTemplate.TbKafkaProducerTemplateBuilder<TbProtoQueueMsg<ToCalculatedFieldMsg>> requestBuilder = TbKafkaProducerTemplate.builder();
-        requestBuilder.settings(kafkaSettings);
-        requestBuilder.clientId("tb-core-to-calculated-field-" + serviceInfoProvider.getServiceId());
-        requestBuilder.defaultTopic(topicService.buildTopicName(calculatedFieldSettings.getEventTopic()));
-        requestBuilder.admin(cfAdmin);
-        return requestBuilder.build();
-    }
-
-    @Override
-    public TbQueueProducer<TbProtoQueueMsg<ToCalculatedFieldNotificationMsg>> createToCalculatedFieldNotificationMsgProducer() {
-        TbKafkaProducerTemplate.TbKafkaProducerTemplateBuilder<TbProtoQueueMsg<ToCalculatedFieldNotificationMsg>> requestBuilder = TbKafkaProducerTemplate.builder();
-        requestBuilder.settings(kafkaSettings);
-        requestBuilder.clientId("tb-core-calculated-field-notifications-" + serviceInfoProvider.getServiceId());
-        requestBuilder.defaultTopic(topicService.buildTopicName(calculatedFieldSettings.getEventTopic()));
-        requestBuilder.admin(notificationAdmin);
-        return requestBuilder.build();
->>>>>>> 441940c4
     }
 
     @PreDestroy
