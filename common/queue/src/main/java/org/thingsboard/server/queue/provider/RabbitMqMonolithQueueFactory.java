/**
 * Copyright © 2016-2023 The Thingsboard Authors
 *
 * Licensed under the Apache License, Version 2.0 (the "License");
 * you may not use this file except in compliance with the License.
 * You may obtain a copy of the License at
 *
 *     http://www.apache.org/licenses/LICENSE-2.0
 *
 * Unless required by applicable law or agreed to in writing, software
 * distributed under the License is distributed on an "AS IS" BASIS,
 * WITHOUT WARRANTIES OR CONDITIONS OF ANY KIND, either express or implied.
 * See the License for the specific language governing permissions and
 * limitations under the License.
 */
package org.thingsboard.server.queue.provider;

import com.google.protobuf.util.JsonFormat;
import org.springframework.boot.autoconfigure.condition.ConditionalOnExpression;
import org.springframework.context.annotation.Bean;
import org.springframework.stereotype.Component;
import org.thingsboard.server.common.data.queue.Queue;
import org.thingsboard.server.common.msg.queue.ServiceType;
import org.thingsboard.server.gen.js.JsInvokeProtos.RemoteJsRequest;
import org.thingsboard.server.gen.js.JsInvokeProtos.RemoteJsResponse;
import org.thingsboard.server.gen.transport.TransportProtos;
import org.thingsboard.server.gen.transport.TransportProtos.ToCoreMsg;
import org.thingsboard.server.gen.transport.TransportProtos.ToCoreNotificationMsg;
import org.thingsboard.server.gen.transport.TransportProtos.ToOtaPackageStateServiceMsg;
import org.thingsboard.server.gen.transport.TransportProtos.ToRuleEngineMsg;
import org.thingsboard.server.gen.transport.TransportProtos.ToRuleEngineNotificationMsg;
import org.thingsboard.server.gen.transport.TransportProtos.ToTransportMsg;
import org.thingsboard.server.gen.transport.TransportProtos.ToUsageStatsServiceMsg;
import org.thingsboard.server.gen.transport.TransportProtos.TransportApiRequestMsg;
import org.thingsboard.server.gen.transport.TransportProtos.TransportApiResponseMsg;
import org.thingsboard.server.queue.TbQueueAdmin;
import org.thingsboard.server.queue.TbQueueConsumer;
import org.thingsboard.server.queue.TbQueueMsgDecoder;
import org.thingsboard.server.queue.TbQueueProducer;
import org.thingsboard.server.queue.TbQueueRequestTemplate;
import org.thingsboard.server.queue.azure.servicebus.TbServiceBusAdmin;
import org.thingsboard.server.queue.common.DefaultTbQueueRequestTemplate;
import org.thingsboard.server.queue.common.TbProtoJsQueueMsg;
import org.thingsboard.server.queue.common.TbProtoQueueMsg;
import org.thingsboard.server.queue.discovery.TopicService;
import org.thingsboard.server.queue.discovery.TbServiceInfoProvider;
import org.thingsboard.server.queue.rabbitmq.TbRabbitMqAdmin;
import org.thingsboard.server.queue.rabbitmq.TbRabbitMqConsumerTemplate;
import org.thingsboard.server.queue.rabbitmq.TbRabbitMqProducerTemplate;
import org.thingsboard.server.queue.rabbitmq.TbRabbitMqQueueArguments;
import org.thingsboard.server.queue.rabbitmq.TbRabbitMqSettings;
import org.thingsboard.server.queue.settings.TbQueueAlarmRulesSettings;
import org.thingsboard.server.queue.settings.TbQueueCoreSettings;
import org.thingsboard.server.queue.settings.TbQueueRemoteJsInvokeSettings;
import org.thingsboard.server.queue.settings.TbQueueRuleEngineSettings;
import org.thingsboard.server.queue.settings.TbQueueTransportApiSettings;
import org.thingsboard.server.queue.settings.TbQueueTransportNotificationSettings;
import org.thingsboard.server.queue.settings.TbQueueVersionControlSettings;

import jakarta.annotation.PreDestroy;
import java.nio.charset.StandardCharsets;

@Component
@ConditionalOnExpression("'${queue.type:null}'=='rabbitmq' && '${service.type:null}'=='monolith'")
public class RabbitMqMonolithQueueFactory implements TbCoreQueueFactory, TbRuleEngineQueueFactory, TbVersionControlQueueFactory {

    private final TopicService topicService;
    private final TbQueueCoreSettings coreSettings;
    private final TbServiceInfoProvider serviceInfoProvider;
    private final TbQueueRuleEngineSettings ruleEngineSettings;
    private final TbQueueTransportApiSettings transportApiSettings;
    private final TbQueueTransportNotificationSettings transportNotificationSettings;
    private final TbRabbitMqSettings rabbitMqSettings;
    private final TbQueueRemoteJsInvokeSettings jsInvokeSettings;
    private final TbQueueVersionControlSettings vcSettings;
    private final TbQueueAlarmRulesSettings arSettings;


    private final TbQueueAdmin coreAdmin;
    private final TbQueueAdmin ruleEngineAdmin;
    private final TbQueueAdmin jsExecutorAdmin;
    private final TbQueueAdmin transportApiAdmin;
    private final TbQueueAdmin notificationAdmin;
    private final TbQueueAdmin vcAdmin;
    private final TbQueueAdmin arAdmin;

    public RabbitMqMonolithQueueFactory(TopicService topicService, TbQueueCoreSettings coreSettings,
                                        TbQueueRuleEngineSettings ruleEngineSettings,
                                        TbServiceInfoProvider serviceInfoProvider,
                                        TbQueueTransportApiSettings transportApiSettings,
                                        TbQueueTransportNotificationSettings transportNotificationSettings,
                                        TbRabbitMqSettings rabbitMqSettings,
                                        TbRabbitMqQueueArguments queueArguments,
                                        TbQueueRemoteJsInvokeSettings jsInvokeSettings,
<<<<<<< HEAD
                                        TbQueueVersionControlSettings vcSettings, TbQueueAlarmRulesSettings arSettings) {
        this.notificationsTopicService = notificationsTopicService;
=======
                                        TbQueueVersionControlSettings vcSettings) {
        this.topicService = topicService;
>>>>>>> 2c4010c5
        this.coreSettings = coreSettings;
        this.serviceInfoProvider = serviceInfoProvider;
        this.ruleEngineSettings = ruleEngineSettings;
        this.transportApiSettings = transportApiSettings;
        this.transportNotificationSettings = transportNotificationSettings;
        this.rabbitMqSettings = rabbitMqSettings;
        this.jsInvokeSettings = jsInvokeSettings;
        this.vcSettings = vcSettings;
        this.arSettings = arSettings;

        this.coreAdmin = new TbRabbitMqAdmin(rabbitMqSettings, queueArguments.getCoreArgs());
        this.ruleEngineAdmin = new TbRabbitMqAdmin(rabbitMqSettings, queueArguments.getRuleEngineArgs());
        this.jsExecutorAdmin = new TbRabbitMqAdmin(rabbitMqSettings, queueArguments.getJsExecutorArgs());
        this.transportApiAdmin = new TbRabbitMqAdmin(rabbitMqSettings, queueArguments.getTransportApiArgs());
        this.notificationAdmin = new TbRabbitMqAdmin(rabbitMqSettings, queueArguments.getNotificationsArgs());
        this.vcAdmin = new TbRabbitMqAdmin(rabbitMqSettings, queueArguments.getVcArgs());
        this.arAdmin = new TbRabbitMqAdmin(rabbitMqSettings, queueArguments.getArArgs());
    }

    @Override
    public TbQueueProducer<TbProtoQueueMsg<ToTransportMsg>> createTransportNotificationsMsgProducer() {
        return new TbRabbitMqProducerTemplate<>(notificationAdmin, rabbitMqSettings, topicService.buildTopicName(transportNotificationSettings.getNotificationsTopic()));
    }

    @Override
    public TbQueueProducer<TbProtoQueueMsg<ToRuleEngineMsg>> createRuleEngineMsgProducer() {
        return new TbRabbitMqProducerTemplate<>(ruleEngineAdmin, rabbitMqSettings, topicService.buildTopicName(ruleEngineSettings.getTopic()));
    }

    @Override
    public TbQueueProducer<TbProtoQueueMsg<ToRuleEngineNotificationMsg>> createRuleEngineNotificationsMsgProducer() {
        return new TbRabbitMqProducerTemplate<>(notificationAdmin, rabbitMqSettings, topicService.buildTopicName(ruleEngineSettings.getTopic()));
    }

    @Override
    public TbQueueProducer<TbProtoQueueMsg<ToCoreMsg>> createTbCoreMsgProducer() {
        return new TbRabbitMqProducerTemplate<>(coreAdmin, rabbitMqSettings, topicService.buildTopicName(coreSettings.getTopic()));
    }

    @Override
    public TbQueueProducer<TbProtoQueueMsg<ToCoreNotificationMsg>> createTbCoreNotificationsMsgProducer() {
        return new TbRabbitMqProducerTemplate<>(notificationAdmin, rabbitMqSettings, topicService.buildTopicName(coreSettings.getTopic()));
    }

    @Override
    public TbQueueConsumer<TbProtoQueueMsg<TransportProtos.ToVersionControlServiceMsg>> createToVersionControlMsgConsumer() {
        return new TbRabbitMqConsumerTemplate<>(vcAdmin, rabbitMqSettings, topicService.buildTopicName(vcSettings.getTopic()),
                msg -> new TbProtoQueueMsg<>(msg.getKey(), TransportProtos.ToVersionControlServiceMsg.parseFrom(msg.getData()), msg.getHeaders())
        );
    }

    @Override
    public TbQueueConsumer<TbProtoQueueMsg<ToRuleEngineMsg>> createToRuleEngineMsgConsumer(Queue configuration) {
        return new TbRabbitMqConsumerTemplate<>(ruleEngineAdmin, rabbitMqSettings, topicService.buildTopicName(configuration.getTopic()),
                msg -> new TbProtoQueueMsg<>(msg.getKey(), ToRuleEngineMsg.parseFrom(msg.getData()), msg.getHeaders()));
    }

    @Override
    public TbQueueConsumer<TbProtoQueueMsg<ToRuleEngineNotificationMsg>> createToRuleEngineNotificationsMsgConsumer() {
        return new TbRabbitMqConsumerTemplate<>(notificationAdmin, rabbitMqSettings,
                topicService.getNotificationsTopic(ServiceType.TB_RULE_ENGINE, serviceInfoProvider.getServiceId()).getFullTopicName(),
                msg -> new TbProtoQueueMsg<>(msg.getKey(), ToRuleEngineNotificationMsg.parseFrom(msg.getData()), msg.getHeaders()));
    }

    @Override
    public TbQueueConsumer<TbProtoQueueMsg<ToCoreMsg>> createToCoreMsgConsumer() {
        return new TbRabbitMqConsumerTemplate<>(coreAdmin, rabbitMqSettings, topicService.buildTopicName(coreSettings.getTopic()),
                msg -> new TbProtoQueueMsg<>(msg.getKey(), ToCoreMsg.parseFrom(msg.getData()), msg.getHeaders()));
    }

    @Override
    public TbQueueConsumer<TbProtoQueueMsg<ToCoreNotificationMsg>> createToCoreNotificationsMsgConsumer() {
        return new TbRabbitMqConsumerTemplate<>(notificationAdmin, rabbitMqSettings,
                topicService.getNotificationsTopic(ServiceType.TB_CORE, serviceInfoProvider.getServiceId()).getFullTopicName(),
                msg -> new TbProtoQueueMsg<>(msg.getKey(), ToCoreNotificationMsg.parseFrom(msg.getData()), msg.getHeaders()));
    }

    @Override
    public TbQueueConsumer<TbProtoQueueMsg<TransportApiRequestMsg>> createTransportApiRequestConsumer() {
        return new TbRabbitMqConsumerTemplate<>(transportApiAdmin, rabbitMqSettings, topicService.buildTopicName(transportApiSettings.getRequestsTopic()),
                msg -> new TbProtoQueueMsg<>(msg.getKey(), TransportApiRequestMsg.parseFrom(msg.getData()), msg.getHeaders()));
    }

    @Override
    public TbQueueProducer<TbProtoQueueMsg<TransportApiResponseMsg>> createTransportApiResponseProducer() {
        return new TbRabbitMqProducerTemplate<>(transportApiAdmin, rabbitMqSettings, topicService.buildTopicName(transportApiSettings.getResponsesTopic()));
    }

    @Override
    @Bean
    public TbQueueRequestTemplate<TbProtoJsQueueMsg<RemoteJsRequest>, TbProtoQueueMsg<RemoteJsResponse>> createRemoteJsRequestTemplate() {
        TbQueueProducer<TbProtoJsQueueMsg<RemoteJsRequest>> producer = new TbRabbitMqProducerTemplate<>(jsExecutorAdmin, rabbitMqSettings, jsInvokeSettings.getRequestTopic());
        TbQueueConsumer<TbProtoQueueMsg<RemoteJsResponse>> consumer = new TbRabbitMqConsumerTemplate<>(jsExecutorAdmin, rabbitMqSettings,
                jsInvokeSettings.getResponseTopic() + "." + serviceInfoProvider.getServiceId(),
                msg -> {
                    RemoteJsResponse.Builder builder = RemoteJsResponse.newBuilder();
                    JsonFormat.parser().ignoringUnknownFields().merge(new String(msg.getData(), StandardCharsets.UTF_8), builder);
                    return new TbProtoQueueMsg<>(msg.getKey(), builder.build(), msg.getHeaders());
                });

        DefaultTbQueueRequestTemplate.DefaultTbQueueRequestTemplateBuilder
                <TbProtoJsQueueMsg<RemoteJsRequest>, TbProtoQueueMsg<RemoteJsResponse>> builder = DefaultTbQueueRequestTemplate.builder();
        builder.queueAdmin(jsExecutorAdmin);
        builder.requestTemplate(producer);
        builder.responseTemplate(consumer);
        builder.maxPendingRequests(jsInvokeSettings.getMaxPendingRequests());
        builder.maxRequestTimeout(jsInvokeSettings.getMaxRequestsTimeout());
        builder.pollInterval(jsInvokeSettings.getResponsePollInterval());
        return builder.build();
    }

    @Override
    public TbQueueConsumer<TbProtoQueueMsg<ToUsageStatsServiceMsg>> createToUsageStatsServiceMsgConsumer() {
        return new TbRabbitMqConsumerTemplate<>(coreAdmin, rabbitMqSettings, topicService.buildTopicName(coreSettings.getUsageStatsTopic()),
                msg -> new TbProtoQueueMsg<>(msg.getKey(), ToUsageStatsServiceMsg.parseFrom(msg.getData()), msg.getHeaders()));
    }

    @Override
    public TbQueueConsumer<TbProtoQueueMsg<ToOtaPackageStateServiceMsg>> createToOtaPackageStateServiceMsgConsumer() {
        return new TbRabbitMqConsumerTemplate<>(coreAdmin, rabbitMqSettings, topicService.buildTopicName(coreSettings.getOtaPackageTopic()),
                msg -> new TbProtoQueueMsg<>(msg.getKey(), ToOtaPackageStateServiceMsg.parseFrom(msg.getData()), msg.getHeaders()));
    }

    @Override
    public TbQueueProducer<TbProtoQueueMsg<ToOtaPackageStateServiceMsg>> createToOtaPackageStateServiceMsgProducer() {
        return new TbRabbitMqProducerTemplate<>(coreAdmin, rabbitMqSettings, topicService.buildTopicName(coreSettings.getOtaPackageTopic()));
    }

    @Override
    public TbQueueProducer<TbProtoQueueMsg<ToUsageStatsServiceMsg>> createToUsageStatsServiceMsgProducer() {
        return new TbRabbitMqProducerTemplate<>(coreAdmin, rabbitMqSettings, topicService.buildTopicName(coreSettings.getUsageStatsTopic()));
    }

    @Override
    public TbQueueProducer<TbProtoQueueMsg<TransportProtos.ToVersionControlServiceMsg>> createVersionControlMsgProducer() {
        return new TbRabbitMqProducerTemplate<>(vcAdmin, rabbitMqSettings, topicService.buildTopicName(vcSettings.getTopic()));
    }

    @Override
    public TbQueueProducer<TbProtoQueueMsg<TransportProtos.ToTbAlarmRuleStateServiceMsg>> createAlarmRulesMsgProducer() {
        return new TbRabbitMqProducerTemplate<>(arAdmin, rabbitMqSettings, arSettings.getTopic());
    }

    @Override
    public TbQueueConsumer<TbProtoQueueMsg<TransportProtos.ToTbAlarmRuleStateServiceMsg>> createToAlarmRulesMsgConsumer() {
        TbQueueMsgDecoder<TbProtoQueueMsg<TransportProtos.ToTbAlarmRuleStateServiceMsg>> decoder =
                msg -> new TbProtoQueueMsg<>(msg.getKey(),
                        TransportProtos.ToTbAlarmRuleStateServiceMsg.parseFrom(msg.getData()), msg.getHeaders());
        return new TbRabbitMqConsumerTemplate<>(arAdmin, rabbitMqSettings, arSettings.getTopic(), decoder);
    }

    @PreDestroy
    private void destroy() {
        if (coreAdmin != null) {
            coreAdmin.destroy();
        }
        if (ruleEngineAdmin != null) {
            ruleEngineAdmin.destroy();
        }
        if (jsExecutorAdmin != null) {
            jsExecutorAdmin.destroy();
        }
        if (transportApiAdmin != null) {
            transportApiAdmin.destroy();
        }
        if (notificationAdmin != null) {
            notificationAdmin.destroy();
        }
        if (vcAdmin != null) {
            vcAdmin.destroy();
        }
    }
}<|MERGE_RESOLUTION|>--- conflicted
+++ resolved
@@ -92,13 +92,8 @@
                                         TbRabbitMqSettings rabbitMqSettings,
                                         TbRabbitMqQueueArguments queueArguments,
                                         TbQueueRemoteJsInvokeSettings jsInvokeSettings,
-<<<<<<< HEAD
                                         TbQueueVersionControlSettings vcSettings, TbQueueAlarmRulesSettings arSettings) {
-        this.notificationsTopicService = notificationsTopicService;
-=======
-                                        TbQueueVersionControlSettings vcSettings) {
         this.topicService = topicService;
->>>>>>> 2c4010c5
         this.coreSettings = coreSettings;
         this.serviceInfoProvider = serviceInfoProvider;
         this.ruleEngineSettings = ruleEngineSettings;
@@ -239,7 +234,7 @@
 
     @Override
     public TbQueueProducer<TbProtoQueueMsg<TransportProtos.ToTbAlarmRuleStateServiceMsg>> createAlarmRulesMsgProducer() {
-        return new TbRabbitMqProducerTemplate<>(arAdmin, rabbitMqSettings, arSettings.getTopic());
+        return new TbRabbitMqProducerTemplate<>(arAdmin, rabbitMqSettings, topicService.buildTopicName(arSettings.getTopic()));
     }
 
     @Override
@@ -247,7 +242,7 @@
         TbQueueMsgDecoder<TbProtoQueueMsg<TransportProtos.ToTbAlarmRuleStateServiceMsg>> decoder =
                 msg -> new TbProtoQueueMsg<>(msg.getKey(),
                         TransportProtos.ToTbAlarmRuleStateServiceMsg.parseFrom(msg.getData()), msg.getHeaders());
-        return new TbRabbitMqConsumerTemplate<>(arAdmin, rabbitMqSettings, arSettings.getTopic(), decoder);
+        return new TbRabbitMqConsumerTemplate<>(arAdmin, rabbitMqSettings, topicService.buildTopicName(arSettings.getTopic()), decoder);
     }
 
     @PreDestroy
