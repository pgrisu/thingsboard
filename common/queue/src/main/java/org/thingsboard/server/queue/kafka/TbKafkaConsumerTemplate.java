/**
 * Copyright © 2016-2025 The Thingsboard Authors
 *
 * Licensed under the Apache License, Version 2.0 (the "License");
 * you may not use this file except in compliance with the License.
 * You may obtain a copy of the License at
 *
 *     http://www.apache.org/licenses/LICENSE-2.0
 *
 * Unless required by applicable law or agreed to in writing, software
 * distributed under the License is distributed on an "AS IS" BASIS,
 * WITHOUT WARRANTIES OR CONDITIONS OF ANY KIND, either express or implied.
 * See the License for the specific language governing permissions and
 * limitations under the License.
 */
package org.thingsboard.server.queue.kafka;

import lombok.Builder;
import lombok.extern.slf4j.Slf4j;
import org.apache.kafka.clients.consumer.ConsumerConfig;
import org.apache.kafka.clients.consumer.ConsumerRebalanceListener;
import org.apache.kafka.clients.consumer.ConsumerRecord;
import org.apache.kafka.clients.consumer.ConsumerRecords;
import org.apache.kafka.clients.consumer.KafkaConsumer;
import org.apache.kafka.common.TopicPartition;
import org.springframework.util.StopWatch;
import org.thingsboard.server.common.msg.queue.TopicPartitionInfo;
import org.thingsboard.server.queue.TbQueueAdmin;
import org.thingsboard.server.queue.TbQueueMsg;
import org.thingsboard.server.queue.common.AbstractTbQueueConsumerTemplate;

import java.io.IOException;
import java.time.Duration;
import java.util.ArrayList;
import java.util.Collection;
import java.util.Collections;
import java.util.HashMap;
import java.util.List;
import java.util.Map;
import java.util.Properties;
<<<<<<< HEAD
import java.util.Set;
=======
>>>>>>> 441940c4
import java.util.stream.Collectors;

/**
 * Created by ashvayka on 24.09.18.
 */
@Slf4j
public class TbKafkaConsumerTemplate<T extends TbQueueMsg> extends AbstractTbQueueConsumerTemplate<ConsumerRecord<String, byte[]>, T> {

    private final TbQueueAdmin admin;
    private final KafkaConsumer<String, byte[]> consumer;
    private final TbKafkaDecoder<T> decoder;

    private final TbKafkaConsumerStatsService statsService;
    private final String groupId;

    private final boolean readFromBeginning; // reset offset to beginning
<<<<<<< HEAD
    private final boolean stopWhenRead; // stop consuming when reached end offset remembered on start
    private int readCount;
    private Map<Integer, Long> endOffsets; // needed if stopWhenRead is true

    private boolean partitionsAssigned = false;

=======
    private final boolean stopWhenRead; // stop consuming when reached initial end offsets
    private Map<Integer, Long> endOffsets; // needed if stopWhenRead is true

>>>>>>> 441940c4
    @Builder
    private TbKafkaConsumerTemplate(TbKafkaSettings settings, TbKafkaDecoder<T> decoder,
                                    String clientId, String groupId, String topic,
                                    TbQueueAdmin admin, TbKafkaConsumerStatsService statsService,
                                    boolean readFromBeginning, boolean stopWhenRead) {
        super(topic);
        Properties props = settings.toConsumerProps(topic);
        props.put(ConsumerConfig.CLIENT_ID_CONFIG, clientId);
        if (groupId != null) {
            props.put(ConsumerConfig.GROUP_ID_CONFIG, groupId);
        }

        this.statsService = statsService;
        this.groupId = groupId;

        if (statsService != null) {
            statsService.registerClientGroup(groupId);
        }

        this.admin = admin;
        this.consumer = new KafkaConsumer<>(props);
        this.decoder = decoder;
        this.readFromBeginning = readFromBeginning;
        this.stopWhenRead = stopWhenRead;
    }

    @Override
<<<<<<< HEAD
    protected void doSubscribe(Set<TopicPartitionInfo> partitions) {
        Map<String, List<Integer>> topics;
        if (partitions == null) {
            topics = Collections.emptyMap();
        } else {
            topics = new HashMap<>();
            partitions.forEach(tpi -> {
                if (tpi.isUseInternalPartition()) {
                    topics.computeIfAbsent(tpi.getFullTopicName(), t -> new ArrayList<>()).add(tpi.getPartition().get());
                } else {
                    topics.put(tpi.getFullTopicName(), null);
                }
            });
        }
        if (!topics.isEmpty()) {
            topics.keySet().forEach(admin::createTopicIfNotExists);
            List<String> toSubscribe = new ArrayList<>();
            topics.forEach((topic, kafkaPartitions) -> {
                if (kafkaPartitions == null) {
                    toSubscribe.add(topic);
                } else {
                    consumer.assign(kafkaPartitions.stream()
                            .map(partition -> new TopicPartition(topic, partition))
                            .toList());
                    partitionsAssigned = true;
                    onPartitionsAssigned();
                }
            });
            if (!toSubscribe.isEmpty()) {
                consumer.subscribe(toSubscribe);
            }
            if (readFromBeginning) {
                consumer.seekToBeginning(Collections.emptySet()); // for all assigned partitions
=======
    protected void doSubscribe(List<String> topicNames) {
        if (!topicNames.isEmpty()) {
            topicNames.forEach(admin::createTopicIfNotExists);
            if (readFromBeginning || stopWhenRead) {
                consumer.subscribe(topicNames, new ConsumerRebalanceListener() {
                    @Override
                    public void onPartitionsRevoked(Collection<TopicPartition> partitions) {}

                    @Override
                    public void onPartitionsAssigned(Collection<TopicPartition> partitions) {
                        log.debug("Handling onPartitionsAssigned {}", partitions);
                        if (readFromBeginning) {
                            consumer.seekToBeginning(partitions);
                        }
                        if (stopWhenRead) {
                            endOffsets = consumer.endOffsets(partitions).entrySet().stream()
                                    .filter(entry -> entry.getValue() > 0)
                                    .collect(Collectors.toMap(entry -> entry.getKey().partition(), Map.Entry::getValue));
                        }
                    }
                });
            } else {
                consumer.subscribe(topicNames);
>>>>>>> 441940c4
            }
        } else {
            log.info("unsubscribe due to empty topic list");
            consumer.unsubscribe();
        }
    }

    @Override
    protected List<ConsumerRecord<String, byte[]>> doPoll(long durationInMillis) {
        StopWatch stopWatch = new StopWatch();
        stopWatch.start();

        log.trace("poll topic {} maxDuration {}", getTopic(), durationInMillis);

        ConsumerRecords<String, byte[]> records = consumer.poll(Duration.ofMillis(durationInMillis));
        if (!partitionsAssigned) {
            if (readFromBeginning) {
                consumer.seekToBeginning(Collections.emptySet());
            }
            partitionsAssigned = true;
            onPartitionsAssigned();
        }

        stopWatch.stop();
        log.trace("poll topic {} took {}ms", getTopic(), stopWatch.getTotalTimeMillis());

        List<ConsumerRecord<String, byte[]>> recordList;
        if (records.isEmpty()) {
            recordList = Collections.emptyList();
        } else {
            recordList = new ArrayList<>(256);
            records.forEach(record -> {
                recordList.add(record);
<<<<<<< HEAD
                if (stopWhenRead) {
                    readCount++;
=======
                if (stopWhenRead && endOffsets != null) {
>>>>>>> 441940c4
                    int partition = record.partition();
                    Long endOffset = endOffsets.get(partition);
                    if (endOffset == null) {
                        log.warn("End offset not found for {} [{}]", record.topic(), partition);
                        return;
                    }
                    log.trace("[{}-{}] Got record offset {}, expected end offset: {}", record.topic(), partition, record.offset(), endOffset - 1);
                    if (record.offset() >= endOffset - 1) {
                        endOffsets.remove(partition);
                    }
                }
            });
        }
<<<<<<< HEAD
        if (stopWhenRead && endOffsets.isEmpty()) {
            log.info("Finished reading {}, processed {} messages", partitions, readCount);
            stop();
        }
        return recordList;
    }

    private void onPartitionsAssigned() {
        if (stopWhenRead) {
            endOffsets = consumer.endOffsets(consumer.assignment()).entrySet().stream()
                    .filter(entry -> entry.getValue() > 0)
                    .collect(Collectors.toMap(entry -> entry.getKey().partition(), Map.Entry::getValue));
=======
        if (stopWhenRead && endOffsets != null && endOffsets.isEmpty()) {
            log.info("Reached end offset for {}, stopping consumer", consumer.assignment());
            stop();
>>>>>>> 441940c4
        }
        return recordList;
    }

    @Override
    public T decode(ConsumerRecord<String, byte[]> record) throws IOException {
        return decoder.decode(new KafkaTbQueueMsg(record));
    }

    @Override
    protected void doCommit() {
        consumer.commitSync();
    }

    @Override
    protected void doUnsubscribe() {
        if (consumer != null) {
            consumer.unsubscribe();
            consumer.close();
        }
        if (statsService != null) {
            statsService.unregisterClientGroup(groupId);
        }
    }

    @Override
    public boolean isLongPollingSupported() {
        return true;
    }

}<|MERGE_RESOLUTION|>--- conflicted
+++ resolved
@@ -38,10 +38,7 @@
 import java.util.List;
 import java.util.Map;
 import java.util.Properties;
-<<<<<<< HEAD
 import java.util.Set;
-=======
->>>>>>> 441940c4
 import java.util.stream.Collectors;
 
 /**
@@ -58,18 +55,10 @@
     private final String groupId;
 
     private final boolean readFromBeginning; // reset offset to beginning
-<<<<<<< HEAD
     private final boolean stopWhenRead; // stop consuming when reached end offset remembered on start
     private int readCount;
     private Map<Integer, Long> endOffsets; // needed if stopWhenRead is true
 
-    private boolean partitionsAssigned = false;
-
-=======
-    private final boolean stopWhenRead; // stop consuming when reached initial end offsets
-    private Map<Integer, Long> endOffsets; // needed if stopWhenRead is true
-
->>>>>>> 441940c4
     @Builder
     private TbKafkaConsumerTemplate(TbKafkaSettings settings, TbKafkaDecoder<T> decoder,
                                     String clientId, String groupId, String topic,
@@ -97,7 +86,6 @@
     }
 
     @Override
-<<<<<<< HEAD
     protected void doSubscribe(Set<TopicPartitionInfo> partitions) {
         Map<String, List<Integer>> topics;
         if (partitions == null) {
@@ -119,43 +107,28 @@
                 if (kafkaPartitions == null) {
                     toSubscribe.add(topic);
                 } else {
-                    consumer.assign(kafkaPartitions.stream()
+                    List<TopicPartition> topicPartitions = kafkaPartitions.stream()
                             .map(partition -> new TopicPartition(topic, partition))
-                            .toList());
-                    partitionsAssigned = true;
-                    onPartitionsAssigned();
+                            .toList();
+                    consumer.assign(topicPartitions);
+                    onPartitionsAssigned(topicPartitions);
                 }
             });
             if (!toSubscribe.isEmpty()) {
-                consumer.subscribe(toSubscribe);
-            }
-            if (readFromBeginning) {
-                consumer.seekToBeginning(Collections.emptySet()); // for all assigned partitions
-=======
-    protected void doSubscribe(List<String> topicNames) {
-        if (!topicNames.isEmpty()) {
-            topicNames.forEach(admin::createTopicIfNotExists);
-            if (readFromBeginning || stopWhenRead) {
-                consumer.subscribe(topicNames, new ConsumerRebalanceListener() {
-                    @Override
-                    public void onPartitionsRevoked(Collection<TopicPartition> partitions) {}
-
-                    @Override
-                    public void onPartitionsAssigned(Collection<TopicPartition> partitions) {
-                        log.debug("Handling onPartitionsAssigned {}", partitions);
-                        if (readFromBeginning) {
-                            consumer.seekToBeginning(partitions);
+                if (readFromBeginning || stopWhenRead) {
+                    consumer.subscribe(toSubscribe, new ConsumerRebalanceListener() {
+                        @Override
+                        public void onPartitionsRevoked(Collection<TopicPartition> partitions) {}
+
+                        @Override
+                        public void onPartitionsAssigned(Collection<TopicPartition> partitions) {
+                            log.debug("Handling onPartitionsAssigned {}", partitions);
+                            TbKafkaConsumerTemplate.this.onPartitionsAssigned(partitions);
                         }
-                        if (stopWhenRead) {
-                            endOffsets = consumer.endOffsets(partitions).entrySet().stream()
-                                    .filter(entry -> entry.getValue() > 0)
-                                    .collect(Collectors.toMap(entry -> entry.getKey().partition(), Map.Entry::getValue));
-                        }
-                    }
-                });
-            } else {
-                consumer.subscribe(topicNames);
->>>>>>> 441940c4
+                    });
+                } else {
+                    consumer.subscribe(toSubscribe);
+                }
             }
         } else {
             log.info("unsubscribe due to empty topic list");
@@ -171,13 +144,6 @@
         log.trace("poll topic {} maxDuration {}", getTopic(), durationInMillis);
 
         ConsumerRecords<String, byte[]> records = consumer.poll(Duration.ofMillis(durationInMillis));
-        if (!partitionsAssigned) {
-            if (readFromBeginning) {
-                consumer.seekToBeginning(Collections.emptySet());
-            }
-            partitionsAssigned = true;
-            onPartitionsAssigned();
-        }
 
         stopWatch.stop();
         log.trace("poll topic {} took {}ms", getTopic(), stopWatch.getTotalTimeMillis());
@@ -189,12 +155,8 @@
             recordList = new ArrayList<>(256);
             records.forEach(record -> {
                 recordList.add(record);
-<<<<<<< HEAD
-                if (stopWhenRead) {
+                if (stopWhenRead && endOffsets != null) {
                     readCount++;
-=======
-                if (stopWhenRead && endOffsets != null) {
->>>>>>> 441940c4
                     int partition = record.partition();
                     Long endOffset = endOffsets.get(partition);
                     if (endOffset == null) {
@@ -208,26 +170,22 @@
                 }
             });
         }
-<<<<<<< HEAD
-        if (stopWhenRead && endOffsets.isEmpty()) {
+        if (stopWhenRead && endOffsets != null && endOffsets.isEmpty()) {
             log.info("Finished reading {}, processed {} messages", partitions, readCount);
             stop();
         }
         return recordList;
     }
 
-    private void onPartitionsAssigned() {
+    private void onPartitionsAssigned(Collection<TopicPartition> partitions) {
+        if (readFromBeginning) {
+            consumer.seekToBeginning(partitions);
+        }
         if (stopWhenRead) {
-            endOffsets = consumer.endOffsets(consumer.assignment()).entrySet().stream()
+            endOffsets = consumer.endOffsets(partitions).entrySet().stream()
                     .filter(entry -> entry.getValue() > 0)
                     .collect(Collectors.toMap(entry -> entry.getKey().partition(), Map.Entry::getValue));
-=======
-        if (stopWhenRead && endOffsets != null && endOffsets.isEmpty()) {
-            log.info("Reached end offset for {}, stopping consumer", consumer.assignment());
-            stop();
->>>>>>> 441940c4
-        }
-        return recordList;
+        }
     }
 
     @Override
