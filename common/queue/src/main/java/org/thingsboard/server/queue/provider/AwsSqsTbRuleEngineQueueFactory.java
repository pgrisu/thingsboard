/**
 * Copyright © 2016-2024 The Thingsboard Authors
 *
 * Licensed under the Apache License, Version 2.0 (the "License");
 * you may not use this file except in compliance with the License.
 * You may obtain a copy of the License at
 *
 *     http://www.apache.org/licenses/LICENSE-2.0
 *
 * Unless required by applicable law or agreed to in writing, software
 * distributed under the License is distributed on an "AS IS" BASIS,
 * WITHOUT WARRANTIES OR CONDITIONS OF ANY KIND, either express or implied.
 * See the License for the specific language governing permissions and
 * limitations under the License.
 */
package org.thingsboard.server.queue.provider;

import com.google.protobuf.util.JsonFormat;
import jakarta.annotation.PreDestroy;
import org.springframework.boot.autoconfigure.condition.ConditionalOnExpression;
import org.springframework.context.annotation.Bean;
import org.springframework.stereotype.Component;
import org.thingsboard.server.common.data.queue.Queue;
import org.thingsboard.server.common.msg.queue.ServiceType;
import org.thingsboard.server.gen.js.JsInvokeProtos;
import org.thingsboard.server.gen.transport.TransportProtos;
import org.thingsboard.server.gen.transport.TransportProtos.ToCoreMsg;
import org.thingsboard.server.gen.transport.TransportProtos.ToRuleEngineMsg;
import org.thingsboard.server.gen.transport.TransportProtos.ToTransportMsg;
import org.thingsboard.server.queue.TbQueueAdmin;
import org.thingsboard.server.queue.TbQueueConsumer;
import org.thingsboard.server.queue.TbQueueProducer;
import org.thingsboard.server.queue.TbQueueRequestTemplate;
import org.thingsboard.server.queue.common.DefaultTbQueueRequestTemplate;
import org.thingsboard.server.queue.common.TbProtoJsQueueMsg;
import org.thingsboard.server.queue.common.TbProtoQueueMsg;
import org.thingsboard.server.queue.discovery.TbServiceInfoProvider;
import org.thingsboard.server.queue.discovery.TopicService;
import org.thingsboard.server.queue.settings.TbQueueCoreSettings;
import org.thingsboard.server.queue.settings.TbQueueRemoteJsInvokeSettings;
import org.thingsboard.server.queue.settings.TbQueueRuleEngineSettings;
import org.thingsboard.server.queue.settings.TbQueueTransportNotificationSettings;
import org.thingsboard.server.queue.sqs.TbAwsSqsAdmin;
import org.thingsboard.server.queue.sqs.TbAwsSqsConsumerTemplate;
import org.thingsboard.server.queue.sqs.TbAwsSqsProducerTemplate;
import org.thingsboard.server.queue.sqs.TbAwsSqsQueueAttributes;
import org.thingsboard.server.queue.sqs.TbAwsSqsSettings;

import java.nio.charset.StandardCharsets;

@Component
@ConditionalOnExpression("'${queue.type:null}'=='aws-sqs' && '${service.type:null}'=='tb-rule-engine'")
public class AwsSqsTbRuleEngineQueueFactory implements TbRuleEngineQueueFactory {

    private final TopicService topicService;
    private final TbQueueCoreSettings coreSettings;
    private final TbServiceInfoProvider serviceInfoProvider;
    private final TbQueueRuleEngineSettings ruleEngineSettings;
    private final TbAwsSqsSettings sqsSettings;
    private final TbQueueRemoteJsInvokeSettings jsInvokeSettings;
    private final TbQueueTransportNotificationSettings transportNotificationSettings;

    private final TbQueueAdmin coreAdmin;
    private final TbQueueAdmin ruleEngineAdmin;
    private final TbQueueAdmin jsExecutorAdmin;
    private final TbQueueAdmin notificationAdmin;
    private final TbQueueAdmin otaAdmin;

    public AwsSqsTbRuleEngineQueueFactory(TopicService topicService, TbQueueCoreSettings coreSettings,
                                          TbQueueRuleEngineSettings ruleEngineSettings,
                                          TbServiceInfoProvider serviceInfoProvider,
                                          TbAwsSqsSettings sqsSettings,
                                          TbAwsSqsQueueAttributes sqsQueueAttributes,
                                          TbQueueRemoteJsInvokeSettings jsInvokeSettings,
                                          TbQueueTransportNotificationSettings transportNotificationSettings) {
        this.topicService = topicService;
        this.coreSettings = coreSettings;
        this.serviceInfoProvider = serviceInfoProvider;
        this.ruleEngineSettings = ruleEngineSettings;
        this.sqsSettings = sqsSettings;
        this.jsInvokeSettings = jsInvokeSettings;
        this.transportNotificationSettings = transportNotificationSettings;

        this.coreAdmin = new TbAwsSqsAdmin(sqsSettings, sqsQueueAttributes.getCoreAttributes());
        this.ruleEngineAdmin = new TbAwsSqsAdmin(sqsSettings, sqsQueueAttributes.getRuleEngineAttributes());
        this.jsExecutorAdmin = new TbAwsSqsAdmin(sqsSettings, sqsQueueAttributes.getJsExecutorAttributes());
        this.notificationAdmin = new TbAwsSqsAdmin(sqsSettings, sqsQueueAttributes.getNotificationsAttributes());
        this.otaAdmin = new TbAwsSqsAdmin(sqsSettings, sqsQueueAttributes.getOtaAttributes());
    }

    @Override
    public TbQueueProducer<TbProtoQueueMsg<ToTransportMsg>> createTransportNotificationsMsgProducer() {
        return new TbAwsSqsProducerTemplate<>(notificationAdmin, sqsSettings, topicService.buildTopicName(transportNotificationSettings.getNotificationsTopic()));
    }

    @Override
    public TbQueueProducer<TbProtoQueueMsg<ToRuleEngineMsg>> createRuleEngineMsgProducer() {
        return new TbAwsSqsProducerTemplate<>(ruleEngineAdmin, sqsSettings, topicService.buildTopicName(ruleEngineSettings.getTopic()));
    }

    @Override
    public TbQueueProducer<TbProtoQueueMsg<TransportProtos.ToRuleEngineNotificationMsg>> createRuleEngineNotificationsMsgProducer() {
        return new TbAwsSqsProducerTemplate<>(notificationAdmin, sqsSettings, topicService.buildTopicName(ruleEngineSettings.getTopic()));
    }

    @Override
    public TbQueueProducer<TbProtoQueueMsg<ToCoreMsg>> createTbCoreMsgProducer() {
        return new TbAwsSqsProducerTemplate<>(coreAdmin, sqsSettings, topicService.buildTopicName(coreSettings.getTopic()));
    }

    @Override
    public TbQueueProducer<TbProtoQueueMsg<TransportProtos.ToCoreNotificationMsg>> createTbCoreNotificationsMsgProducer() {
        return new TbAwsSqsProducerTemplate<>(notificationAdmin, sqsSettings, topicService.buildTopicName(coreSettings.getTopic()));
    }

    @Override
    public TbQueueConsumer<TbProtoQueueMsg<ToRuleEngineMsg>> createToRuleEngineMsgConsumer(Queue configuration) {
        return new TbAwsSqsConsumerTemplate<>(ruleEngineAdmin, sqsSettings, topicService.buildTopicName(configuration.getTopic()),
                msg -> new TbProtoQueueMsg<>(msg.getKey(), ToRuleEngineMsg.parseFrom(msg.getData()), msg.getHeaders()));
    }

    @Override
    public TbQueueConsumer<TbProtoQueueMsg<TransportProtos.ToRuleEngineNotificationMsg>> createToRuleEngineNotificationsMsgConsumer() {
        return new TbAwsSqsConsumerTemplate<>(notificationAdmin, sqsSettings,
                topicService.getNotificationsTopic(ServiceType.TB_RULE_ENGINE, serviceInfoProvider.getServiceId()).getFullTopicName(),
                msg -> new TbProtoQueueMsg<>(msg.getKey(), TransportProtos.ToRuleEngineNotificationMsg.parseFrom(msg.getData()), msg.getHeaders()));
    }

    @Override
    @Bean
    public TbQueueRequestTemplate<TbProtoJsQueueMsg<JsInvokeProtos.RemoteJsRequest>, TbProtoQueueMsg<JsInvokeProtos.RemoteJsResponse>> createRemoteJsRequestTemplate() {
        TbQueueProducer<TbProtoJsQueueMsg<JsInvokeProtos.RemoteJsRequest>> producer = new TbAwsSqsProducerTemplate<>(jsExecutorAdmin, sqsSettings, jsInvokeSettings.getRequestTopic());
        TbQueueConsumer<TbProtoQueueMsg<JsInvokeProtos.RemoteJsResponse>> consumer = new TbAwsSqsConsumerTemplate<>(jsExecutorAdmin, sqsSettings,
                jsInvokeSettings.getResponseTopic() + "_" + serviceInfoProvider.getServiceId(),
                msg -> {
                    JsInvokeProtos.RemoteJsResponse.Builder builder = JsInvokeProtos.RemoteJsResponse.newBuilder();
                    JsonFormat.parser().ignoringUnknownFields().merge(new String(msg.getData(), StandardCharsets.UTF_8), builder);
                    return new TbProtoQueueMsg<>(msg.getKey(), builder.build(), msg.getHeaders());
                });

        DefaultTbQueueRequestTemplate.DefaultTbQueueRequestTemplateBuilder
                <TbProtoJsQueueMsg<JsInvokeProtos.RemoteJsRequest>, TbProtoQueueMsg<JsInvokeProtos.RemoteJsResponse>> builder = DefaultTbQueueRequestTemplate.builder();
        builder.queueAdmin(jsExecutorAdmin);
        builder.requestTemplate(producer);
        builder.responseTemplate(consumer);
        builder.maxPendingRequests(jsInvokeSettings.getMaxPendingRequests());
        builder.maxRequestTimeout(jsInvokeSettings.getMaxRequestsTimeout());
        builder.pollInterval(jsInvokeSettings.getResponsePollInterval());
        return builder.build();
    }

    @Override
    public TbQueueProducer<TbProtoQueueMsg<TransportProtos.ToUsageStatsServiceMsg>> createToUsageStatsServiceMsgProducer() {
        return new TbAwsSqsProducerTemplate<>(coreAdmin, sqsSettings, topicService.buildTopicName(coreSettings.getUsageStatsTopic()));
    }

    @Override
    public TbQueueProducer<TbProtoQueueMsg<TransportProtos.ToOtaPackageStateServiceMsg>> createToOtaPackageStateServiceMsgProducer() {
        return new TbAwsSqsProducerTemplate<>(otaAdmin, sqsSettings, topicService.buildTopicName(coreSettings.getOtaPackageTopic()));
    }

<<<<<<< HEAD
=======
    @Override
    public TbQueueProducer<TbProtoQueueMsg<TransportProtos.ToHousekeeperServiceMsg>> createHousekeeperMsgProducer() {
        return new TbAwsSqsProducerTemplate<>(coreAdmin, sqsSettings, topicService.buildTopicName(coreSettings.getHousekeeperTopic()));
    }

>>>>>>> 9b9988a4
    @PreDestroy
    private void destroy() {
        if (coreAdmin != null) {
            coreAdmin.destroy();
        }
        if (ruleEngineAdmin != null) {
            ruleEngineAdmin.destroy();
        }
        if (jsExecutorAdmin != null) {
            jsExecutorAdmin.destroy();
        }
        if (notificationAdmin != null) {
            notificationAdmin.destroy();
        }
        if (otaAdmin != null) {
            otaAdmin.destroy();
        }
    }

}<|MERGE_RESOLUTION|>--- conflicted
+++ resolved
@@ -159,14 +159,11 @@
         return new TbAwsSqsProducerTemplate<>(otaAdmin, sqsSettings, topicService.buildTopicName(coreSettings.getOtaPackageTopic()));
     }
 
-<<<<<<< HEAD
-=======
     @Override
     public TbQueueProducer<TbProtoQueueMsg<TransportProtos.ToHousekeeperServiceMsg>> createHousekeeperMsgProducer() {
         return new TbAwsSqsProducerTemplate<>(coreAdmin, sqsSettings, topicService.buildTopicName(coreSettings.getHousekeeperTopic()));
     }
 
->>>>>>> 9b9988a4
     @PreDestroy
     private void destroy() {
         if (coreAdmin != null) {
