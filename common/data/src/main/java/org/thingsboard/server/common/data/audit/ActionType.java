--- conflicted
+++ resolved
@@ -42,13 +42,10 @@
     LOGIN(false),
     LOGOUT(false),
     LOCKOUT(false),
-<<<<<<< HEAD
+    ASSIGNED_FROM_TENANT(false),
+    ASSIGNED_TO_TENANT(false),
     ASSIGNED_TO_EDGE(false), // log edge name
     UNASSIGNED_FROM_EDGE(false); // log edge name
-=======
-    ASSIGNED_FROM_TENANT(false),
-    ASSIGNED_TO_TENANT(false);
->>>>>>> 40e13cce
 
     private final boolean isRead;
 
