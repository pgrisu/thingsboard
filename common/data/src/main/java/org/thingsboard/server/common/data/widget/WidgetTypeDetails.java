--- conflicted
+++ resolved
@@ -32,12 +32,7 @@
 @JsonPropertyOrder({ "fqn", "name", "deprecated", "image", "description", "descriptor", "externalId" })
 public class WidgetTypeDetails extends WidgetType implements HasName, HasTenantId, HasImage, ExportableEntity<WidgetTypeId> {
 
-<<<<<<< HEAD
-    @Length(fieldName = "image", max = 1000000)
-    @Schema(description = "Base64 encoded thumbnail")
-=======
-    @ApiModelProperty(position = 9, value = "Relative or external image URL. Replaced with image data URL (Base64) in case of relative URL and 'inlineImages' option enabled.")
->>>>>>> 5cc0dc6d
+    @Schema(description = "Relative or external image URL. Replaced with image data URL (Base64) in case of relative URL and 'inlineImages' option enabled.")
     private String image;
     @NoXss
     @Length(fieldName = "description", max = 1024)
