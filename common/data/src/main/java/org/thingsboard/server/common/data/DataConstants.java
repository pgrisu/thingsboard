/**
 * Copyright © 2016-2020 The Thingsboard Authors
 *
 * Licensed under the Apache License, Version 2.0 (the "License");
 * you may not use this file except in compliance with the License.
 * You may obtain a copy of the License at
 *
 *     http://www.apache.org/licenses/LICENSE-2.0
 *
 * Unless required by applicable law or agreed to in writing, software
 * distributed under the License is distributed on an "AS IS" BASIS,
 * WITHOUT WARRANTIES OR CONDITIONS OF ANY KIND, either express or implied.
 * See the License for the specific language governing permissions and
 * limitations under the License.
 */
package org.thingsboard.server.common.data;

/**
 * @author Andrew Shvayka
 */
public class DataConstants {

    public static final String TENANT = "TENANT";
    public static final String CUSTOMER = "CUSTOMER";
    public static final String DEVICE = "DEVICE";

    public static final String CLIENT_SCOPE = "CLIENT_SCOPE";
    public static final String SERVER_SCOPE = "SERVER_SCOPE";
    public static final String SHARED_SCOPE = "SHARED_SCOPE";
    public static final String LATEST_TS = "LATEST_TS";
    public static final String IS_NEW_ALARM = "isNewAlarm";
    public static final String IS_EXISTING_ALARM = "isExistingAlarm";
    public static final String IS_SEVERITY_UPDATED_ALARM = "isSeverityUpdated";
    public static final String IS_CLEARED_ALARM = "isClearedAlarm";

    public static final String[] allScopes() {
        return new String[]{CLIENT_SCOPE, SHARED_SCOPE, SERVER_SCOPE};
    }

    public static final String ALARM = "ALARM";
    public static final String ERROR = "ERROR";
    public static final String LC_EVENT = "LC_EVENT";
    public static final String STATS = "STATS";
    public static final String DEBUG_RULE_NODE = "DEBUG_RULE_NODE";
    public static final String DEBUG_RULE_CHAIN = "DEBUG_RULE_CHAIN";

    public static final String IN = "IN";
    public static final String OUT = "OUT";

    public static final String INACTIVITY_EVENT = "INACTIVITY_EVENT";
    public static final String CONNECT_EVENT = "CONNECT_EVENT";
    public static final String DISCONNECT_EVENT = "DISCONNECT_EVENT";
    public static final String ACTIVITY_EVENT = "ACTIVITY_EVENT";

    public static final String ENTITY_CREATED = "ENTITY_CREATED";
    public static final String ENTITY_UPDATED = "ENTITY_UPDATED";
    public static final String ENTITY_DELETED = "ENTITY_DELETED";
    public static final String ENTITY_ASSIGNED = "ENTITY_ASSIGNED";
    public static final String ENTITY_UNASSIGNED = "ENTITY_UNASSIGNED";
    public static final String ATTRIBUTES_UPDATED = "ATTRIBUTES_UPDATED";
    public static final String ATTRIBUTES_DELETED = "ATTRIBUTES_DELETED";
    public static final String ALARM_ACK = "ALARM_ACK";
    public static final String ALARM_CLEAR = "ALARM_CLEAR";
    public static final String ENTITY_ASSIGNED_FROM_TENANT = "ENTITY_ASSIGNED_FROM_TENANT";
    public static final String ENTITY_ASSIGNED_TO_TENANT = "ENTITY_ASSIGNED_TO_TENANT";
<<<<<<< HEAD
    public static final String ENTITY_ASSIGNED_TO_EDGE = "ENTITY_ASSIGNED_TO_EDGE";
    public static final String ENTITY_UNASSIGNED_FROM_EDGE = "ENTITY_UNASSIGNED_FROM_EDGE";
=======
    public static final String PROVISION_SUCCESS = "PROVISION_SUCCESS";
    public static final String PROVISION_FAILURE = "PROVISION_FAILURE";
>>>>>>> 146e6126

    public static final String RPC_CALL_FROM_SERVER_TO_DEVICE = "RPC_CALL_FROM_SERVER_TO_DEVICE";

    public static final String DEFAULT_SECRET_KEY = "";
    public static final String SECRET_KEY_FIELD_NAME = "secretKey";
    public static final String DURATION_MS_FIELD_NAME = "durationMs";

<<<<<<< HEAD
    public static final String EDGE_MSG_SOURCE = "edge";
    public static final String MSG_SOURCE_KEY = "source";
=======
    public static final String PROVISION = "provision";
    public static final String PROVISION_KEY = "provisionDeviceKey";
    public static final String PROVISION_SECRET = "provisionDeviceSecret";

    public static final String DEVICE_NAME = "deviceName";
    public static final String DEVICE_TYPE = "deviceType";
    public static final String CERT_PUB_KEY = "x509CertPubKey";
    public static final String CREDENTIALS_TYPE = "credentialsType";
    public static final String TOKEN = "token";
    public static final String HASH = "hash";
    public static final String CLIENT_ID = "clientId";
    public static final String USERNAME = "username";
    public static final String PASSWORD = "password";

>>>>>>> 146e6126
}<|MERGE_RESOLUTION|>--- conflicted
+++ resolved
@@ -63,13 +63,10 @@
     public static final String ALARM_CLEAR = "ALARM_CLEAR";
     public static final String ENTITY_ASSIGNED_FROM_TENANT = "ENTITY_ASSIGNED_FROM_TENANT";
     public static final String ENTITY_ASSIGNED_TO_TENANT = "ENTITY_ASSIGNED_TO_TENANT";
-<<<<<<< HEAD
+    public static final String PROVISION_SUCCESS = "PROVISION_SUCCESS";
+    public static final String PROVISION_FAILURE = "PROVISION_FAILURE";
     public static final String ENTITY_ASSIGNED_TO_EDGE = "ENTITY_ASSIGNED_TO_EDGE";
     public static final String ENTITY_UNASSIGNED_FROM_EDGE = "ENTITY_UNASSIGNED_FROM_EDGE";
-=======
-    public static final String PROVISION_SUCCESS = "PROVISION_SUCCESS";
-    public static final String PROVISION_FAILURE = "PROVISION_FAILURE";
->>>>>>> 146e6126
 
     public static final String RPC_CALL_FROM_SERVER_TO_DEVICE = "RPC_CALL_FROM_SERVER_TO_DEVICE";
 
@@ -77,10 +74,6 @@
     public static final String SECRET_KEY_FIELD_NAME = "secretKey";
     public static final String DURATION_MS_FIELD_NAME = "durationMs";
 
-<<<<<<< HEAD
-    public static final String EDGE_MSG_SOURCE = "edge";
-    public static final String MSG_SOURCE_KEY = "source";
-=======
     public static final String PROVISION = "provision";
     public static final String PROVISION_KEY = "provisionDeviceKey";
     public static final String PROVISION_SECRET = "provisionDeviceSecret";
@@ -95,5 +88,6 @@
     public static final String USERNAME = "username";
     public static final String PASSWORD = "password";
 
->>>>>>> 146e6126
+    public static final String EDGE_MSG_SOURCE = "edge";
+    public static final String MSG_SOURCE_KEY = "source";
 }