--- conflicted
+++ resolved
@@ -15,18 +15,12 @@
  */
 package org.thingsboard.server.common.data.device.profile;
 
-<<<<<<< HEAD
 import com.fasterxml.jackson.annotation.JsonIgnoreProperties;
-import io.swagger.annotations.ApiModel;
-import io.swagger.annotations.ApiModelProperty;
-=======
 import io.swagger.v3.oas.annotations.media.Schema;
->>>>>>> b194f98e
+import jakarta.validation.Valid;
 import lombok.Data;
 
-import jakarta.validation.Valid;
 import java.io.Serializable;
-import java.util.List;
 
 @Schema
 @Data
@@ -40,11 +34,5 @@
     private DeviceProfileTransportConfiguration transportConfiguration;
     @Schema(description = "JSON object of provisioning strategy type per device profile")
     private DeviceProfileProvisionConfiguration provisionConfiguration;
-<<<<<<< HEAD
-=======
-    @Valid
-    @Schema(description = "JSON array of alarm rules configuration per device profile")
-    private List<DeviceProfileAlarm> alarms;
->>>>>>> b194f98e
 
 }