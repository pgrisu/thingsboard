--- conflicted
+++ resolved
@@ -41,25 +41,6 @@
             return "Entity View";
         }
     },
-<<<<<<< HEAD
-    WIDGETS_BUNDLE (16),
-    WIDGET_TYPE (17),
-    TENANT_PROFILE (20),
-    DEVICE_PROFILE (21),
-    ASSET_PROFILE (22),
-    API_USAGE_STATE (23),
-    TB_RESOURCE (24),
-    OTA_PACKAGE (25),
-    EDGE (26),
-    RPC (27),
-    QUEUE (28),
-    NOTIFICATION_TARGET (29),
-    NOTIFICATION_TEMPLATE (30),
-    NOTIFICATION_REQUEST (31),
-    NOTIFICATION (32),
-    NOTIFICATION_RULE (33),
-    ALARM_RULE (34);
-=======
     WIDGETS_BUNDLE(16),
     WIDGET_TYPE(17),
     TENANT_PROFILE(20),
@@ -76,8 +57,8 @@
     NOTIFICATION_REQUEST(31),
     NOTIFICATION(32),
     NOTIFICATION_RULE(33),
-    QUEUE_STATS(34);
->>>>>>> 9b9988a4
+    QUEUE_STATS(34),
+    ALARM_RULE (35);
 
     @Getter
     private final int protoNumber; // Corresponds to EntityTypeProto
