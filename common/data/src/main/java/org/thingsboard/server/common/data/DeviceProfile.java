--- conflicted
+++ resolved
@@ -53,12 +53,7 @@
     @NoXss
     @Schema(description = "Device Profile description. ")
     private String description;
-<<<<<<< HEAD
-    @Length(fieldName = "image", max = 1000000)
     @Schema(description = "Either URL or Base64 data of the icon. Used in the mobile application to visualize set of device profiles in the grid view. ")
-=======
-    @ApiModelProperty(position = 12, value = "Either URL or Base64 data of the icon. Used in the mobile application to visualize set of device profiles in the grid view. ")
->>>>>>> 5cc0dc6d
     private String image;
     private boolean isDefault;
     @Schema(description = "Type of the profile. Always 'DEFAULT' for now. Reserved for future use.")
