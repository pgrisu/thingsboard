--- conflicted
+++ resolved
@@ -31,15 +31,11 @@
     ENTITIES_LIMIT,
     API_USAGE_LIMIT,
     RULE_NODE,
-<<<<<<< HEAD
-    RATE_LIMITS;
+    RATE_LIMITS,
+    EDGE_CONNECTION,
+    EDGE_COMMUNICATION_FAILURE,
+    TASK_PROCESSING_FAILURE;
 
     public static final Set<NotificationType> all = EnumSet.allOf(NotificationType.class);
 
-=======
-    RATE_LIMITS,
-    EDGE_CONNECTION,
-    EDGE_COMMUNICATION_FAILURE,
-    TASK_PROCESSING_FAILURE
->>>>>>> c4e5ab65
 }