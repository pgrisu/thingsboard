/**
 * Copyright © 2016-2023 The Thingsboard Authors
 *
 * Licensed under the Apache License, Version 2.0 (the "License");
 * you may not use this file except in compliance with the License.
 * You may obtain a copy of the License at
 *
 *     http://www.apache.org/licenses/LICENSE-2.0
 *
 * Unless required by applicable law or agreed to in writing, software
 * distributed under the License is distributed on an "AS IS" BASIS,
 * WITHOUT WARRANTIES OR CONDITIONS OF ANY KIND, either express or implied.
 * See the License for the specific language governing permissions and
 * limitations under the License.
 */
package org.thingsboard.server.common.data;

public class CacheConstants {
    public static final String DEVICE_CREDENTIALS_CACHE = "deviceCredentials";
    public static final String RELATIONS_CACHE = "relations";
    public static final String DEVICE_CACHE = "devices";
    public static final String SESSIONS_CACHE = "sessions";
    public static final String ASSET_CACHE = "assets";
    public static final String ENTITY_VIEW_CACHE = "entityViews";
    public static final String EDGE_CACHE = "edges";
    public static final String CLAIM_DEVICES_CACHE = "claimDevices";
    public static final String SECURITY_SETTINGS_CACHE = "securitySettings";
    public static final String TENANT_PROFILE_CACHE = "tenantProfiles";
    public static final String TENANTS_CACHE = "tenants";
    public static final String TENANTS_EXIST_CACHE = "tenantsExist";
    public static final String DEVICE_PROFILE_CACHE = "deviceProfiles";
    public static final String NOTIFICATION_SETTINGS_CACHE = "notificationSettings";
    public static final String SENT_NOTIFICATIONS_CACHE = "sentNotifications";

    public static final String ASSET_PROFILE_CACHE = "assetProfiles";
    public static final String ATTRIBUTES_CACHE = "attributes";
    public static final String USERS_SESSION_INVALIDATION_CACHE = "userSessionsInvalidation";
    public static final String OTA_PACKAGE_CACHE = "otaPackages";
    public static final String OTA_PACKAGE_DATA_CACHE = "otaPackagesData";
    public static final String REPOSITORY_SETTINGS_CACHE = "repositorySettings";
    public static final String AUTO_COMMIT_SETTINGS_CACHE = "autoCommitSettings";
    public static final String TWO_FA_VERIFICATION_CODES_CACHE = "twoFaVerificationCodes";
    public static final String VERSION_CONTROL_TASK_CACHE = "versionControlTask";
    public static final String USER_SETTINGS_CACHE = "userSettings";
    public static final String DASHBOARD_TITLES_CACHE = "dashboardTitles";
    public static final String ENTITY_COUNT_CACHE = "entityCount";
<<<<<<< HEAD
    public static final String ALARM_TYPES_CACHE = "alarmTypes";
=======
    public static final String RESOURCE_INFO_CACHE = "resourceInfo";
>>>>>>> af84989b
}<|MERGE_RESOLUTION|>--- conflicted
+++ resolved
@@ -44,9 +44,6 @@
     public static final String USER_SETTINGS_CACHE = "userSettings";
     public static final String DASHBOARD_TITLES_CACHE = "dashboardTitles";
     public static final String ENTITY_COUNT_CACHE = "entityCount";
-<<<<<<< HEAD
+    public static final String RESOURCE_INFO_CACHE = "resourceInfo";
     public static final String ALARM_TYPES_CACHE = "alarmTypes";
-=======
-    public static final String RESOURCE_INFO_CACHE = "resourceInfo";
->>>>>>> af84989b
 }