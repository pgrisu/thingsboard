/**
 * Copyright © 2016-2024 The Thingsboard Authors
 *
 * Licensed under the Apache License, Version 2.0 (the "License");
 * you may not use this file except in compliance with the License.
 * You may obtain a copy of the License at
 *
 *     http://www.apache.org/licenses/LICENSE-2.0
 *
 * Unless required by applicable law or agreed to in writing, software
 * distributed under the License is distributed on an "AS IS" BASIS,
 * WITHOUT WARRANTIES OR CONDITIONS OF ANY KIND, either express or implied.
 * See the License for the specific language governing permissions and
 * limitations under the License.
 */
package org.thingsboard.server.common.data.kv;

import jakarta.validation.Valid;
import lombok.Data;

import java.util.Optional;

/**
 * @author Andrew Shvayka
 */
@Data
public class BaseAttributeKvEntry implements AttributeKvEntry {

    private static final long serialVersionUID = -6460767583563159407L;

    private final long lastUpdateTs;
    @Valid
    private final KvEntry kv;

    private final Long version;

    public BaseAttributeKvEntry(KvEntry kv, long lastUpdateTs) {
        this.kv = kv;
        this.lastUpdateTs = lastUpdateTs;
        this.version = null;
<<<<<<< HEAD
    }

    public BaseAttributeKvEntry(KvEntry kv, long lastUpdateTs, Long version) {
        this.kv = kv;
        this.lastUpdateTs = lastUpdateTs;
        this.version = version;
=======
>>>>>>> c15f34d9
    }

    public BaseAttributeKvEntry(KvEntry kv, long lastUpdateTs, Long version) {
        this.kv = kv;
        this.lastUpdateTs = lastUpdateTs;
        this.version = version;
    }

    public BaseAttributeKvEntry(long lastUpdateTs, KvEntry kv) {
        this(kv, lastUpdateTs);
    }

    @Override
    public String getKey() {
        return kv.getKey();
    }

    @Override
    public DataType getDataType() {
        return kv.getDataType();
    }

    @Override
    public Optional<String> getStrValue() {
        return kv.getStrValue();
    }

    @Override
    public Optional<Long> getLongValue() {
        return kv.getLongValue();
    }

    @Override
    public Optional<Boolean> getBooleanValue() {
        return kv.getBooleanValue();
    }

    @Override
    public Optional<Double> getDoubleValue() {
        return kv.getDoubleValue();
    }

    @Override
    public Optional<String> getJsonValue() {
        return kv.getJsonValue();
    }

    @Override
    public String getValueAsString() {
        return kv.getValueAsString();
    }

    @Override
    public Object getValue() {
        return kv.getValue();
    }

<<<<<<< HEAD
    @Override
    public Long getVersion() {
        return version;
    }

    @Override
    public boolean equals(Object o) {
        if (this == o) return true;
        if (o == null || getClass() != o.getClass()) return false;

        BaseAttributeKvEntry that = (BaseAttributeKvEntry) o;

        if (lastUpdateTs != that.lastUpdateTs) return false;
        return kv.equals(that.kv);

    }

    @Override
    public int hashCode() {
        int result = (int) (lastUpdateTs ^ (lastUpdateTs >>> 32));
        result = 31 * result + kv.hashCode();
        return result;
    }

    @Override
    public String toString() {
        return "BaseAttributeKvEntry{" +
                "lastUpdateTs=" + lastUpdateTs +
                ", kv=" + kv +
                '}';
    }
=======
>>>>>>> c15f34d9
}<|MERGE_RESOLUTION|>--- conflicted
+++ resolved
@@ -38,15 +38,6 @@
         this.kv = kv;
         this.lastUpdateTs = lastUpdateTs;
         this.version = null;
-<<<<<<< HEAD
-    }
-
-    public BaseAttributeKvEntry(KvEntry kv, long lastUpdateTs, Long version) {
-        this.kv = kv;
-        this.lastUpdateTs = lastUpdateTs;
-        this.version = version;
-=======
->>>>>>> c15f34d9
     }
 
     public BaseAttributeKvEntry(KvEntry kv, long lastUpdateTs, Long version) {
@@ -104,38 +95,4 @@
         return kv.getValue();
     }
 
-<<<<<<< HEAD
-    @Override
-    public Long getVersion() {
-        return version;
-    }
-
-    @Override
-    public boolean equals(Object o) {
-        if (this == o) return true;
-        if (o == null || getClass() != o.getClass()) return false;
-
-        BaseAttributeKvEntry that = (BaseAttributeKvEntry) o;
-
-        if (lastUpdateTs != that.lastUpdateTs) return false;
-        return kv.equals(that.kv);
-
-    }
-
-    @Override
-    public int hashCode() {
-        int result = (int) (lastUpdateTs ^ (lastUpdateTs >>> 32));
-        result = 31 * result + kv.hashCode();
-        return result;
-    }
-
-    @Override
-    public String toString() {
-        return "BaseAttributeKvEntry{" +
-                "lastUpdateTs=" + lastUpdateTs +
-                ", kv=" + kv +
-                '}';
-    }
-=======
->>>>>>> c15f34d9
 }