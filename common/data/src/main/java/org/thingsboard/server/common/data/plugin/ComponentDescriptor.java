/**
 * Copyright © 2016-2023 The Thingsboard Authors
 *
 * Licensed under the Apache License, Version 2.0 (the "License");
 * you may not use this file except in compliance with the License.
 * You may obtain a copy of the License at
 *
 *     http://www.apache.org/licenses/LICENSE-2.0
 *
 * Unless required by applicable law or agreed to in writing, software
 * distributed under the License is distributed on an "AS IS" BASIS,
 * WITHOUT WARRANTIES OR CONDITIONS OF ANY KIND, either express or implied.
 * See the License for the specific language governing permissions and
 * limitations under the License.
 */
package org.thingsboard.server.common.data.plugin;

import com.fasterxml.jackson.databind.JsonNode;
import io.swagger.v3.oas.annotations.media.Schema;
import lombok.Getter;
import lombok.Setter;
import lombok.ToString;
import org.thingsboard.server.common.data.BaseData;
import org.thingsboard.server.common.data.BaseDataWithAdditionalInfo;
import org.thingsboard.server.common.data.id.ComponentDescriptorId;
import org.thingsboard.server.common.data.validation.Length;

import java.util.Objects;

/**
 * @author Andrew Shvayka
 */
@Schema
@ToString
public class ComponentDescriptor extends BaseData<ComponentDescriptorId> {

    private static final long serialVersionUID = 1L;

    @Schema(description = "Type of the Rule Node", accessMode = Schema.AccessMode.READ_ONLY)
    @Getter @Setter private ComponentType type;
    @Schema(description = "Scope of the Rule Node. Always set to 'TENANT', since no rule chains on the 'SYSTEM' level yet.", accessMode = Schema.AccessMode.READ_ONLY, allowableValues = "TENANT", example = "TENANT")
    @Getter @Setter private ComponentScope scope;
    @Schema(description = "Clustering mode of the RuleNode. This mode represents the ability to start Rule Node in multiple microservices.", accessMode = Schema.AccessMode.READ_ONLY, allowableValues = "USER_PREFERENCE, ENABLED, SINGLETON", example = "ENABLED")
    @Getter @Setter private ComponentClusteringMode clusteringMode;
    @Length(fieldName = "name")
    @Schema(description = "Name of the Rule Node. Taken from the @RuleNode annotation.", accessMode = Schema.AccessMode.READ_ONLY, example = "Custom Rule Node")
    @Getter @Setter private String name;
    @Schema(description = "Full name of the Java class that implements the Rule Engine Node interface.", accessMode = Schema.AccessMode.READ_ONLY, example = "com.mycompany.CustomRuleNode")
    @Getter @Setter private String clazz;
    @Schema(description = "Complex JSON object that represents the Rule Node configuration.", accessMode = Schema.AccessMode.READ_ONLY)
    @Getter @Setter private transient JsonNode configurationDescriptor;
    @ApiModelProperty(position = 9, value = "Rule node configuration version. By default, this value is 0. If the rule node is a versioned node, this value might be greater than 0.", accessMode = ApiModelProperty.AccessMode.READ_ONLY)
    @Getter @Setter private int configurationVersion;
    @Length(fieldName = "actions")
<<<<<<< HEAD
    @Schema(description = "Rule Node Actions. Deprecated. Always null.", accessMode = Schema.AccessMode.READ_ONLY)
=======
    @ApiModelProperty(position = 10, value = "Rule Node Actions. Deprecated. Always null.", accessMode = ApiModelProperty.AccessMode.READ_ONLY)
>>>>>>> d17c7dbc
    @Getter @Setter private String actions;

    public ComponentDescriptor() {
        super();
    }

    public ComponentDescriptor(ComponentDescriptorId id) {
        super(id);
    }

    public ComponentDescriptor(ComponentDescriptor plugin) {
        super(plugin);
        this.type = plugin.getType();
        this.scope = plugin.getScope();
        this.clusteringMode = plugin.getClusteringMode();
        this.name = plugin.getName();
        this.clazz = plugin.getClazz();
        this.configurationDescriptor = plugin.getConfigurationDescriptor();
        this.configurationVersion = plugin.getConfigurationVersion();
        this.actions = plugin.getActions();
    }

    @Schema(description = "JSON object with the descriptor Id. " +
            "Specify existing descriptor id to update the descriptor. " +
            "Referencing non-existing descriptor Id will cause error. " +
            "Omit this field to create new descriptor." )
    @Override
    public ComponentDescriptorId getId() {
        return super.getId();
    }

    @Schema(description = "Timestamp of the descriptor creation, in milliseconds", example = "1609459200000", accessMode = Schema.AccessMode.READ_ONLY)
    @Override
    public long getCreatedTime() {
        return super.getCreatedTime();
    }

    @Override
    public boolean equals(Object o) {
        if (this == o) return true;
        if (o == null || getClass() != o.getClass()) return false;

        ComponentDescriptor that = (ComponentDescriptor) o;

        if (type != that.type) return false;
        if (scope != that.scope) return false;
        if (!Objects.equals(name, that.name)) return false;
        if (!Objects.equals(actions, that.actions)) return false;
        if (!Objects.equals(configurationDescriptor, that.configurationDescriptor)) return false;
        if (configurationVersion != that.configurationVersion) return false;
        return Objects.equals(clazz, that.clazz);
    }

    @Override
    public int hashCode() {
        int result = super.hashCode();
        result = 31 * result + (type != null ? type.hashCode() : 0);
        result = 31 * result + (scope != null ? scope.hashCode() : 0);
        result = 31 * result + (name != null ? name.hashCode() : 0);
        result = 31 * result + (clazz != null ? clazz.hashCode() : 0);
        result = 31 * result + (actions != null ? actions.hashCode() : 0);
        return result;
    }

}<|MERGE_RESOLUTION|>--- conflicted
+++ resolved
@@ -21,7 +21,6 @@
 import lombok.Setter;
 import lombok.ToString;
 import org.thingsboard.server.common.data.BaseData;
-import org.thingsboard.server.common.data.BaseDataWithAdditionalInfo;
 import org.thingsboard.server.common.data.id.ComponentDescriptorId;
 import org.thingsboard.server.common.data.validation.Length;
 
@@ -49,14 +48,10 @@
     @Getter @Setter private String clazz;
     @Schema(description = "Complex JSON object that represents the Rule Node configuration.", accessMode = Schema.AccessMode.READ_ONLY)
     @Getter @Setter private transient JsonNode configurationDescriptor;
-    @ApiModelProperty(position = 9, value = "Rule node configuration version. By default, this value is 0. If the rule node is a versioned node, this value might be greater than 0.", accessMode = ApiModelProperty.AccessMode.READ_ONLY)
+    @Schema(description = "Rule node configuration version. By default, this value is 0. If the rule node is a versioned node, this value might be greater than 0.", accessMode = Schema.AccessMode.READ_ONLY)
     @Getter @Setter private int configurationVersion;
     @Length(fieldName = "actions")
-<<<<<<< HEAD
     @Schema(description = "Rule Node Actions. Deprecated. Always null.", accessMode = Schema.AccessMode.READ_ONLY)
-=======
-    @ApiModelProperty(position = 10, value = "Rule Node Actions. Deprecated. Always null.", accessMode = ApiModelProperty.AccessMode.READ_ONLY)
->>>>>>> d17c7dbc
     @Getter @Setter private String actions;
 
     public ComponentDescriptor() {
