--- conflicted
+++ resolved
@@ -25,8 +25,8 @@
 import org.springframework.stereotype.Service;
 import org.thingsboard.server.common.data.DeviceProfile;
 import org.thingsboard.server.common.data.device.data.PowerMode;
+import org.thingsboard.server.common.data.device.profile.Lwm2mDeviceProfileTransportConfiguration;
 import org.thingsboard.server.common.data.device.profile.lwm2m.OtherConfiguration;
-import org.thingsboard.server.common.data.device.profile.Lwm2mDeviceProfileTransportConfiguration;
 import org.thingsboard.server.common.data.id.DeviceProfileId;
 import org.thingsboard.server.common.transport.TransportDeviceProfileCache;
 import org.thingsboard.server.common.transport.TransportServiceCallback;
@@ -37,12 +37,7 @@
 import org.thingsboard.server.transport.lwm2m.config.LwM2MTransportServerConfig;
 import org.thingsboard.server.transport.lwm2m.secure.TbLwM2MSecurityInfo;
 import org.thingsboard.server.transport.lwm2m.server.LwM2mTransportContext;
-<<<<<<< HEAD
-=======
-import org.thingsboard.server.transport.lwm2m.server.LwM2mTransportUtil;
-import org.thingsboard.server.transport.lwm2m.server.LwM2mVersionedModelProvider;
 import org.thingsboard.server.transport.lwm2m.server.model.LwM2MModelConfigService;
->>>>>>> 316b8b14
 import org.thingsboard.server.transport.lwm2m.server.ota.LwM2MOtaUpdateService;
 import org.thingsboard.server.transport.lwm2m.server.session.LwM2MSessionManager;
 import org.thingsboard.server.transport.lwm2m.server.store.TbLwM2MClientStore;
@@ -76,11 +71,7 @@
     private final TbLwM2MClientStore clientStore;
     private final LwM2MSessionManager sessionManager;
     private final TransportDeviceProfileCache deviceProfileCache;
-<<<<<<< HEAD
-=======
-    private final LwM2mVersionedModelProvider modelProvider;
     private final LwM2MModelConfigService modelConfigService;
->>>>>>> 316b8b14
 
     @Autowired
     @Lazy
@@ -339,12 +330,8 @@
         if (LwM2MClientState.REGISTERED.equals(lwM2MClient.getState())) {
             PowerMode powerMode = getPowerMode(lwM2MClient);
             if (PowerMode.PSM.equals(powerMode) || PowerMode.E_DRX.equals(powerMode)) {
-<<<<<<< HEAD
+                modelConfigService.sendUpdates(lwM2MClient);
                 defaultLwM2MUplinkMsgHandler.initAttributes(lwM2MClient, false);
-=======
-                modelConfigService.sendUpdates(lwM2MClient);
-                defaultLwM2MUplinkMsgHandler.initAttributes(lwM2MClient);
->>>>>>> 316b8b14
                 TransportProtos.TransportToDeviceActorMsg persistentRpcRequestMsg = TransportProtos.TransportToDeviceActorMsg
                         .newBuilder()
                         .setSessionInfo(lwM2MClient.getSession())
