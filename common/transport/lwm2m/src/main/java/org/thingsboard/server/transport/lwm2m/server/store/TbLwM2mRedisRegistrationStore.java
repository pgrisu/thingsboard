--- conflicted
+++ resolved
@@ -50,13 +50,10 @@
 import org.springframework.data.redis.connection.RedisConnection;
 import org.springframework.data.redis.connection.RedisConnectionFactory;
 import org.springframework.integration.redis.util.RedisLockRegistry;
-<<<<<<< HEAD
+import org.thingsboard.common.util.JacksonUtil;
 import org.thingsboard.server.cache.RedisUtil;
-=======
-import org.thingsboard.common.util.JacksonUtil;
 import org.thingsboard.server.transport.lwm2m.config.LwM2MTransportServerConfig;
 import org.thingsboard.server.transport.lwm2m.server.LwM2mVersionedModelProvider;
->>>>>>> 47b74da2
 
 import java.net.InetSocketAddress;
 import java.util.ArrayList;
@@ -129,17 +126,10 @@
         this(config, connectionFactory, DEFAULT_CLEAN_PERIOD, DEFAULT_GRACE_PERIOD, DEFAULT_CLEAN_LIMIT, modelProvider); // default clean period 60s
     }
 
-<<<<<<< HEAD
-    public TbLwM2mRedisRegistrationStore(RedisConnectionFactory connectionFactory, long cleanPeriodInSec, long lifetimeGracePeriodInSec, int cleanLimit) {
-        this(connectionFactory, Executors.newScheduledThreadPool(1,
-                        new NamedThreadFactory(String.format("RedisRegistrationStore Cleaner (%ds)", cleanPeriodInSec))),
-                cleanPeriodInSec, lifetimeGracePeriodInSec, cleanLimit);
-=======
     public TbLwM2mRedisRegistrationStore(LwM2MTransportServerConfig config, RedisConnectionFactory connectionFactory, long cleanPeriodInSec, long lifetimeGracePeriodInSec, int cleanLimit, LwM2mVersionedModelProvider modelProvider) {
         this(config, connectionFactory, Executors.newScheduledThreadPool(1,
-                new NamedThreadFactory(String.format("RedisRegistrationStore Cleaner (%ds)", cleanPeriodInSec))),
+                        new NamedThreadFactory(String.format("RedisRegistrationStore Cleaner (%ds)", cleanPeriodInSec))),
                 cleanPeriodInSec, lifetimeGracePeriodInSec, cleanLimit, modelProvider);
->>>>>>> 47b74da2
     }
 
     public TbLwM2mRedisRegistrationStore(LwM2MTransportServerConfig config, RedisConnectionFactory connectionFactory, ScheduledExecutorService schedExecutor, long cleanPeriodInSec,
@@ -487,22 +477,11 @@
             try {
                 lock = redisLock.obtain(lockKey);
                 lock.lock();
-<<<<<<< HEAD
-
-                // cancel existing observations for the same path and registration id.
-                for (Observation obs : getObservations(connection, registrationId)) {
-                    //TODO: should be able to use CompositeObservation
-                    if (((SingleObservation) observation).getPath().equals(((SingleObservation) obs).getPath())
-                            && !Arrays.equals(observation.getId(), obs.getId())) {
-                        removed.add(obs);
-                        unsafeRemoveObservation(connection, registrationId, obs.getId());
-=======
                 if (observation instanceof SingleObservation) {
                     if (validateObserveResource(((SingleObservation)observation).getPath(), registrationId)) {
                         updateSingleObservation(registrationId, (SingleObservation)observation, addIfAbsent, removed, connection);
                         // cancel existing observations for the same path and registration id.
                         cancelObservation(observation, registrationId, removed, connection);
->>>>>>> 47b74da2
                     }
                 } else {
                     ContentFormat ct = ((CompositeObservation) observation).getResponseContentFormat();
