/**
 * Copyright © 2016-2021 The Thingsboard Authors
 *
 * Licensed under the Apache License, Version 2.0 (the "License");
 * you may not use this file except in compliance with the License.
 * You may obtain a copy of the License at
 *
 *     http://www.apache.org/licenses/LICENSE-2.0
 *
 * Unless required by applicable law or agreed to in writing, software
 * distributed under the License is distributed on an "AS IS" BASIS,
 * WITHOUT WARRANTIES OR CONDITIONS OF ANY KIND, either express or implied.
 * See the License for the specific language governing permissions and
 * limitations under the License.
 */
package org.thingsboard.server.transport.lwm2m.server.rpc;

import com.google.gson.JsonElement;
import com.google.gson.JsonSyntaxException;
import lombok.RequiredArgsConstructor;
import lombok.extern.slf4j.Slf4j;
import org.apache.commons.lang3.exception.ExceptionUtils;
import org.eclipse.leshan.core.ResponseCode;
<<<<<<< HEAD
import org.eclipse.leshan.core.model.ResourceModel;
import org.eclipse.leshan.core.node.LwM2mPath;
import org.eclipse.leshan.core.request.ContentFormat;
import org.eclipse.leshan.server.model.LwM2mModelProvider;
=======
>>>>>>> 6d006d16
import org.springframework.stereotype.Service;
import org.thingsboard.common.util.JacksonUtil;
import org.thingsboard.server.common.data.StringUtils;
import org.thingsboard.server.common.transport.TransportService;
<<<<<<< HEAD
import org.thingsboard.server.common.transport.util.JsonUtils;
=======
>>>>>>> 6d006d16
import org.thingsboard.server.gen.transport.TransportProtos;
import org.thingsboard.server.queue.util.TbLwM2mTransportComponent;
import org.thingsboard.server.transport.lwm2m.config.LwM2MTransportServerConfig;
import org.thingsboard.server.transport.lwm2m.server.LwM2MOperationType;
import org.thingsboard.server.transport.lwm2m.server.client.LwM2mClient;
import org.thingsboard.server.transport.lwm2m.server.client.LwM2mClientContext;
import org.thingsboard.server.transport.lwm2m.server.downlink.LwM2mDownlinkMsgHandler;
import org.thingsboard.server.transport.lwm2m.server.downlink.TbLwM2MCancelAllObserveCallback;
import org.thingsboard.server.transport.lwm2m.server.downlink.TbLwM2MCancelAllRequest;
import org.thingsboard.server.transport.lwm2m.server.downlink.TbLwM2MCancelObserveCallback;
import org.thingsboard.server.transport.lwm2m.server.downlink.TbLwM2MCancelObserveRequest;
import org.thingsboard.server.transport.lwm2m.server.downlink.TbLwM2MCreateRequest;
import org.thingsboard.server.transport.lwm2m.server.downlink.TbLwM2MCreateResponseCallback;
import org.thingsboard.server.transport.lwm2m.server.downlink.TbLwM2MDeleteCallback;
import org.thingsboard.server.transport.lwm2m.server.downlink.TbLwM2MDeleteRequest;
import org.thingsboard.server.transport.lwm2m.server.downlink.TbLwM2MDiscoverAllRequest;
import org.thingsboard.server.transport.lwm2m.server.downlink.TbLwM2MDiscoverCallback;
import org.thingsboard.server.transport.lwm2m.server.downlink.TbLwM2MDiscoverRequest;
import org.thingsboard.server.transport.lwm2m.server.downlink.TbLwM2MExecuteCallback;
import org.thingsboard.server.transport.lwm2m.server.downlink.TbLwM2MExecuteRequest;
import org.thingsboard.server.transport.lwm2m.server.downlink.TbLwM2MObserveAllRequest;
import org.thingsboard.server.transport.lwm2m.server.downlink.TbLwM2MObserveCallback;
import org.thingsboard.server.transport.lwm2m.server.downlink.TbLwM2MObserveRequest;
import org.thingsboard.server.transport.lwm2m.server.downlink.TbLwM2MReadCallback;
import org.thingsboard.server.transport.lwm2m.server.downlink.TbLwM2MReadRequest;
import org.thingsboard.server.transport.lwm2m.server.downlink.TbLwM2MWriteAttributesCallback;
import org.thingsboard.server.transport.lwm2m.server.downlink.TbLwM2MWriteAttributesRequest;
import org.thingsboard.server.transport.lwm2m.server.downlink.TbLwM2MWriteReplaceRequest;
import org.thingsboard.server.transport.lwm2m.server.downlink.TbLwM2MWriteResponseCallback;
import org.thingsboard.server.transport.lwm2m.server.downlink.TbLwM2MWriteUpdateRequest;
import org.thingsboard.server.transport.lwm2m.server.downlink.composite.TbLwM2MReadCompositeCallback;
import org.thingsboard.server.transport.lwm2m.server.downlink.composite.TbLwM2MReadCompositeRequest;
import org.thingsboard.server.transport.lwm2m.server.downlink.composite.TbLwM2MWriteResponseCompositeCallback;
import org.thingsboard.server.transport.lwm2m.server.log.LwM2MTelemetryLogService;
import org.thingsboard.server.transport.lwm2m.server.rpc.composite.RpcReadCompositeRequest;
import org.thingsboard.server.transport.lwm2m.server.rpc.composite.RpcReadResponseCompositeCallback;
import org.thingsboard.server.transport.lwm2m.server.rpc.composite.RpcWriteCompositeRequest;
import org.thingsboard.server.transport.lwm2m.server.uplink.LwM2mUplinkMsgHandler;

<<<<<<< HEAD
import java.util.LinkedHashMap;
import java.util.Map;
import java.util.Set;
import java.util.UUID;
import java.util.concurrent.ConcurrentHashMap;

import static org.thingsboard.server.transport.lwm2m.utils.LwM2MTransportUtil.convertMultiResourceValuesFromRpcBody;
import static org.thingsboard.server.transport.lwm2m.utils.LwM2MTransportUtil.fromVersionedIdToObjectId;
=======
import java.util.Set;
import java.util.UUID;
import java.util.concurrent.ConcurrentHashMap;
>>>>>>> 6d006d16

@Slf4j
@Service
@TbLwM2mTransportComponent
@RequiredArgsConstructor
public class DefaultLwM2MRpcRequestHandler implements LwM2MRpcRequestHandler {

    private final TransportService transportService;
    private final LwM2mClientContext clientContext;
    private final LwM2MTransportServerConfig config;
    private final LwM2mUplinkMsgHandler uplinkHandler;
    private final LwM2mDownlinkMsgHandler downlinkHandler;
    private final LwM2MTelemetryLogService logService;
    private final LwM2mModelProvider modelProvider;

    @Override
    public void onToDeviceRpcRequest(TransportProtos.ToDeviceRpcRequestMsg rpcRequest, TransportProtos.SessionInfoProto sessionInfo) {
        log.debug("Received params: {}", rpcRequest.getParams());
<<<<<<< HEAD
        LwM2MOperationType operationType = LwM2MOperationType.fromType(rpcRequest.getMethodName());
        if (operationType == null) {
            this.sendErrorRpcResponse(sessionInfo, rpcRequest.getRequestId(), ResponseCode.METHOD_NOT_ALLOWED, "Unsupported operation type: " + rpcRequest.getMethodName());
            return;
        }
        LwM2mClient client = clientContext.getClientBySessionInfo(sessionInfo);
        if (client.getRegistration() == null) {
            this.sendErrorRpcResponse(sessionInfo, rpcRequest.getRequestId(), ResponseCode.INTERNAL_SERVER_ERROR, "Registration is empty");
            return;
        }
        try {
            if (operationType.isHasObjectId()) {
                LwM2MRpcRequestHeader header = JacksonUtil.fromString(rpcRequest.getParams(), LwM2MRpcRequestHeader.class);
                String objectId = getIdFromParameters(client, header);
                switch (operationType) {
                    case READ:
                        sendReadRequest(client, rpcRequest, objectId);
                        break;
                    case OBSERVE:
                        sendObserveRequest(client, rpcRequest, objectId);
                        break;
                    case DISCOVER:
                        sendDiscoverRequest(client, rpcRequest, objectId);
                        break;
                    case EXECUTE:
                        sendExecuteRequest(client, rpcRequest, objectId);
                        break;
                    case WRITE_ATTRIBUTES:
                        sendWriteAttributesRequest(client, rpcRequest, objectId);
                        break;
                    case OBSERVE_CANCEL:
                        sendCancelObserveRequest(client, rpcRequest, objectId);
                        break;
                    case DELETE:
                        sendDeleteRequest(client, rpcRequest, objectId);
                        break;
                    case WRITE_UPDATE:
                        sendWriteUpdateRequest(client, rpcRequest, objectId);
                        break;
                    case WRITE_REPLACE:
                        sendWriteReplaceRequest(client, rpcRequest, objectId);
                        break;
                    case CREATE:
                        sendCreateRequest(client, rpcRequest, objectId);
                        break;
                    default:
                        throw new IllegalArgumentException("Unsupported operation: " + operationType.name());
                }
            } else if (operationType.isComposite()) {
                ContentFormat contentFormatComposite = this.getCompositeContentFormat(client);
                if (contentFormatComposite != null) {
                    switch (operationType) {
                        case READ_COMPOSITE:
                            sendReadCompositeRequest(client, rpcRequest, contentFormatComposite);
                            break;
                        case WRITE_COMPOSITE:
                            sendWriteCompositeRequest(client, rpcRequest, contentFormatComposite);
=======
        try {
            LwM2mOperationType operationType = LwM2mOperationType.fromType(rpcRequest.getMethodName());
            if (operationType == null) {
                this.sendErrorRpcResponse(sessionInfo, rpcRequest.getRequestId(), ResponseCode.METHOD_NOT_ALLOWED, "Unsupported operation type: " + rpcRequest.getMethodName());
                return;
            }
            LwM2mClient client = clientContext.getClientBySessionInfo(sessionInfo);
            if (client.getRegistration() == null) {
                this.sendErrorRpcResponse(sessionInfo, rpcRequest.getRequestId(), ResponseCode.INTERNAL_SERVER_ERROR, "Registration is empty");
                return;
            }
            UUID rpcId = new UUID(rpcRequest.getRequestIdMSB(), rpcRequest.getRequestIdLSB());

            if (rpcId.equals(client.getLastSentRpcId())) {
                log.debug("[{}]][{}] Rpc has already sent!", client.getEndpoint(), rpcId);
                return;
            }
            try {
                if (operationType.isHasObjectId()) {
                    String objectId = getIdFromParameters(client, rpcRequest);
                    switch (operationType) {
                        case READ:
                            sendReadRequest(client, rpcRequest, objectId);
                            break;
                        case OBSERVE:
                            sendObserveRequest(client, rpcRequest, objectId);
                            break;
                        case DISCOVER:
                            sendDiscoverRequest(client, rpcRequest, objectId);
                            break;
                        case EXECUTE:
                            sendExecuteRequest(client, rpcRequest, objectId);
                            break;
                        case WRITE_ATTRIBUTES:
                            sendWriteAttributesRequest(client, rpcRequest, objectId);
                            break;
                        case OBSERVE_CANCEL:
                            sendCancelObserveRequest(client, rpcRequest, objectId);
                            break;
                        case DELETE:
                            sendDeleteRequest(client, rpcRequest, objectId);
                            break;
                        case WRITE_UPDATE:
                            sendWriteUpdateRequest(client, rpcRequest, objectId);
                            break;
                        case WRITE_REPLACE:
                            sendWriteReplaceRequest(client, rpcRequest, objectId);
>>>>>>> 6d006d16
                            break;
                        default:
                            throw new IllegalArgumentException("Unsupported operation: " + operationType.name());
                    }
                } else if (operationType.isComposite()) {
                    if (clientContext.isComposite(client)) {
                        switch (operationType) {
                            case READ_COMPOSITE:
                                sendReadCompositeRequest(client, rpcRequest);
                                break;
                            case WRITE_COMPOSITE:
                                sendWriteCompositeRequest(client, rpcRequest);
                                break;
                            default:
                                throw new IllegalArgumentException("Unsupported operation: " + operationType.name());
                        }
                    } else {
                        this.sendErrorRpcResponse(sessionInfo, rpcRequest.getRequestId(),
                                ResponseCode.INTERNAL_SERVER_ERROR, "This device does not support Composite Operation");
                    }
                } else {
<<<<<<< HEAD
                    this.sendErrorRpcResponse(sessionInfo, rpcRequest.getRequestId(),
                            ResponseCode.INTERNAL_SERVER_ERROR, "This device does not support Composite Operation");
                }
            } else {
                switch (operationType) {
                    case OBSERVE_CANCEL_ALL:
                        sendCancelAllObserveRequest(client, rpcRequest);
                        break;
                    case OBSERVE_READ_ALL:
                        sendObserveAllRequest(client, rpcRequest);
                        break;
                    case DISCOVER_ALL:
                        sendDiscoverAllRequest(client, rpcRequest);
                        break;
                    default:
                        throw new IllegalArgumentException("Unsupported operation: " + operationType.name());
=======
                    switch (operationType) {
                        case OBSERVE_CANCEL_ALL:
                            sendCancelAllObserveRequest(client, rpcRequest);
                            break;
                        case OBSERVE_READ_ALL:
                            sendObserveAllRequest(client, rpcRequest);
                            break;
                        case DISCOVER_ALL:
                            sendDiscoverAllRequest(client, rpcRequest);
                            break;
                        case FW_UPDATE:
                            //TODO: implement and add break statement
                        default:
                            throw new IllegalArgumentException("Unsupported operation: " + operationType.name());
                    }
>>>>>>> 6d006d16
                }
            } catch (IllegalArgumentException e) {
                this.sendErrorRpcResponse(sessionInfo, rpcRequest.getRequestId(), ResponseCode.BAD_REQUEST, e.getMessage());
            }
        } catch (Exception e) {
            log.error("[{}] Failed to send RPC: [{}]", sessionInfo, rpcRequest, e);
            this.sendErrorRpcResponse(sessionInfo, rpcRequest.getRequestId(), ResponseCode.INTERNAL_SERVER_ERROR, ExceptionUtils.getRootCauseMessage(e));
        }
    }

    private void sendReadRequest(LwM2mClient client, TransportProtos.ToDeviceRpcRequestMsg requestMsg, String versionedId) {
        TbLwM2MReadRequest request = TbLwM2MReadRequest.builder().versionedId(versionedId).timeout(clientContext.getRequestTimeout(client)).build();
        var mainCallback = new TbLwM2MReadCallback(uplinkHandler, logService, client, versionedId);
        var rpcCallback = new RpcReadResponseCallback<>(transportService, client, requestMsg, mainCallback);
        downlinkHandler.sendReadRequest(client, request, rpcCallback);
    }

    private void sendReadCompositeRequest(LwM2mClient client, TransportProtos.ToDeviceRpcRequestMsg requestMsg, ContentFormat contentFormatComposite) {
        String[] versionedIds = getIdsFromParameters(client, requestMsg);
        TbLwM2MReadCompositeRequest request = TbLwM2MReadCompositeRequest.builder().versionedIds(versionedIds).timeout(clientContext.getRequestTimeout(client)).build();
        var mainCallback = new TbLwM2MReadCompositeCallback(uplinkHandler, logService, client, versionedIds);
        var rpcCallback = new RpcReadResponseCompositeCallback(transportService, client, requestMsg, mainCallback);
        downlinkHandler.sendReadCompositeRequest(client, request, rpcCallback, contentFormatComposite);
    }

    private void sendObserveRequest(LwM2mClient client, TransportProtos.ToDeviceRpcRequestMsg requestMsg, String versionedId) {
        TbLwM2MObserveRequest request = TbLwM2MObserveRequest.builder().versionedId(versionedId).timeout(clientContext.getRequestTimeout(client)).build();
        var mainCallback = new TbLwM2MObserveCallback(uplinkHandler, logService, client, versionedId);
        var rpcCallback = new RpcReadResponseCallback<>(transportService, client, requestMsg, mainCallback);
        downlinkHandler.sendObserveRequest(client, request, rpcCallback);
    }

    private void sendObserveAllRequest(LwM2mClient client, TransportProtos.ToDeviceRpcRequestMsg requestMsg) {
        TbLwM2MObserveAllRequest request = TbLwM2MObserveAllRequest.builder().timeout(clientContext.getRequestTimeout(client)).build();
        downlinkHandler.sendObserveAllRequest(client, request, new RpcLinkSetCallback<>(transportService, client, requestMsg, null));
    }

    private void sendDiscoverAllRequest(LwM2mClient client, TransportProtos.ToDeviceRpcRequestMsg requestMsg) {
        TbLwM2MDiscoverAllRequest request = TbLwM2MDiscoverAllRequest.builder().timeout(clientContext.getRequestTimeout(client)).build();
        downlinkHandler.sendDiscoverAllRequest(client, request, new RpcLinkSetCallback<>(transportService, client, requestMsg, null));
    }

    private void sendDiscoverRequest(LwM2mClient client, TransportProtos.ToDeviceRpcRequestMsg requestMsg, String versionedId) {
        TbLwM2MDiscoverRequest request = TbLwM2MDiscoverRequest.builder().versionedId(versionedId).timeout(clientContext.getRequestTimeout(client)).build();
        var mainCallback = new TbLwM2MDiscoverCallback(logService, client, versionedId);
        var rpcCallback = new RpcDiscoverCallback(transportService, client, requestMsg, mainCallback);
        downlinkHandler.sendDiscoverRequest(client, request, rpcCallback);
    }

    private void sendExecuteRequest(LwM2mClient client, TransportProtos.ToDeviceRpcRequestMsg requestMsg, String versionedId) {
        TbLwM2MExecuteRequest downlink = TbLwM2MExecuteRequest.builder().versionedId(versionedId).timeout(clientContext.getRequestTimeout(client)).build();
        var mainCallback = new TbLwM2MExecuteCallback(logService, client, versionedId);
        var rpcCallback = new RpcEmptyResponseCallback<>(transportService, client, requestMsg, mainCallback);
        downlinkHandler.sendExecuteRequest(client, downlink, rpcCallback);
    }

    private void sendWriteAttributesRequest(LwM2mClient client, TransportProtos.ToDeviceRpcRequestMsg requestMsg, String versionedId) {
        RpcWriteAttributesRequest requestBody = JacksonUtil.fromString(requestMsg.getParams(), RpcWriteAttributesRequest.class);
        TbLwM2MWriteAttributesRequest request = TbLwM2MWriteAttributesRequest.builder().versionedId(versionedId)
                .attributes(requestBody.getAttributes())
                .timeout(clientContext.getRequestTimeout(client)).build();
        var mainCallback = new TbLwM2MWriteAttributesCallback(logService, client, versionedId);
        var rpcCallback = new RpcEmptyResponseCallback<>(transportService, client, requestMsg, mainCallback);
        downlinkHandler.sendWriteAttributesRequest(client, request, rpcCallback);
    }

    private void sendWriteUpdateRequest(LwM2mClient client, TransportProtos.ToDeviceRpcRequestMsg requestMsg, String versionedId) {
        RpcWriteUpdateRequest requestBody = JacksonUtil.fromString(requestMsg.getParams(), RpcWriteUpdateRequest.class);
        TbLwM2MWriteUpdateRequest.TbLwM2MWriteUpdateRequestBuilder builder = TbLwM2MWriteUpdateRequest.builder().versionedId(versionedId);
        builder.value(requestBody.getValue()).timeout(clientContext.getRequestTimeout(client));
        var mainCallback = new TbLwM2MWriteResponseCallback(uplinkHandler, logService, client, versionedId);
        var rpcCallback = new RpcEmptyResponseCallback<>(transportService, client, requestMsg, mainCallback);
        downlinkHandler.sendWriteUpdateRequest(client, builder.build(), rpcCallback);
    }

    private void sendCreateRequest(LwM2mClient client, TransportProtos.ToDeviceRpcRequestMsg requestMsg, String versionedId) {
        RpcCreateRequest requestBody = JacksonUtil.fromString(requestMsg.getParams(), RpcCreateRequest.class);
        TbLwM2MCreateRequest.TbLwM2MCreateRequestBuilder builder = TbLwM2MCreateRequest.builder().versionedId(versionedId);
        builder.value(requestBody.getValue()).nodes(requestBody.getNodes()).timeout(clientContext.getRequestTimeout(client));
        var mainCallback = new TbLwM2MCreateResponseCallback(uplinkHandler, logService, client, versionedId);
        var rpcCallback = new RpcCreateResponseCallback<>(transportService, client, requestMsg, mainCallback);
        downlinkHandler.sendCreateRequest(client, builder.build(), rpcCallback);
    }

    private void sendWriteReplaceRequest(LwM2mClient client, TransportProtos.ToDeviceRpcRequestMsg requestMsg, String versionedId) {
        RpcWriteReplaceRequest requestBody = JacksonUtil.fromString(requestMsg.getParams(), RpcWriteReplaceRequest.class);
        LwM2mPath path = new LwM2mPath(fromVersionedIdToObjectId(versionedId));
        if (path.isResource()) {
            ResourceModel resourceModel = client.getResourceModel(versionedId, modelProvider);
            if (resourceModel != null && resourceModel.multiple) {
                try {
                    Map value = convertMultiResourceValuesFromRpcBody(requestBody.getValue(), resourceModel.type, versionedId);
                    requestBody.setValue(value);
                } catch (Exception e) {
                    throw new IllegalArgumentException("Resource id=" + versionedId + ", class = " +
                            requestBody.getValue().getClass().getSimpleName() + ", value = " + requestBody.getValue() + " is bad. Value of Multi-Instance Resource must be in Json format!");
                }
            }
        }
        TbLwM2MWriteReplaceRequest request = TbLwM2MWriteReplaceRequest.builder().versionedId(versionedId)
                .value(requestBody.getValue())
                .timeout(clientContext.getRequestTimeout(client)).build();
        var mainCallback = new TbLwM2MWriteResponseCallback(uplinkHandler, logService, client, versionedId);
        var rpcCallback = new RpcEmptyResponseCallback<>(transportService, client, requestMsg, mainCallback);
        downlinkHandler.sendWriteReplaceRequest(client, request, rpcCallback);
    }

    /**
     * WriteComposite {"nodes":{"/3/0/14":"+04", "/1/0/2":100, "/5/0/1":"coap://localhost:5685"}}
     * {"result":"CHANGED"}
     * Map<String, Object> nodes = new HashMap<>();
     * nodes.put("/3/0/14", "+02");
     * nodes.put("/1/0/2", 100);
     * nodes.put("/5/0/1", "coap://localhost:5685");
     */
    private void sendWriteCompositeRequest(LwM2mClient client, TransportProtos.ToDeviceRpcRequestMsg requestMsg, ContentFormat contentFormatComposite) {
        RpcWriteCompositeRequest rpcWriteCompositeRequest = JacksonUtil.fromString(requestMsg.getParams(), RpcWriteCompositeRequest.class);
        Map validNodes = validateNodes(client, rpcWriteCompositeRequest.getNodes());
        if (validNodes.size() > 0) {
            rpcWriteCompositeRequest.setNodes(validNodes);
            var mainCallback = new TbLwM2MWriteResponseCompositeCallback(uplinkHandler, logService, client, null);
            var rpcCallback = new RpcEmptyResponseCallback<>(transportService, client, requestMsg, mainCallback);
            downlinkHandler.sendWriteCompositeRequest(client, rpcWriteCompositeRequest, rpcCallback, contentFormatComposite);
        } else {
            throw new IllegalArgumentException(String.format("nodes: %s is not validate value", rpcWriteCompositeRequest.getNodes().toString()));
        }
    }

    private Map validateNodes(LwM2mClient client, Map nodes) {
        Map newNodes = new LinkedHashMap();
        nodes.forEach((key, value) -> {
            String versionedId;
            try {
                // validate key.toString()
                LwM2mPath path = new LwM2mPath(fromVersionedIdToObjectId(key.toString()));
                if (path.isResource() || path.isResourceInstance()) {
                    versionedId = key.toString();
                }
                else {
                    throw new IllegalArgumentException(String.format("nodes: %s is not validate value. " +
                            "The WriteComposite operation is only used for SingleResources or/and ResourceInstance.", nodes.toString()));
                }
            } catch (Exception e) {
                versionedId = clientContext.getObjectIdByKeyNameFromProfile(client, key.toString());
            }
            // validate value. Must be only primitive, not JsonObject or JsonArray
            try {
                JsonElement element = JsonUtils.parse(value.toString());
                if (!element.isJsonNull() && !element.isJsonPrimitive()) {
                    throw new IllegalArgumentException(String.format("nodes: %s is not validate value. " +
                            "The WriteComposite operation is only used for SingleResources or/and ResourceInstance.", nodes.toString()));
                }
                else if (versionedId != null) {
                    newNodes.put(fromVersionedIdToObjectId(versionedId), value);
                }
            } catch (JsonSyntaxException jse) {
                if (versionedId != null) {
                    newNodes.put(fromVersionedIdToObjectId(versionedId), value);
                }
            }
        });
        return newNodes;
    }

    private void sendCancelObserveRequest(LwM2mClient client, TransportProtos.ToDeviceRpcRequestMsg requestMsg, String versionedId) {
        TbLwM2MCancelObserveRequest downlink = TbLwM2MCancelObserveRequest.builder().versionedId(versionedId).timeout(clientContext.getRequestTimeout(client)).build();
        var mainCallback = new TbLwM2MCancelObserveCallback(logService, client, versionedId);
        var rpcCallback = new RpcCancelObserveCallback(transportService, client, requestMsg, mainCallback);
        downlinkHandler.sendCancelObserveRequest(client, downlink, rpcCallback);
    }

    private void sendDeleteRequest(LwM2mClient client, TransportProtos.ToDeviceRpcRequestMsg requestMsg, String versionedId) {
        TbLwM2MDeleteRequest downlink = TbLwM2MDeleteRequest.builder().versionedId(versionedId).timeout(clientContext.getRequestTimeout(client)).build();
        var mainCallback = new TbLwM2MDeleteCallback(logService, client, versionedId);
        var rpcCallback = new RpcEmptyResponseCallback<>(transportService, client, requestMsg, mainCallback);
        downlinkHandler.sendDeleteRequest(client, downlink, rpcCallback);
    }

    private void sendCancelAllObserveRequest(LwM2mClient client, TransportProtos.ToDeviceRpcRequestMsg requestMsg) {
        TbLwM2MCancelAllRequest downlink = TbLwM2MCancelAllRequest.builder().timeout(clientContext.getRequestTimeout(client)).build();
        var mainCallback = new TbLwM2MCancelAllObserveCallback(logService, client);
        var rpcCallback = new RpcCancelAllObserveCallback(transportService, client, requestMsg, mainCallback);
        downlinkHandler.sendCancelAllRequest(client, downlink, rpcCallback);
    }

    private String getIdFromParameters(LwM2mClient client, LwM2MRpcRequestHeader header) {
        String targetId;
        if (StringUtils.isNotEmpty(header.getKey())) {
            targetId = clientContext.getObjectIdByKeyNameFromProfile(client, header.getKey());
        } else if (StringUtils.isNotEmpty(header.getId())) {
            targetId = header.getId();
        } else {
            throw new IllegalArgumentException("Can't find 'key' or 'id' in the requestParams parameters!");
        }
        return targetId;
    }

    private String[] getIdsFromParameters(LwM2mClient client, TransportProtos.ToDeviceRpcRequestMsg rpcRequest) {
        RpcReadCompositeRequest requestParams = JacksonUtil.fromString(rpcRequest.getParams(), RpcReadCompositeRequest.class);
        if (requestParams.getKeys() != null && requestParams.getKeys().length > 0) {
            Set<String> targetIds = ConcurrentHashMap.newKeySet();
            for (String key : requestParams.getKeys()) {
                String targetId = clientContext.getObjectIdByKeyNameFromProfile(client, key);
                if (targetId != null) {
                    targetIds.add(targetId);
                }
            }
            return targetIds.toArray(String[]::new);
        } else if (requestParams.getIds() != null && requestParams.getIds().length > 0) {
            return requestParams.getIds();
        } else {
            throw new IllegalArgumentException("Can't find 'key' or 'id' in the requestParams parameters!");
        }
    }

    private void sendErrorRpcResponse(TransportProtos.SessionInfoProto sessionInfo, int requestId, ResponseCode result, String error) {
        String payload = JacksonUtil.toString(LwM2MRpcResponseBody.builder().result(result.getName()).error(error).build());
        TransportProtos.ToDeviceRpcResponseMsg msg = TransportProtos.ToDeviceRpcResponseMsg.newBuilder().setRequestId(requestId).setError(payload).build();
        transportService.process(sessionInfo, msg, null);
    }

    @Override
    public void onToDeviceRpcResponse(TransportProtos.ToDeviceRpcResponseMsg toDeviceResponse, TransportProtos.SessionInfoProto sessionInfo) {
        log.debug("OnToDeviceRpcResponse: [{}], sessionUUID: [{}]", toDeviceResponse, new UUID(sessionInfo.getSessionIdMSB(), sessionInfo.getSessionIdLSB()));
        transportService.process(sessionInfo, toDeviceResponse, null);
    }

    public void onToServerRpcResponse(TransportProtos.ToServerRpcResponseMsg toServerResponse) {
        log.info("[{}] toServerRpcResponse", toServerResponse);
    }

    private ContentFormat getCompositeContentFormat(LwM2mClient client) {
        if (client.getClientSupportContentFormats().contains(ContentFormat.SENML_JSON)) {
            return ContentFormat.SENML_JSON;
        }
        else if (client.getClientSupportContentFormats().contains(ContentFormat.SENML_CBOR)) {
            return ContentFormat.SENML_CBOR;
        }
        else {
            return null;
        }
    }
}<|MERGE_RESOLUTION|>--- conflicted
+++ resolved
@@ -21,21 +21,15 @@
 import lombok.extern.slf4j.Slf4j;
 import org.apache.commons.lang3.exception.ExceptionUtils;
 import org.eclipse.leshan.core.ResponseCode;
-<<<<<<< HEAD
 import org.eclipse.leshan.core.model.ResourceModel;
 import org.eclipse.leshan.core.node.LwM2mPath;
 import org.eclipse.leshan.core.request.ContentFormat;
 import org.eclipse.leshan.server.model.LwM2mModelProvider;
-=======
->>>>>>> 6d006d16
 import org.springframework.stereotype.Service;
 import org.thingsboard.common.util.JacksonUtil;
 import org.thingsboard.server.common.data.StringUtils;
 import org.thingsboard.server.common.transport.TransportService;
-<<<<<<< HEAD
 import org.thingsboard.server.common.transport.util.JsonUtils;
-=======
->>>>>>> 6d006d16
 import org.thingsboard.server.gen.transport.TransportProtos;
 import org.thingsboard.server.queue.util.TbLwM2mTransportComponent;
 import org.thingsboard.server.transport.lwm2m.config.LwM2MTransportServerConfig;
@@ -75,7 +69,6 @@
 import org.thingsboard.server.transport.lwm2m.server.rpc.composite.RpcWriteCompositeRequest;
 import org.thingsboard.server.transport.lwm2m.server.uplink.LwM2mUplinkMsgHandler;
 
-<<<<<<< HEAD
 import java.util.LinkedHashMap;
 import java.util.Map;
 import java.util.Set;
@@ -84,11 +77,6 @@
 
 import static org.thingsboard.server.transport.lwm2m.utils.LwM2MTransportUtil.convertMultiResourceValuesFromRpcBody;
 import static org.thingsboard.server.transport.lwm2m.utils.LwM2MTransportUtil.fromVersionedIdToObjectId;
-=======
-import java.util.Set;
-import java.util.UUID;
-import java.util.concurrent.ConcurrentHashMap;
->>>>>>> 6d006d16
 
 @Slf4j
 @Service
@@ -107,67 +95,8 @@
     @Override
     public void onToDeviceRpcRequest(TransportProtos.ToDeviceRpcRequestMsg rpcRequest, TransportProtos.SessionInfoProto sessionInfo) {
         log.debug("Received params: {}", rpcRequest.getParams());
-<<<<<<< HEAD
-        LwM2MOperationType operationType = LwM2MOperationType.fromType(rpcRequest.getMethodName());
-        if (operationType == null) {
-            this.sendErrorRpcResponse(sessionInfo, rpcRequest.getRequestId(), ResponseCode.METHOD_NOT_ALLOWED, "Unsupported operation type: " + rpcRequest.getMethodName());
-            return;
-        }
-        LwM2mClient client = clientContext.getClientBySessionInfo(sessionInfo);
-        if (client.getRegistration() == null) {
-            this.sendErrorRpcResponse(sessionInfo, rpcRequest.getRequestId(), ResponseCode.INTERNAL_SERVER_ERROR, "Registration is empty");
-            return;
-        }
         try {
-            if (operationType.isHasObjectId()) {
-                LwM2MRpcRequestHeader header = JacksonUtil.fromString(rpcRequest.getParams(), LwM2MRpcRequestHeader.class);
-                String objectId = getIdFromParameters(client, header);
-                switch (operationType) {
-                    case READ:
-                        sendReadRequest(client, rpcRequest, objectId);
-                        break;
-                    case OBSERVE:
-                        sendObserveRequest(client, rpcRequest, objectId);
-                        break;
-                    case DISCOVER:
-                        sendDiscoverRequest(client, rpcRequest, objectId);
-                        break;
-                    case EXECUTE:
-                        sendExecuteRequest(client, rpcRequest, objectId);
-                        break;
-                    case WRITE_ATTRIBUTES:
-                        sendWriteAttributesRequest(client, rpcRequest, objectId);
-                        break;
-                    case OBSERVE_CANCEL:
-                        sendCancelObserveRequest(client, rpcRequest, objectId);
-                        break;
-                    case DELETE:
-                        sendDeleteRequest(client, rpcRequest, objectId);
-                        break;
-                    case WRITE_UPDATE:
-                        sendWriteUpdateRequest(client, rpcRequest, objectId);
-                        break;
-                    case WRITE_REPLACE:
-                        sendWriteReplaceRequest(client, rpcRequest, objectId);
-                        break;
-                    case CREATE:
-                        sendCreateRequest(client, rpcRequest, objectId);
-                        break;
-                    default:
-                        throw new IllegalArgumentException("Unsupported operation: " + operationType.name());
-                }
-            } else if (operationType.isComposite()) {
-                ContentFormat contentFormatComposite = this.getCompositeContentFormat(client);
-                if (contentFormatComposite != null) {
-                    switch (operationType) {
-                        case READ_COMPOSITE:
-                            sendReadCompositeRequest(client, rpcRequest, contentFormatComposite);
-                            break;
-                        case WRITE_COMPOSITE:
-                            sendWriteCompositeRequest(client, rpcRequest, contentFormatComposite);
-=======
-        try {
-            LwM2mOperationType operationType = LwM2mOperationType.fromType(rpcRequest.getMethodName());
+            LwM2MOperationType operationType = LwM2MOperationType.fromType(rpcRequest.getMethodName());
             if (operationType == null) {
                 this.sendErrorRpcResponse(sessionInfo, rpcRequest.getRequestId(), ResponseCode.METHOD_NOT_ALLOWED, "Unsupported operation type: " + rpcRequest.getMethodName());
                 return;
@@ -185,7 +114,8 @@
             }
             try {
                 if (operationType.isHasObjectId()) {
-                    String objectId = getIdFromParameters(client, rpcRequest);
+                    LwM2MRpcRequestHeader header = JacksonUtil.fromString(rpcRequest.getParams(), LwM2MRpcRequestHeader.class);
+                    String objectId = getIdFromParameters(client, header);
                     switch (operationType) {
                         case READ:
                             sendReadRequest(client, rpcRequest, objectId);
@@ -213,19 +143,22 @@
                             break;
                         case WRITE_REPLACE:
                             sendWriteReplaceRequest(client, rpcRequest, objectId);
->>>>>>> 6d006d16
+                            break;
+                        case CREATE:
+                            sendCreateRequest(client, rpcRequest, objectId);
                             break;
                         default:
                             throw new IllegalArgumentException("Unsupported operation: " + operationType.name());
                     }
                 } else if (operationType.isComposite()) {
-                    if (clientContext.isComposite(client)) {
+                    ContentFormat contentFormatComposite = this.getCompositeContentFormat(client);
+                    if (contentFormatComposite != null) {
                         switch (operationType) {
                             case READ_COMPOSITE:
-                                sendReadCompositeRequest(client, rpcRequest);
+                                sendReadCompositeRequest(client, rpcRequest, contentFormatComposite);
                                 break;
                             case WRITE_COMPOSITE:
-                                sendWriteCompositeRequest(client, rpcRequest);
+                                sendWriteCompositeRequest(client, rpcRequest, contentFormatComposite);
                                 break;
                             default:
                                 throw new IllegalArgumentException("Unsupported operation: " + operationType.name());
@@ -235,24 +168,6 @@
                                 ResponseCode.INTERNAL_SERVER_ERROR, "This device does not support Composite Operation");
                     }
                 } else {
-<<<<<<< HEAD
-                    this.sendErrorRpcResponse(sessionInfo, rpcRequest.getRequestId(),
-                            ResponseCode.INTERNAL_SERVER_ERROR, "This device does not support Composite Operation");
-                }
-            } else {
-                switch (operationType) {
-                    case OBSERVE_CANCEL_ALL:
-                        sendCancelAllObserveRequest(client, rpcRequest);
-                        break;
-                    case OBSERVE_READ_ALL:
-                        sendObserveAllRequest(client, rpcRequest);
-                        break;
-                    case DISCOVER_ALL:
-                        sendDiscoverAllRequest(client, rpcRequest);
-                        break;
-                    default:
-                        throw new IllegalArgumentException("Unsupported operation: " + operationType.name());
-=======
                     switch (operationType) {
                         case OBSERVE_CANCEL_ALL:
                             sendCancelAllObserveRequest(client, rpcRequest);
@@ -263,12 +178,9 @@
                         case DISCOVER_ALL:
                             sendDiscoverAllRequest(client, rpcRequest);
                             break;
-                        case FW_UPDATE:
-                            //TODO: implement and add break statement
                         default:
                             throw new IllegalArgumentException("Unsupported operation: " + operationType.name());
                     }
->>>>>>> 6d006d16
                 }
             } catch (IllegalArgumentException e) {
                 this.sendErrorRpcResponse(sessionInfo, rpcRequest.getRequestId(), ResponseCode.BAD_REQUEST, e.getMessage());
