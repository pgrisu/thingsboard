/**
 * Copyright © 2016-2022 The Thingsboard Authors
 *
 * Licensed under the Apache License, Version 2.0 (the "License");
 * you may not use this file except in compliance with the License.
 * You may obtain a copy of the License at
 *
 *     http://www.apache.org/licenses/LICENSE-2.0
 *
 * Unless required by applicable law or agreed to in writing, software
 * distributed under the License is distributed on an "AS IS" BASIS,
 * WITHOUT WARRANTIES OR CONDITIONS OF ANY KIND, either express or implied.
 * See the License for the specific language governing permissions and
 * limitations under the License.
 */
package org.thingsboard.server.transport.lwm2m.secure;

import lombok.RequiredArgsConstructor;
import lombok.extern.slf4j.Slf4j;
import org.eclipse.californium.elements.auth.RawPublicKeyIdentity;
import org.eclipse.californium.elements.util.CertPathUtil;
import org.eclipse.californium.scandium.dtls.AlertMessage;
import org.eclipse.californium.scandium.dtls.CertificateMessage;
import org.eclipse.californium.scandium.dtls.CertificateType;
import org.eclipse.californium.scandium.dtls.CertificateVerificationResult;
import org.eclipse.californium.scandium.dtls.ConnectionId;
import org.eclipse.californium.scandium.dtls.HandshakeException;
import org.eclipse.californium.scandium.dtls.HandshakeResultHandler;
import org.eclipse.californium.scandium.dtls.x509.NewAdvancedCertificateVerifier;
import org.eclipse.californium.scandium.dtls.x509.StaticNewAdvancedCertificateVerifier;
import org.eclipse.californium.scandium.util.ServerNames;
import org.eclipse.leshan.server.security.NonUniqueSecurityInfoException;
import org.springframework.beans.factory.annotation.Value;
import org.springframework.stereotype.Component;
import org.thingsboard.common.util.JacksonUtil;
import org.thingsboard.server.common.data.DeviceProfile;
import org.thingsboard.server.common.data.StringUtils;
import org.thingsboard.server.common.data.device.credentials.lwm2m.LwM2MSecurityMode;
import org.thingsboard.server.common.data.device.credentials.lwm2m.X509ClientCredential;
import org.thingsboard.server.common.msg.EncryptionUtil;
import org.thingsboard.server.common.transport.auth.ValidateDeviceCredentialsResponse;
import org.thingsboard.server.common.transport.util.SslUtil;
import org.thingsboard.server.queue.util.TbLwM2mTransportComponent;
import org.thingsboard.server.transport.lwm2m.config.LwM2MTransportServerConfig;
import org.thingsboard.server.transport.lwm2m.secure.credentials.LwM2MClientCredentials;
import org.thingsboard.server.transport.lwm2m.server.client.LwM2MAuthException;
import org.thingsboard.server.transport.lwm2m.server.store.TbLwM2MDtlsSessionStore;
import org.thingsboard.server.transport.lwm2m.server.store.TbMainSecurityStore;

import javax.annotation.PostConstruct;
import javax.security.auth.x500.X500Principal;
<<<<<<< HEAD
import java.net.InetSocketAddress;
import java.security.InvalidAlgorithmParameterException;
import java.security.NoSuchAlgorithmException;
=======
>>>>>>> ced4f239
import java.security.PublicKey;
import java.security.cert.CertPath;
import java.security.cert.CertificateEncodingException;
import java.security.cert.CertificateExpiredException;
import java.security.cert.CertificateNotYetValidException;
import java.security.cert.X509Certificate;
import java.util.Arrays;
import java.util.List;

import static org.thingsboard.server.transport.lwm2m.server.uplink.LwM2mTypeServer.CLIENT;

@Slf4j
@Component
@TbLwM2mTransportComponent
@RequiredArgsConstructor
public class TbLwM2MDtlsCertificateVerifier implements NewAdvancedCertificateVerifier {

    private final TbLwM2MDtlsSessionStore sessionStorage;
    private final LwM2MTransportServerConfig config;
    private final LwM2mCredentialsSecurityInfoValidator securityInfoValidator;
    private final TbMainSecurityStore securityStore;

    private StaticNewAdvancedCertificateVerifier staticCertificateVerifier;

    @Value("${transport.lwm2m.server.security.skip_validity_check_for_client_cert:false}")
    private boolean skipValidityCheckForClientCert;

    @Override
    public List<CertificateType> getSupportedCertificateTypes() {
        return Arrays.asList(CertificateType.X_509, CertificateType.RAW_PUBLIC_KEY);
    }

    @PostConstruct
    public void init() {
        try {
            /* by default trust all */
            if (config.getTrustSslCredentials() != null) {
                X509Certificate[] trustedCertificates = config.getTrustSslCredentials().getTrustedCertificates();
                staticCertificateVerifier = new StaticCertificateVerifier(trustedCertificates);
            }
<<<<<<< HEAD
            staticCertificateVerifier = new StaticNewAdvancedCertificateVerifier(trustedCertificates, new RawPublicKeyIdentity[]{}, null);
=======

>>>>>>> ced4f239
        } catch (Exception e) {
            log.info("Failed to initialize the ");
        }
    }

    @Override
    public CertificateVerificationResult verifyCertificate(ConnectionId cid, ServerNames serverName, InetSocketAddress remotePeer, boolean clientUsage, boolean verifySubject, boolean truncateCertificatePath, CertificateMessage message) {
        CertPath certChain = message.getCertificateChain();
        if (certChain == null) {
            //We trust all RPK on this layer, and use TbLwM2MAuthorizer
            PublicKey publicKey = message.getPublicKey();
            return new CertificateVerificationResult(cid, publicKey, null);
        } else {
            try {
                boolean x509CredentialsFound = false;
                X509Certificate[] chain = certChain.getCertificates().toArray(new X509Certificate[0]);
                for (X509Certificate cert : chain) {
                    try {
                        if (!skipValidityCheckForClientCert) {
                            cert.checkValidity();
                        }
                        TbLwM2MSecurityInfo securityInfo = null;
                        if (staticCertificateVerifier != null) {
                            try {
                                staticCertificateVerifier.verifyCertificate(message, session);
                                String endpoint = config.getTrustSslCredentials().getValueFromSubjectNameByKey(cert.getSubjectX500Principal().getName(), "CN");
                                if (StringUtils.isNotEmpty(endpoint)) {
                                    securityInfo = securityInfoValidator.getEndpointSecurityInfoByCredentialsId(endpoint, CLIENT);
                                }
                            } catch (HandshakeException | LwM2MAuthException e) {
                                log.trace("Certificate trust validation failed.", e);
                            }
                        }
                        // if not trust or cert trust securityInfo == null
                        String strCert = SslUtil.getCertificateString(cert);
                        String sha3Hash = EncryptionUtil.getSha3Hash(strCert);
                        if (securityInfo == null || securityInfo.getMsg() == null) {

                            try {
                                securityInfo = securityInfoValidator.getEndpointSecurityInfoByCredentialsId(sha3Hash, CLIENT);
                            } catch (LwM2MAuthException e) {
                                log.trace("Failed find security info: {}", sha3Hash, e);
                            }
                        }
                        ValidateDeviceCredentialsResponse msg = securityInfo != null ? securityInfo.getMsg() : null;
                        if (msg != null && StringUtils.isNotEmpty(msg.getCredentials())) {
                            LwM2MClientCredentials credentials = JacksonUtil.fromString(msg.getCredentials(), LwM2MClientCredentials.class);
                            if (!credentials.getClient().getSecurityConfigClientMode().equals(LwM2MSecurityMode.X509)) {
                                continue;
                            }
                            X509ClientCredential config = (X509ClientCredential) credentials.getClient();
                            String certBody = config.getCert();
                            String endpoint = config.getEndpoint();
                            if (StringUtils.isBlank(certBody) || strCert.equals(certBody)) {
                                x509CredentialsFound = true;
                                DeviceProfile deviceProfile = msg.getDeviceProfile();
                                if (msg.hasDeviceInfo() && deviceProfile != null) {
                                    sessionStorage.put(endpoint, new TbX509DtlsSessionInfo(cert.getSubjectX500Principal().getName(), msg));
                                    try {
                                        securityStore.putX509(securityInfo);
                                    } catch (NonUniqueSecurityInfoException e) {
                                        log.trace("Failed to add security info: {}", securityInfo, e);
                                    }
                                    break;
                                }
                            } else {
                                log.trace("[{}][{}] Certificate mismatch. Expected: {}, Actual: {}", endpoint, sha3Hash, strCert, certBody);
                            }
                        }
                    } catch (CertificateEncodingException |
                            CertificateExpiredException |
                            CertificateNotYetValidException e) {
                        log.error(e.getMessage(), e);
                    }
                }
                if (!x509CredentialsFound) {
<<<<<<< HEAD
                    if (staticCertificateVerifier != null) {
                        staticCertificateVerifier.verifyCertificate(cid, serverName, remotePeer, clientUsage, verifySubject, truncateCertificatePath, message);
                    } else {
                        AlertMessage alert = new AlertMessage(AlertMessage.AlertLevel.FATAL, AlertMessage.AlertDescription.INTERNAL_ERROR);
                        throw new HandshakeException("x509 verification not enabled!", alert);
                    }
=======
                    AlertMessage alert = new AlertMessage(AlertMessage.AlertLevel.FATAL, AlertMessage.AlertDescription.INTERNAL_ERROR,
                            session.getPeer());
                    throw new HandshakeException("x509 verification not enabled!", alert);
>>>>>>> ced4f239
                }
                return new CertificateVerificationResult(cid, certChain, null);
            } catch (HandshakeException e) {
                log.trace("Certificate validation failed!", e);
                return new CertificateVerificationResult(cid, e, null);
            }
        }
    }

    @Override
    public List<X500Principal> getAcceptedIssuers() {
        return CertPathUtil.toSubjects(null);
    }

    @Override
    public void setResultHandler(HandshakeResultHandler resultHandler) {

    }
}<|MERGE_RESOLUTION|>--- conflicted
+++ resolved
@@ -49,12 +49,7 @@
 
 import javax.annotation.PostConstruct;
 import javax.security.auth.x500.X500Principal;
-<<<<<<< HEAD
 import java.net.InetSocketAddress;
-import java.security.InvalidAlgorithmParameterException;
-import java.security.NoSuchAlgorithmException;
-=======
->>>>>>> ced4f239
 import java.security.PublicKey;
 import java.security.cert.CertPath;
 import java.security.cert.CertificateEncodingException;
@@ -93,20 +88,17 @@
             /* by default trust all */
             if (config.getTrustSslCredentials() != null) {
                 X509Certificate[] trustedCertificates = config.getTrustSslCredentials().getTrustedCertificates();
-                staticCertificateVerifier = new StaticCertificateVerifier(trustedCertificates);
+                staticCertificateVerifier = new StaticNewAdvancedCertificateVerifier(trustedCertificates, new RawPublicKeyIdentity[0], null);
             }
-<<<<<<< HEAD
-            staticCertificateVerifier = new StaticNewAdvancedCertificateVerifier(trustedCertificates, new RawPublicKeyIdentity[]{}, null);
-=======
-
->>>>>>> ced4f239
         } catch (Exception e) {
-            log.info("Failed to initialize the ");
+            log.warn("Failed to initialize the LwM2M certificate verifier", e);
         }
     }
 
     @Override
-    public CertificateVerificationResult verifyCertificate(ConnectionId cid, ServerNames serverName, InetSocketAddress remotePeer, boolean clientUsage, boolean verifySubject, boolean truncateCertificatePath, CertificateMessage message) {
+    public CertificateVerificationResult verifyCertificate(ConnectionId cid, ServerNames serverName, InetSocketAddress remotePeer,
+                                                           boolean clientUsage, boolean verifySubject, boolean truncateCertificatePath,
+                                                           CertificateMessage message) {
         CertPath certChain = message.getCertificateChain();
         if (certChain == null) {
             //We trust all RPK on this layer, and use TbLwM2MAuthorizer
@@ -123,21 +115,24 @@
                         }
                         TbLwM2MSecurityInfo securityInfo = null;
                         if (staticCertificateVerifier != null) {
-                            try {
-                                staticCertificateVerifier.verifyCertificate(message, session);
-                                String endpoint = config.getTrustSslCredentials().getValueFromSubjectNameByKey(cert.getSubjectX500Principal().getName(), "CN");
-                                if (StringUtils.isNotEmpty(endpoint)) {
-                                    securityInfo = securityInfoValidator.getEndpointSecurityInfoByCredentialsId(endpoint, CLIENT);
+                            HandshakeException exception = staticCertificateVerifier.verifyCertificate(cid, serverName, remotePeer, clientUsage, verifySubject, truncateCertificatePath, message).getException();
+                            if (exception == null) {
+                                try {
+                                    String endpoint = config.getTrustSslCredentials().getValueFromSubjectNameByKey(cert.getSubjectX500Principal().getName(), "CN");
+                                    if (StringUtils.isNotEmpty(endpoint)) {
+                                        securityInfo = securityInfoValidator.getEndpointSecurityInfoByCredentialsId(endpoint, CLIENT);
+                                    }
+                                } catch (LwM2MAuthException e) {
+                                    log.trace("Certificate trust validation failed.", e);
                                 }
-                            } catch (HandshakeException | LwM2MAuthException e) {
-                                log.trace("Certificate trust validation failed.", e);
+                            } else {
+                                log.trace("Certificate trust validation failed.", exception);
                             }
                         }
                         // if not trust or cert trust securityInfo == null
                         String strCert = SslUtil.getCertificateString(cert);
                         String sha3Hash = EncryptionUtil.getSha3Hash(strCert);
                         if (securityInfo == null || securityInfo.getMsg() == null) {
-
                             try {
                                 securityInfo = securityInfoValidator.getEndpointSecurityInfoByCredentialsId(sha3Hash, CLIENT);
                             } catch (LwM2MAuthException e) {
@@ -176,18 +171,8 @@
                     }
                 }
                 if (!x509CredentialsFound) {
-<<<<<<< HEAD
-                    if (staticCertificateVerifier != null) {
-                        staticCertificateVerifier.verifyCertificate(cid, serverName, remotePeer, clientUsage, verifySubject, truncateCertificatePath, message);
-                    } else {
-                        AlertMessage alert = new AlertMessage(AlertMessage.AlertLevel.FATAL, AlertMessage.AlertDescription.INTERNAL_ERROR);
-                        throw new HandshakeException("x509 verification not enabled!", alert);
-                    }
-=======
-                    AlertMessage alert = new AlertMessage(AlertMessage.AlertLevel.FATAL, AlertMessage.AlertDescription.INTERNAL_ERROR,
-                            session.getPeer());
+                    AlertMessage alert = new AlertMessage(AlertMessage.AlertLevel.FATAL, AlertMessage.AlertDescription.INTERNAL_ERROR);
                     throw new HandshakeException("x509 verification not enabled!", alert);
->>>>>>> ced4f239
                 }
                 return new CertificateVerificationResult(cid, certChain, null);
             } catch (HandshakeException e) {
