--- conflicted
+++ resolved
@@ -31,13 +31,13 @@
 import org.thingsboard.server.common.data.DeviceProfile;
 import org.thingsboard.server.common.data.DeviceTransportType;
 import org.thingsboard.server.common.data.EntityType;
+import org.thingsboard.server.common.data.ResourceType;
 import org.thingsboard.server.common.data.Tenant;
 import org.thingsboard.server.common.data.id.DeviceId;
 import org.thingsboard.server.common.data.id.DeviceProfileId;
 import org.thingsboard.server.common.data.id.RuleChainId;
 import org.thingsboard.server.common.data.id.TenantId;
 import org.thingsboard.server.common.data.id.TenantProfileId;
-import org.thingsboard.server.common.data.ResourceType;
 import org.thingsboard.server.common.msg.TbMsg;
 import org.thingsboard.server.common.msg.TbMsgMetaData;
 import org.thingsboard.server.common.msg.queue.ServiceQueue;
@@ -258,40 +258,18 @@
     }
 
     @Override
-<<<<<<< HEAD
-    public TransportProtos.GetResourcesResponseMsg getResources(TransportProtos.GetResourcesRequestMsg msg) {
-        TbProtoQueueMsg<TransportProtos.TransportApiRequestMsg> protoMsg =
-                new TbProtoQueueMsg<>(UUID.randomUUID(), TransportProtos.TransportApiRequestMsg.newBuilder().setResourcesRequestMsg(msg).build());
-        try {
-            TbProtoQueueMsg<TransportApiResponseMsg> response = transportApiRequestTemplate.send(protoMsg).get();
-            return response.getValue().getResourcesResponseMsg();
-=======
     public TransportProtos.GetResourceResponseMsg getResource(TransportProtos.GetResourceRequestMsg msg) {
         TbProtoQueueMsg<TransportProtos.TransportApiRequestMsg> protoMsg =
                 new TbProtoQueueMsg<>(UUID.randomUUID(), TransportProtos.TransportApiRequestMsg.newBuilder().setResourceRequestMsg(msg).build());
         try {
             TbProtoQueueMsg<TransportApiResponseMsg> response = transportApiRequestTemplate.send(protoMsg).get();
             return response.getValue().getResourceResponseMsg();
->>>>>>> 43fe84a2
         } catch (InterruptedException | ExecutionException e) {
             throw new RuntimeException(e);
         }
     }
 
     @Override
-<<<<<<< HEAD
-    public void process(TransportProtos.GetResourcesRequestMsg msg, TransportServiceCallback<TransportProtos.GetResourcesResponseMsg> callback) {
-        log.trace("Processing msg: {}", msg);
-        TbProtoQueueMsg<TransportProtos.TransportApiRequestMsg> protoMsg =
-                new TbProtoQueueMsg<>(UUID.randomUUID(), TransportProtos.TransportApiRequestMsg.newBuilder().setResourcesRequestMsg(msg).build());
-        AsyncCallbackTemplate.withCallback(transportApiRequestTemplate.send(protoMsg),
-                response -> callback.onSuccess(response.getValue().getResourcesResponseMsg()), callback::onError, transportCallbackExecutor);
-    }
-
-
-    @Override
-=======
->>>>>>> 43fe84a2
     public void process(DeviceTransportType transportType, TransportProtos.ValidateDeviceTokenRequestMsg msg,
                         TransportServiceCallback<ValidateDeviceCredentialsResponse> callback) {
         log.trace("Processing msg: {}", msg);
@@ -727,11 +705,6 @@
                     rateLimitService.remove(new DeviceId(entityUuid));
                 }
             } else if (toSessionMsg.hasResourceUpdateMsg()) {
-<<<<<<< HEAD
-                //TODO: update resource cache
-            } else if (toSessionMsg.hasResourceDeleteMsg()) {
-                //TODO: remove resource from cache
-=======
                 TransportProtos.ResourceUpdateMsg msg = toSessionMsg.getResourceUpdateMsg();
                 TenantId tenantId = new TenantId(new UUID(msg.getTenantIdMSB(), msg.getTenantIdLSB()));
                 ResourceType resourceType = ResourceType.valueOf(msg.getResourceType());
@@ -743,7 +716,6 @@
                 ResourceType resourceType = ResourceType.valueOf(msg.getResourceType());
                 String resourceId = msg.getResourceId();
                 transportResourceCache.evict(tenantId, resourceType, resourceId);
->>>>>>> 43fe84a2
             } else {
                 //TODO: should we notify the device actor about missed session?
                 log.debug("[{}] Missing session.", sessionId);
