/**
 * Copyright © 2016-2022 The Thingsboard Authors
 *
 * Licensed under the Apache License, Version 2.0 (the "License");
 * you may not use this file except in compliance with the License.
 * You may obtain a copy of the License at
 *
 *     http://www.apache.org/licenses/LICENSE-2.0
 *
 * Unless required by applicable law or agreed to in writing, software
 * distributed under the License is distributed on an "AS IS" BASIS,
 * WITHOUT WARRANTIES OR CONDITIONS OF ANY KIND, either express or implied.
 * See the License for the specific language governing permissions and
 * limitations under the License.
 */
package org.thingsboard.server.transport.mqtt;

import com.fasterxml.jackson.databind.JsonNode;
import com.google.gson.JsonParseException;
import io.netty.channel.ChannelFuture;
import io.netty.channel.ChannelHandlerContext;
import io.netty.channel.ChannelInboundHandlerAdapter;
import io.netty.handler.codec.mqtt.MqttConnAckMessage;
import io.netty.handler.codec.mqtt.MqttConnAckVariableHeader;
import io.netty.handler.codec.mqtt.MqttConnectMessage;
import io.netty.handler.codec.mqtt.MqttConnectReturnCode;
import io.netty.handler.codec.mqtt.MqttFixedHeader;
import io.netty.handler.codec.mqtt.MqttMessage;
import io.netty.handler.codec.mqtt.MqttMessageBuilders;
import io.netty.handler.codec.mqtt.MqttMessageIdVariableHeader;
import io.netty.handler.codec.mqtt.MqttPubAckMessage;
import io.netty.handler.codec.mqtt.MqttPublishMessage;
import io.netty.handler.codec.mqtt.MqttQoS;
import io.netty.handler.codec.mqtt.MqttSubAckMessage;
import io.netty.handler.codec.mqtt.MqttSubAckPayload;
import io.netty.handler.codec.mqtt.MqttSubscribeMessage;
import io.netty.handler.codec.mqtt.MqttTopicSubscription;
import io.netty.handler.codec.mqtt.MqttUnsubscribeMessage;
import io.netty.handler.codec.mqtt.MqttVersion;
import io.netty.handler.ssl.SslHandler;
import io.netty.util.CharsetUtil;
import io.netty.util.ReferenceCountUtil;
import io.netty.util.concurrent.Future;
import io.netty.util.concurrent.GenericFutureListener;
import lombok.extern.slf4j.Slf4j;
import org.thingsboard.server.common.data.DataConstants;
import org.thingsboard.server.common.data.Device;
import org.thingsboard.server.common.data.DeviceProfile;
import org.thingsboard.server.common.data.DeviceTransportType;
import org.thingsboard.server.common.data.StringUtils;
import org.thingsboard.server.common.data.TransportPayloadType;
import org.thingsboard.server.common.data.device.profile.MqttTopics;
import org.thingsboard.server.common.data.id.DeviceId;
import org.thingsboard.server.common.data.id.OtaPackageId;
import org.thingsboard.server.common.data.ota.OtaPackageType;
import org.thingsboard.server.common.data.rpc.RpcStatus;
import org.thingsboard.server.common.msg.EncryptionUtil;
import org.thingsboard.server.common.msg.tools.TbRateLimitsException;
import org.thingsboard.server.common.transport.SessionMsgListener;
import org.thingsboard.server.common.transport.TransportService;
import org.thingsboard.server.common.transport.TransportServiceCallback;
import org.thingsboard.server.common.transport.adaptor.AdaptorException;
import org.thingsboard.server.common.transport.auth.SessionInfoCreator;
import org.thingsboard.server.common.transport.auth.TransportDeviceInfo;
import org.thingsboard.server.common.transport.auth.ValidateDeviceCredentialsResponse;
import org.thingsboard.server.common.transport.service.DefaultTransportService;
import org.thingsboard.server.common.transport.service.SessionMetaData;
import org.thingsboard.server.common.transport.util.SslUtil;
import org.thingsboard.server.gen.transport.TransportProtos;
import org.thingsboard.server.gen.transport.TransportProtos.ProvisionDeviceResponseMsg;
import org.thingsboard.server.gen.transport.TransportProtos.ValidateDeviceX509CertRequestMsg;
import org.thingsboard.server.gen.transport.mqtt.SparkplugBProto;
import org.thingsboard.server.queue.scheduler.SchedulerComponent;
import org.thingsboard.server.transport.mqtt.adaptors.MqttTransportAdaptor;
import org.thingsboard.server.transport.mqtt.session.DeviceSessionCtx;
import org.thingsboard.server.transport.mqtt.session.GatewaySessionHandler;
import org.thingsboard.server.transport.mqtt.session.MqttTopicMatcher;
<<<<<<< HEAD
import org.thingsboard.server.transport.mqtt.session.SparkplugNodeSessionHandler;
import org.thingsboard.server.transport.mqtt.util.sparkplug.SparkplugTopic;
=======
import org.thingsboard.server.transport.mqtt.util.ReturnCode;
import org.thingsboard.server.transport.mqtt.util.ReturnCodeResolver;
>>>>>>> 0a009920

import javax.net.ssl.SSLPeerUnverifiedException;
import java.io.IOException;
import java.net.InetSocketAddress;
import java.security.cert.Certificate;
import java.security.cert.X509Certificate;
import java.util.ArrayList;
import java.util.Collections;
import java.util.List;
import java.util.Optional;
import java.util.UUID;
import java.util.concurrent.Callable;
import java.util.concurrent.ConcurrentHashMap;
import java.util.concurrent.ConcurrentMap;
import java.util.concurrent.TimeUnit;
import java.util.regex.Matcher;
import java.util.regex.Pattern;

import static com.amazonaws.util.StringUtils.UTF8;
import static io.netty.handler.codec.mqtt.MqttMessageType.CONNACK;
import static io.netty.handler.codec.mqtt.MqttMessageType.CONNECT;
import static io.netty.handler.codec.mqtt.MqttMessageType.PINGRESP;
import static io.netty.handler.codec.mqtt.MqttMessageType.SUBACK;
import static io.netty.handler.codec.mqtt.MqttMessageType.UNSUBACK;
import static io.netty.handler.codec.mqtt.MqttQoS.AT_LEAST_ONCE;
import static io.netty.handler.codec.mqtt.MqttQoS.AT_MOST_ONCE;
import static org.thingsboard.server.common.transport.service.DefaultTransportService.SESSION_EVENT_MSG_CLOSED;
import static org.thingsboard.server.common.transport.service.DefaultTransportService.SESSION_EVENT_MSG_OPEN;
import static org.thingsboard.server.transport.mqtt.util.sparkplug.SparkplugTopicUtil.parseTopic;

/**
 * @author Andrew Shvayka
 */
@Slf4j
public class MqttTransportHandler extends ChannelInboundHandlerAdapter implements GenericFutureListener<Future<? super Void>>, SessionMsgListener {

    private static final Pattern FW_REQUEST_PATTERN = Pattern.compile(MqttTopics.DEVICE_FIRMWARE_REQUEST_TOPIC_PATTERN);
    private static final Pattern SW_REQUEST_PATTERN = Pattern.compile(MqttTopics.DEVICE_SOFTWARE_REQUEST_TOPIC_PATTERN);


    private static final String PAYLOAD_TOO_LARGE = "PAYLOAD_TOO_LARGE";

    private static final MqttQoS MAX_SUPPORTED_QOS_LVL = AT_LEAST_ONCE;

    private final UUID sessionId;
    private final MqttTransportContext context;
    private final TransportService transportService;
    private final SchedulerComponent scheduler;
    private final SslHandler sslHandler;
    private final ConcurrentMap<MqttTopicMatcher, Integer> mqttQoSMap;

    final DeviceSessionCtx deviceSessionCtx;
    volatile InetSocketAddress address;
    volatile GatewaySessionHandler gatewaySessionHandler;
    volatile SparkplugNodeSessionHandler sparkplugSessionHandler;

    private final ConcurrentHashMap<String, String> otaPackSessions;
    private final ConcurrentHashMap<String, Integer> chunkSizes;
    private final ConcurrentMap<Integer, TransportProtos.ToDeviceRpcRequestMsg> rpcAwaitingAck;

    private TopicType attrSubTopicType;
    private TopicType rpcSubTopicType;
    private TopicType attrReqTopicType;
    private TopicType toServerRpcSubTopicType;

    MqttTransportHandler(MqttTransportContext context, SslHandler sslHandler) {
        this.sessionId = UUID.randomUUID();
        this.context = context;
        this.transportService = context.getTransportService();
        this.scheduler = context.getScheduler();
        this.sslHandler = sslHandler;
        this.mqttQoSMap = new ConcurrentHashMap<>();
        this.deviceSessionCtx = new DeviceSessionCtx(sessionId, mqttQoSMap, context);
        this.otaPackSessions = new ConcurrentHashMap<>();
        this.chunkSizes = new ConcurrentHashMap<>();
        this.rpcAwaitingAck = new ConcurrentHashMap<>();
    }

    @Override
    public void channelRegistered(ChannelHandlerContext ctx) throws Exception {
        super.channelRegistered(ctx);
        context.channelRegistered();
    }

    @Override
    public void channelUnregistered(ChannelHandlerContext ctx) throws Exception {
        super.channelUnregistered(ctx);
        context.channelUnregistered();
    }

    @Override
    public void channelRead(ChannelHandlerContext ctx, Object msg) {
        log.trace("[{}] Processing msg: {}", sessionId, msg);
        if (address == null) {
            address = getAddress(ctx);
        }
        try {
            if (msg instanceof MqttMessage) {
                MqttMessage message = (MqttMessage) msg;
                if (message.decoderResult().isSuccess()) {
                    processMqttMsg(ctx, message);
                } else {
                    log.error("[{}] Message decoding failed: {}", sessionId, message.decoderResult().cause().getMessage());
                    ctx.close();
                }
            } else {
                log.debug("[{}] Received non mqtt message: {}", sessionId, msg.getClass().getSimpleName());
                ctx.close();
            }
        } finally {
            ReferenceCountUtil.safeRelease(msg);
        }
    }

    InetSocketAddress getAddress(ChannelHandlerContext ctx) {
        var address = ctx.channel().attr(MqttTransportService.ADDRESS).get();
        if (address == null) {
            log.trace("[{}] Received empty address.", ctx.channel().id());
            InetSocketAddress remoteAddress = (InetSocketAddress) ctx.channel().remoteAddress();
            log.trace("[{}] Going to use address: {}", ctx.channel().id(), remoteAddress);
            return remoteAddress;
        } else {
            log.trace("[{}] Received address: {}", ctx.channel().id(), address);
        }
        return address;
    }

    void processMqttMsg(ChannelHandlerContext ctx, MqttMessage msg) {
        if (msg.fixedHeader() == null) {
            log.info("[{}:{}] Invalid message received", address.getHostName(), address.getPort());
            ctx.close();
            return;
        }
        deviceSessionCtx.setChannel(ctx);
        if (CONNECT.equals(msg.fixedHeader().messageType())) {
            processConnect(ctx, (MqttConnectMessage) msg);
        } else if (deviceSessionCtx.isProvisionOnly()) {
            processProvisionSessionMsg(ctx, msg);
        } else {
            enqueueRegularSessionMsg(ctx, msg);
        }
    }

    private void processProvisionSessionMsg(ChannelHandlerContext ctx, MqttMessage msg) {
        switch (msg.fixedHeader().messageType()) {
            case PUBLISH:
                MqttPublishMessage mqttMsg = (MqttPublishMessage) msg;
                String topicName = mqttMsg.variableHeader().topicName();
                int msgId = mqttMsg.variableHeader().packetId();
                try {
                    if (topicName.equals(MqttTopics.DEVICE_PROVISION_REQUEST_TOPIC)) {
                        try {
                            TransportProtos.ProvisionDeviceRequestMsg provisionRequestMsg = deviceSessionCtx.getContext().getJsonMqttAdaptor().convertToProvisionRequestMsg(deviceSessionCtx, mqttMsg);
                            transportService.process(provisionRequestMsg, new DeviceProvisionCallback(ctx, msgId, provisionRequestMsg));
                            log.trace("[{}][{}] Processing provision publish msg [{}][{}]!", sessionId, deviceSessionCtx.getDeviceId(), topicName, msgId);
                        } catch (Exception e) {
                            if (e instanceof JsonParseException || (e.getCause() != null && e.getCause() instanceof JsonParseException)) {
                                TransportProtos.ProvisionDeviceRequestMsg provisionRequestMsg = deviceSessionCtx.getContext().getProtoMqttAdaptor().convertToProvisionRequestMsg(deviceSessionCtx, mqttMsg);
                                transportService.process(provisionRequestMsg, new DeviceProvisionCallback(ctx, msgId, provisionRequestMsg));
                                deviceSessionCtx.setProvisionPayloadType(TransportPayloadType.PROTOBUF);
                                log.trace("[{}][{}] Processing provision publish msg [{}][{}]!", sessionId, deviceSessionCtx.getDeviceId(), topicName, msgId);
                            } else {
                                throw e;
                            }
                        }
                    } else {
                        log.debug("[{}] Unsupported topic for provisioning requests: {}!", sessionId, topicName);
                        ctx.close();
                    }
                } catch (RuntimeException e) {
                    log.warn("[{}] Failed to process publish msg [{}][{}]", sessionId, topicName, msgId, e);
                    ctx.close();
                } catch (AdaptorException e) {
                    log.debug("[{}] Failed to process publish msg [{}][{}]", sessionId, topicName, msgId, e);
                    ctx.close();
                }
                break;
            case PINGREQ:
                ctx.writeAndFlush(new MqttMessage(new MqttFixedHeader(PINGRESP, false, AT_MOST_ONCE, false, 0)));
                break;
            case DISCONNECT:
                ctx.close();
                break;
        }
    }

    void enqueueRegularSessionMsg(ChannelHandlerContext ctx, MqttMessage msg) {
        final int queueSize = deviceSessionCtx.getMsgQueueSize();
        if (queueSize >= context.getMessageQueueSizePerDeviceLimit()) {
            log.info("Closing current session because msq queue size for device {} exceed limit {} with msgQueueSize counter {} and actual queue size {}",
                    deviceSessionCtx.getDeviceId(), context.getMessageQueueSizePerDeviceLimit(), queueSize, deviceSessionCtx.getMsgQueueSize());
            ctx.close();
            return;
        }

        deviceSessionCtx.addToQueue(msg);
        processMsgQueue(ctx); //Under the normal conditions the msg queue will contain 0 messages. Many messages will be processed on device connect event in separate thread pool
    }

    void processMsgQueue(ChannelHandlerContext ctx) {
        if (!deviceSessionCtx.isConnected()) {
            log.trace("[{}][{}] Postpone processing msg due to device is not connected. Msg queue size is {}", sessionId, deviceSessionCtx.getDeviceId(), deviceSessionCtx.getMsgQueueSize());
            return;
        }
        deviceSessionCtx.tryProcessQueuedMsgs(msg -> processRegularSessionMsg(ctx, msg));
    }

    void processRegularSessionMsg(ChannelHandlerContext ctx, MqttMessage msg) {
        switch (msg.fixedHeader().messageType()) {
            case PUBLISH:
                processPublish(ctx, (MqttPublishMessage) msg);
                break;
            case SUBSCRIBE:
                processSubscribe(ctx, (MqttSubscribeMessage) msg);
                break;
            case UNSUBSCRIBE:
                processUnsubscribe(ctx, (MqttUnsubscribeMessage) msg);
                break;
            case PINGREQ:
                if (checkConnected(ctx, msg)) {
                    ctx.writeAndFlush(new MqttMessage(new MqttFixedHeader(PINGRESP, false, AT_MOST_ONCE, false, 0)));
                    transportService.reportActivity(deviceSessionCtx.getSessionInfo());
                }
                break;
            case DISCONNECT:
                ctx.close();
                break;
            case PUBACK:
                int msgId = ((MqttPubAckMessage) msg).variableHeader().messageId();
                TransportProtos.ToDeviceRpcRequestMsg rpcRequest = rpcAwaitingAck.remove(msgId);
                if (rpcRequest != null) {
                    transportService.process(deviceSessionCtx.getSessionInfo(), rpcRequest, RpcStatus.DELIVERED, TransportServiceCallback.EMPTY);
                }
                break;
            default:
                break;
        }
    }

    private void processPublish(ChannelHandlerContext ctx, MqttPublishMessage mqttMsg) {
        if (!checkConnected(ctx, mqttMsg)) {
            return;
        }
        String topicName = mqttMsg.variableHeader().topicName();
        int msgId = mqttMsg.variableHeader().packetId();
        log.trace("[{}][{}] Processing publish msg [{}][{}]!", sessionId, deviceSessionCtx.getDeviceId(), topicName, msgId);

        if (sparkplugSessionHandler != null) {
            handleSparkplugPublishMsg(ctx, topicName, msgId, mqttMsg);
            transportService.reportActivity(deviceSessionCtx.getSessionInfo());
        } else if (topicName.startsWith(MqttTopics.BASE_GATEWAY_API_TOPIC)) {
            if (gatewaySessionHandler != null) {
                handleGatewayPublishMsg(ctx, topicName, msgId, mqttMsg);
                transportService.reportActivity(deviceSessionCtx.getSessionInfo());
            }
        } else {
            processDevicePublish(ctx, mqttMsg, topicName, msgId);
        }
    }

    private void handleGatewayPublishMsg(ChannelHandlerContext ctx, String topicName, int msgId, MqttPublishMessage mqttMsg) {
        try {
            switch (topicName) {
                case MqttTopics.GATEWAY_TELEMETRY_TOPIC:
                    gatewaySessionHandler.onDeviceTelemetry(mqttMsg);
                    break;
                case MqttTopics.GATEWAY_CLAIM_TOPIC:
                    gatewaySessionHandler.onDeviceClaim(mqttMsg);
                    break;
                case MqttTopics.GATEWAY_ATTRIBUTES_TOPIC:
                    gatewaySessionHandler.onDeviceAttributes(mqttMsg);
                    break;
                case MqttTopics.GATEWAY_ATTRIBUTES_REQUEST_TOPIC:
                    gatewaySessionHandler.onDeviceAttributesRequest(mqttMsg);
                    break;
                case MqttTopics.GATEWAY_RPC_TOPIC:
                    gatewaySessionHandler.onDeviceRpcResponse(mqttMsg);
                    break;
                case MqttTopics.GATEWAY_CONNECT_TOPIC:
                    gatewaySessionHandler.onDeviceConnect(mqttMsg);
                    break;
                case MqttTopics.GATEWAY_DISCONNECT_TOPIC:
                    gatewaySessionHandler.onDeviceDisconnect(mqttMsg);
                    break;
                default:
                    ack(ctx, msgId, ReturnCode.TOPIC_NAME_INVALID);
            }
        } catch (RuntimeException e) {
            log.warn("[{}] Failed to process publish msg [{}][{}]", sessionId, topicName, msgId, e);
            ack(ctx, msgId, ReturnCode.IMPLEMENTATION_SPECIFIC);
            ctx.close();
        } catch (AdaptorException e) {
            log.debug("[{}] Failed to process publish msg [{}][{}]", sessionId, topicName, msgId, e);
            sendAckOrCloseSession(ctx, topicName, msgId);
        }
    }

    private void handleSparkplugPublishMsg(ChannelHandlerContext ctx, String topicName, int msgId, MqttPublishMessage mqttMsg) {
        try {
            sparkplugSessionHandler.onPublishMsg(ctx, topicName, msgId, mqttMsg);
        } catch (RuntimeException e) {
            log.warn("[{}] Failed to process publish msg [{}][{}]", sessionId, topicName, msgId, e);
            ctx.close();
        } catch (Exception e) {
            log.debug("[{}] Failed to process publish msg [{}][{}]", sessionId, topicName, msgId, e);
            sendAckOrCloseSession(ctx, topicName, msgId);
        }
    }

    private void processDevicePublish(ChannelHandlerContext ctx, MqttPublishMessage mqttMsg, String topicName, int msgId) {
        try {
            Matcher fwMatcher;
            MqttTransportAdaptor payloadAdaptor = deviceSessionCtx.getPayloadAdaptor();
            if (deviceSessionCtx.isDeviceAttributesTopic(topicName)) {
                TransportProtos.PostAttributeMsg postAttributeMsg = payloadAdaptor.convertToPostAttributes(deviceSessionCtx, mqttMsg);
                transportService.process(deviceSessionCtx.getSessionInfo(), postAttributeMsg, getPubAckCallback(ctx, msgId, postAttributeMsg));
            } else if (deviceSessionCtx.isDeviceTelemetryTopic(topicName)) {
                TransportProtos.PostTelemetryMsg postTelemetryMsg = payloadAdaptor.convertToPostTelemetry(deviceSessionCtx, mqttMsg);
                transportService.process(deviceSessionCtx.getSessionInfo(), postTelemetryMsg, getPubAckCallback(ctx, msgId, postTelemetryMsg));
            } else if (topicName.startsWith(MqttTopics.DEVICE_ATTRIBUTES_REQUEST_TOPIC_PREFIX)) {
                TransportProtos.GetAttributeRequestMsg getAttributeMsg = payloadAdaptor.convertToGetAttributes(deviceSessionCtx, mqttMsg, MqttTopics.DEVICE_ATTRIBUTES_REQUEST_TOPIC_PREFIX);
                transportService.process(deviceSessionCtx.getSessionInfo(), getAttributeMsg, getPubAckCallback(ctx, msgId, getAttributeMsg));
                attrReqTopicType = TopicType.V1;
            } else if (topicName.startsWith(MqttTopics.DEVICE_RPC_RESPONSE_TOPIC)) {
                TransportProtos.ToDeviceRpcResponseMsg rpcResponseMsg = payloadAdaptor.convertToDeviceRpcResponse(deviceSessionCtx, mqttMsg, MqttTopics.DEVICE_RPC_RESPONSE_TOPIC);
                transportService.process(deviceSessionCtx.getSessionInfo(), rpcResponseMsg, getPubAckCallback(ctx, msgId, rpcResponseMsg));
            } else if (topicName.startsWith(MqttTopics.DEVICE_RPC_REQUESTS_TOPIC)) {
                TransportProtos.ToServerRpcRequestMsg rpcRequestMsg = payloadAdaptor.convertToServerRpcRequest(deviceSessionCtx, mqttMsg, MqttTopics.DEVICE_RPC_REQUESTS_TOPIC);
                transportService.process(deviceSessionCtx.getSessionInfo(), rpcRequestMsg, getPubAckCallback(ctx, msgId, rpcRequestMsg));
                toServerRpcSubTopicType = TopicType.V1;
            } else if (topicName.equals(MqttTopics.DEVICE_CLAIM_TOPIC)) {
                TransportProtos.ClaimDeviceMsg claimDeviceMsg = payloadAdaptor.convertToClaimDevice(deviceSessionCtx, mqttMsg);
                transportService.process(deviceSessionCtx.getSessionInfo(), claimDeviceMsg, getPubAckCallback(ctx, msgId, claimDeviceMsg));
            } else if ((fwMatcher = FW_REQUEST_PATTERN.matcher(topicName)).find()) {
                getOtaPackageCallback(ctx, mqttMsg, msgId, fwMatcher, OtaPackageType.FIRMWARE);
            } else if ((fwMatcher = SW_REQUEST_PATTERN.matcher(topicName)).find()) {
                getOtaPackageCallback(ctx, mqttMsg, msgId, fwMatcher, OtaPackageType.SOFTWARE);
            } else if (topicName.equals(MqttTopics.DEVICE_TELEMETRY_SHORT_TOPIC)) {
                TransportProtos.PostTelemetryMsg postTelemetryMsg = payloadAdaptor.convertToPostTelemetry(deviceSessionCtx, mqttMsg);
                transportService.process(deviceSessionCtx.getSessionInfo(), postTelemetryMsg, getPubAckCallback(ctx, msgId, postTelemetryMsg));
            } else if (topicName.equals(MqttTopics.DEVICE_TELEMETRY_SHORT_JSON_TOPIC)) {
                TransportProtos.PostTelemetryMsg postTelemetryMsg = context.getJsonMqttAdaptor().convertToPostTelemetry(deviceSessionCtx, mqttMsg);
                transportService.process(deviceSessionCtx.getSessionInfo(), postTelemetryMsg, getPubAckCallback(ctx, msgId, postTelemetryMsg));
            } else if (topicName.equals(MqttTopics.DEVICE_TELEMETRY_SHORT_PROTO_TOPIC)) {
                TransportProtos.PostTelemetryMsg postTelemetryMsg = context.getProtoMqttAdaptor().convertToPostTelemetry(deviceSessionCtx, mqttMsg);
                transportService.process(deviceSessionCtx.getSessionInfo(), postTelemetryMsg, getPubAckCallback(ctx, msgId, postTelemetryMsg));
            } else if (topicName.equals(MqttTopics.DEVICE_ATTRIBUTES_SHORT_TOPIC)) {
                TransportProtos.PostAttributeMsg postAttributeMsg = payloadAdaptor.convertToPostAttributes(deviceSessionCtx, mqttMsg);
                transportService.process(deviceSessionCtx.getSessionInfo(), postAttributeMsg, getPubAckCallback(ctx, msgId, postAttributeMsg));
            } else if (topicName.equals(MqttTopics.DEVICE_ATTRIBUTES_SHORT_JSON_TOPIC)) {
                TransportProtos.PostAttributeMsg postAttributeMsg = context.getJsonMqttAdaptor().convertToPostAttributes(deviceSessionCtx, mqttMsg);
                transportService.process(deviceSessionCtx.getSessionInfo(), postAttributeMsg, getPubAckCallback(ctx, msgId, postAttributeMsg));
            } else if (topicName.equals(MqttTopics.DEVICE_ATTRIBUTES_SHORT_PROTO_TOPIC)) {
                TransportProtos.PostAttributeMsg postAttributeMsg = context.getProtoMqttAdaptor().convertToPostAttributes(deviceSessionCtx, mqttMsg);
                transportService.process(deviceSessionCtx.getSessionInfo(), postAttributeMsg, getPubAckCallback(ctx, msgId, postAttributeMsg));
            } else if (topicName.startsWith(MqttTopics.DEVICE_RPC_RESPONSE_SHORT_JSON_TOPIC)) {
                TransportProtos.ToDeviceRpcResponseMsg rpcResponseMsg = context.getJsonMqttAdaptor().convertToDeviceRpcResponse(deviceSessionCtx, mqttMsg, MqttTopics.DEVICE_RPC_RESPONSE_SHORT_JSON_TOPIC);
                transportService.process(deviceSessionCtx.getSessionInfo(), rpcResponseMsg, getPubAckCallback(ctx, msgId, rpcResponseMsg));
            } else if (topicName.startsWith(MqttTopics.DEVICE_RPC_RESPONSE_SHORT_PROTO_TOPIC)) {
                TransportProtos.ToDeviceRpcResponseMsg rpcResponseMsg = context.getProtoMqttAdaptor().convertToDeviceRpcResponse(deviceSessionCtx, mqttMsg, MqttTopics.DEVICE_RPC_RESPONSE_SHORT_PROTO_TOPIC);
                transportService.process(deviceSessionCtx.getSessionInfo(), rpcResponseMsg, getPubAckCallback(ctx, msgId, rpcResponseMsg));
            } else if (topicName.startsWith(MqttTopics.DEVICE_RPC_RESPONSE_SHORT_TOPIC)) {
                TransportProtos.ToDeviceRpcResponseMsg rpcResponseMsg = payloadAdaptor.convertToDeviceRpcResponse(deviceSessionCtx, mqttMsg, MqttTopics.DEVICE_RPC_RESPONSE_SHORT_TOPIC);
                transportService.process(deviceSessionCtx.getSessionInfo(), rpcResponseMsg, getPubAckCallback(ctx, msgId, rpcResponseMsg));
            } else if (topicName.startsWith(MqttTopics.DEVICE_RPC_REQUESTS_SHORT_JSON_TOPIC)) {
                TransportProtos.ToServerRpcRequestMsg rpcRequestMsg = context.getJsonMqttAdaptor().convertToServerRpcRequest(deviceSessionCtx, mqttMsg, MqttTopics.DEVICE_RPC_REQUESTS_SHORT_JSON_TOPIC);
                transportService.process(deviceSessionCtx.getSessionInfo(), rpcRequestMsg, getPubAckCallback(ctx, msgId, rpcRequestMsg));
                toServerRpcSubTopicType = TopicType.V2_JSON;
            } else if (topicName.startsWith(MqttTopics.DEVICE_RPC_REQUESTS_SHORT_PROTO_TOPIC)) {
                TransportProtos.ToServerRpcRequestMsg rpcRequestMsg = context.getProtoMqttAdaptor().convertToServerRpcRequest(deviceSessionCtx, mqttMsg, MqttTopics.DEVICE_RPC_REQUESTS_SHORT_PROTO_TOPIC);
                transportService.process(deviceSessionCtx.getSessionInfo(), rpcRequestMsg, getPubAckCallback(ctx, msgId, rpcRequestMsg));
                toServerRpcSubTopicType = TopicType.V2_PROTO;
            } else if (topicName.startsWith(MqttTopics.DEVICE_RPC_REQUESTS_SHORT_TOPIC)) {
                TransportProtos.ToServerRpcRequestMsg rpcRequestMsg = payloadAdaptor.convertToServerRpcRequest(deviceSessionCtx, mqttMsg, MqttTopics.DEVICE_RPC_REQUESTS_SHORT_TOPIC);
                transportService.process(deviceSessionCtx.getSessionInfo(), rpcRequestMsg, getPubAckCallback(ctx, msgId, rpcRequestMsg));
                toServerRpcSubTopicType = TopicType.V2;
            } else if (topicName.startsWith(MqttTopics.DEVICE_ATTRIBUTES_REQUEST_SHORT_JSON_TOPIC_PREFIX)) {
                TransportProtos.GetAttributeRequestMsg getAttributeMsg = context.getJsonMqttAdaptor().convertToGetAttributes(deviceSessionCtx, mqttMsg, MqttTopics.DEVICE_ATTRIBUTES_REQUEST_SHORT_JSON_TOPIC_PREFIX);
                transportService.process(deviceSessionCtx.getSessionInfo(), getAttributeMsg, getPubAckCallback(ctx, msgId, getAttributeMsg));
                attrReqTopicType = TopicType.V2_JSON;
            } else if (topicName.startsWith(MqttTopics.DEVICE_ATTRIBUTES_REQUEST_SHORT_PROTO_TOPIC_PREFIX)) {
                TransportProtos.GetAttributeRequestMsg getAttributeMsg = context.getProtoMqttAdaptor().convertToGetAttributes(deviceSessionCtx, mqttMsg, MqttTopics.DEVICE_ATTRIBUTES_REQUEST_SHORT_PROTO_TOPIC_PREFIX);
                transportService.process(deviceSessionCtx.getSessionInfo(), getAttributeMsg, getPubAckCallback(ctx, msgId, getAttributeMsg));
                attrReqTopicType = TopicType.V2_PROTO;
            } else if (topicName.startsWith(MqttTopics.DEVICE_ATTRIBUTES_REQUEST_SHORT_TOPIC_PREFIX)) {
                TransportProtos.GetAttributeRequestMsg getAttributeMsg = payloadAdaptor.convertToGetAttributes(deviceSessionCtx, mqttMsg, MqttTopics.DEVICE_ATTRIBUTES_REQUEST_SHORT_TOPIC_PREFIX);
                transportService.process(deviceSessionCtx.getSessionInfo(), getAttributeMsg, getPubAckCallback(ctx, msgId, getAttributeMsg));
                attrReqTopicType = TopicType.V2;
            } else {
                transportService.reportActivity(deviceSessionCtx.getSessionInfo());
                ack(ctx, msgId, ReturnCode.TOPIC_NAME_INVALID);
            }
        } catch (AdaptorException e) {
            log.debug("[{}] Failed to process publish msg [{}][{}]", sessionId, topicName, msgId, e);
            sendAckOrCloseSession(ctx, topicName, msgId);
        }
    }

    private void sendAckOrCloseSession(ChannelHandlerContext ctx, String topicName, int msgId) {
        if ((deviceSessionCtx.isSendAckOnValidationException() || MqttVersion.MQTT_5.equals(deviceSessionCtx.getMqttVersion())) && msgId > 0) {
            log.debug("[{}] Send pub ack on invalid publish msg [{}][{}]", sessionId, topicName, msgId);
            ctx.writeAndFlush(createMqttPubAckMsg(deviceSessionCtx, msgId, ReturnCode.PAYLOAD_FORMAT_INVALID));
        } else {
            log.info("[{}] Closing current session due to invalid publish msg [{}][{}]", sessionId, topicName, msgId);
            ctx.close();
        }
    }

    private void getOtaPackageCallback(ChannelHandlerContext ctx, MqttPublishMessage mqttMsg, int msgId, Matcher fwMatcher, OtaPackageType type) {
        String payload = mqttMsg.content().toString(UTF8);
        int chunkSize = StringUtils.isNotEmpty(payload) ? Integer.parseInt(payload) : 0;
        String requestId = fwMatcher.group("requestId");
        int chunk = Integer.parseInt(fwMatcher.group("chunk"));

        if (chunkSize > 0) {
            this.chunkSizes.put(requestId, chunkSize);
        } else {
            chunkSize = chunkSizes.getOrDefault(requestId, 0);
        }

        if (chunkSize > context.getMaxPayloadSize()) {
            sendOtaPackageError(ctx, PAYLOAD_TOO_LARGE);
            return;
        }

        String otaPackageId = otaPackSessions.get(requestId);

        if (otaPackageId != null) {
            sendOtaPackage(ctx, mqttMsg.variableHeader().packetId(), otaPackageId, requestId, chunkSize, chunk, type);
        } else {
            TransportProtos.SessionInfoProto sessionInfo = deviceSessionCtx.getSessionInfo();
            TransportProtos.GetOtaPackageRequestMsg getOtaPackageRequestMsg = TransportProtos.GetOtaPackageRequestMsg.newBuilder()
                    .setDeviceIdMSB(sessionInfo.getDeviceIdMSB())
                    .setDeviceIdLSB(sessionInfo.getDeviceIdLSB())
                    .setTenantIdMSB(sessionInfo.getTenantIdMSB())
                    .setTenantIdLSB(sessionInfo.getTenantIdLSB())
                    .setType(type.name())
                    .build();
            transportService.process(deviceSessionCtx.getSessionInfo(), getOtaPackageRequestMsg,
                    new OtaPackageCallback(ctx, msgId, getOtaPackageRequestMsg, requestId, chunkSize, chunk));
        }
    }

    private void ack(ChannelHandlerContext ctx, int msgId, ReturnCode returnCode) {
        if (msgId > 0) {
            ctx.writeAndFlush(createMqttPubAckMsg(deviceSessionCtx, msgId, returnCode));
        }
    }

    private <T> TransportServiceCallback<Void> getPubAckCallback(final ChannelHandlerContext ctx, final int msgId, final T msg) {
        return new TransportServiceCallback<>() {
            @Override
            public void onSuccess(Void dummy) {
                log.trace("[{}] Published msg: {}", sessionId, msg);
                ack(ctx, msgId, ReturnCode.SUCCESS);
            }

            @Override
            public void onError(Throwable e) {
                log.trace("[{}] Failed to publish msg: {}", sessionId, msg, e);
                ctx.close();
            }
        };
    }

    private class DeviceProvisionCallback implements TransportServiceCallback<ProvisionDeviceResponseMsg> {
        private final ChannelHandlerContext ctx;
        private final int msgId;
        private final TransportProtos.ProvisionDeviceRequestMsg msg;

        DeviceProvisionCallback(ChannelHandlerContext ctx, int msgId, TransportProtos.ProvisionDeviceRequestMsg msg) {
            this.ctx = ctx;
            this.msgId = msgId;
            this.msg = msg;
        }

        @Override
        public void onSuccess(TransportProtos.ProvisionDeviceResponseMsg provisionResponseMsg) {
            log.trace("[{}] Published msg: {}", sessionId, msg);
            ack(ctx, msgId, ReturnCode.SUCCESS);
            try {
                if (deviceSessionCtx.getProvisionPayloadType().equals(TransportPayloadType.JSON)) {
                    deviceSessionCtx.getContext().getJsonMqttAdaptor().convertToPublish(deviceSessionCtx, provisionResponseMsg).ifPresent(deviceSessionCtx.getChannel()::writeAndFlush);
                } else {
                    deviceSessionCtx.getContext().getProtoMqttAdaptor().convertToPublish(deviceSessionCtx, provisionResponseMsg).ifPresent(deviceSessionCtx.getChannel()::writeAndFlush);
                }
                scheduler.schedule((Callable<ChannelFuture>) ctx::close, 60, TimeUnit.SECONDS);
            } catch (Exception e) {
                log.trace("[{}] Failed to convert device provision response to MQTT msg", sessionId, e);
            }
        }

        @Override
        public void onError(Throwable e) {
            log.trace("[{}] Failed to publish msg: {}", sessionId, msg, e);
            ack(ctx, msgId, ReturnCode.IMPLEMENTATION_SPECIFIC);
            ctx.close();
        }
    }

    private class OtaPackageCallback implements TransportServiceCallback<TransportProtos.GetOtaPackageResponseMsg> {
        private final ChannelHandlerContext ctx;
        private final int msgId;
        private final TransportProtos.GetOtaPackageRequestMsg msg;
        private final String requestId;
        private final int chunkSize;
        private final int chunk;

        OtaPackageCallback(ChannelHandlerContext ctx, int msgId, TransportProtos.GetOtaPackageRequestMsg msg, String requestId, int chunkSize, int chunk) {
            this.ctx = ctx;
            this.msgId = msgId;
            this.msg = msg;
            this.requestId = requestId;
            this.chunkSize = chunkSize;
            this.chunk = chunk;
        }

        @Override
        public void onSuccess(TransportProtos.GetOtaPackageResponseMsg response) {
            if (TransportProtos.ResponseStatus.SUCCESS.equals(response.getResponseStatus())) {
                OtaPackageId firmwareId = new OtaPackageId(new UUID(response.getOtaPackageIdMSB(), response.getOtaPackageIdLSB()));
                otaPackSessions.put(requestId, firmwareId.toString());
                sendOtaPackage(ctx, msgId, firmwareId.toString(), requestId, chunkSize, chunk, OtaPackageType.valueOf(response.getType()));
            } else {
                sendOtaPackageError(ctx, response.getResponseStatus().toString());
            }
        }

        @Override
        public void onError(Throwable e) {
            log.trace("[{}] Failed to get firmware: {}", sessionId, msg, e);
            ctx.close();
        }
    }

    private void sendOtaPackage(ChannelHandlerContext ctx, int msgId, String firmwareId, String requestId, int chunkSize, int chunk, OtaPackageType type) {
        log.trace("[{}] Send firmware [{}] to device!", sessionId, firmwareId);
        ack(ctx, msgId, ReturnCode.SUCCESS);
        try {
            byte[] firmwareChunk = context.getOtaPackageDataCache().get(firmwareId, chunkSize, chunk);
            deviceSessionCtx.getPayloadAdaptor()
                    .convertToPublish(deviceSessionCtx, firmwareChunk, requestId, chunk, type)
                    .ifPresent(deviceSessionCtx.getChannel()::writeAndFlush);
        } catch (Exception e) {
            log.trace("[{}] Failed to send firmware response!", sessionId, e);
        }
    }

    private void sendOtaPackageError(ChannelHandlerContext ctx, String error) {
        log.warn("[{}] {}", sessionId, error);
        deviceSessionCtx.getChannel().writeAndFlush(deviceSessionCtx
                .getPayloadAdaptor()
                .createMqttPublishMsg(deviceSessionCtx, MqttTopics.DEVICE_FIRMWARE_ERROR_TOPIC, error.getBytes()));
        ctx.close();
    }

    private void processSubscribe(ChannelHandlerContext ctx, MqttSubscribeMessage mqttMsg) {
        if (!checkConnected(ctx, mqttMsg)) {
            int returnCode = ReturnCodeResolver.getSubscriptionReturnCode(deviceSessionCtx.getMqttVersion(), ReturnCode.NOT_AUTHORIZED_5);
            ctx.writeAndFlush(createSubAckMessage(mqttMsg.variableHeader().messageId(), Collections.singletonList(returnCode)));
            return;
        }
        log.trace("[{}] Processing subscription [{}]!", sessionId, mqttMsg.variableHeader().messageId());
        List<Integer> grantedQoSList = new ArrayList<>();
        boolean activityReported = false;
        for (MqttTopicSubscription subscription : mqttMsg.payload().topicSubscriptions()) {
            String topic = subscription.topicName();
            MqttQoS reqQoS = subscription.qualityOfService();
            try {
                if (sparkplugSessionHandler != null) {
                    SparkplugTopic sparkplugTopic = parseTopic(mqttMsg.payload().topicSubscriptions().get(0).topicName());
                    sparkplugSessionHandler.handleSparkplugSubscribeMsg(grantedQoSList, sparkplugTopic, reqQoS);
                } else {
                    switch (topic) {
                        case MqttTopics.DEVICE_ATTRIBUTES_TOPIC: {
                            processAttributesSubscribe(grantedQoSList, topic, reqQoS, TopicType.V1);
                            activityReported = true;
                            break;
                        }
                        case MqttTopics.DEVICE_ATTRIBUTES_SHORT_TOPIC: {
                            processAttributesSubscribe(grantedQoSList, topic, reqQoS, TopicType.V2);
                            activityReported = true;
                            break;
                        }
                        case MqttTopics.DEVICE_ATTRIBUTES_SHORT_JSON_TOPIC: {
                            processAttributesSubscribe(grantedQoSList, topic, reqQoS, TopicType.V2_JSON);
                            activityReported = true;
                            break;
                        }
                        case MqttTopics.DEVICE_ATTRIBUTES_SHORT_PROTO_TOPIC: {
                            processAttributesSubscribe(grantedQoSList, topic, reqQoS, TopicType.V2_PROTO);
                            activityReported = true;
                            break;
                        }
                        case MqttTopics.DEVICE_RPC_REQUESTS_SUB_TOPIC: {
                            processRpcSubscribe(grantedQoSList, topic, reqQoS, TopicType.V1);
                            activityReported = true;
                            break;
                        }
                        case MqttTopics.DEVICE_RPC_REQUESTS_SUB_SHORT_TOPIC: {
                            processRpcSubscribe(grantedQoSList, topic, reqQoS, TopicType.V2);
                            activityReported = true;
                            break;
                        }
                        case MqttTopics.DEVICE_RPC_REQUESTS_SUB_SHORT_JSON_TOPIC: {
                            processRpcSubscribe(grantedQoSList, topic, reqQoS, TopicType.V2_JSON);
                            activityReported = true;
                            break;
                        }
                        case MqttTopics.DEVICE_RPC_REQUESTS_SUB_SHORT_PROTO_TOPIC: {
                            processRpcSubscribe(grantedQoSList, topic, reqQoS, TopicType.V2_PROTO);
                            activityReported = true;
                            break;
                        }
                        case MqttTopics.DEVICE_RPC_RESPONSE_SUB_TOPIC:
                        case MqttTopics.DEVICE_RPC_RESPONSE_SUB_SHORT_TOPIC:
                        case MqttTopics.DEVICE_RPC_RESPONSE_SUB_SHORT_JSON_TOPIC:
                        case MqttTopics.DEVICE_RPC_RESPONSE_SUB_SHORT_PROTO_TOPIC:
                        case MqttTopics.DEVICE_ATTRIBUTES_RESPONSES_TOPIC:
                        case MqttTopics.DEVICE_ATTRIBUTES_RESPONSES_SHORT_TOPIC:
                        case MqttTopics.DEVICE_ATTRIBUTES_RESPONSES_SHORT_JSON_TOPIC:
                        case MqttTopics.DEVICE_ATTRIBUTES_RESPONSES_SHORT_PROTO_TOPIC:
                        case MqttTopics.GATEWAY_ATTRIBUTES_TOPIC:
                        case MqttTopics.GATEWAY_RPC_TOPIC:
                        case MqttTopics.GATEWAY_ATTRIBUTES_RESPONSE_TOPIC:
                        case MqttTopics.DEVICE_PROVISION_RESPONSE_TOPIC:
                        case MqttTopics.DEVICE_FIRMWARE_RESPONSES_TOPIC:
                        case MqttTopics.DEVICE_FIRMWARE_ERROR_TOPIC:
                        case MqttTopics.DEVICE_SOFTWARE_RESPONSES_TOPIC:
                        case MqttTopics.DEVICE_SOFTWARE_ERROR_TOPIC:
                            registerSubQoS(topic, grantedQoSList, reqQoS);
                            break;
                        default:
                            log.warn("[{}] Failed to subscribe to [{}][{}]", sessionId, topic, reqQoS);
                            grantedQoSList.add(FAILURE.value());
                            break;
                    }
<<<<<<< HEAD
=======
                    case MqttTopics.DEVICE_RPC_RESPONSE_SUB_TOPIC:
                    case MqttTopics.DEVICE_RPC_RESPONSE_SUB_SHORT_TOPIC:
                    case MqttTopics.DEVICE_RPC_RESPONSE_SUB_SHORT_JSON_TOPIC:
                    case MqttTopics.DEVICE_RPC_RESPONSE_SUB_SHORT_PROTO_TOPIC:
                    case MqttTopics.DEVICE_ATTRIBUTES_RESPONSES_TOPIC:
                    case MqttTopics.DEVICE_ATTRIBUTES_RESPONSES_SHORT_TOPIC:
                    case MqttTopics.DEVICE_ATTRIBUTES_RESPONSES_SHORT_JSON_TOPIC:
                    case MqttTopics.DEVICE_ATTRIBUTES_RESPONSES_SHORT_PROTO_TOPIC:
                    case MqttTopics.GATEWAY_ATTRIBUTES_TOPIC:
                    case MqttTopics.GATEWAY_RPC_TOPIC:
                    case MqttTopics.GATEWAY_ATTRIBUTES_RESPONSE_TOPIC:
                    case MqttTopics.DEVICE_PROVISION_RESPONSE_TOPIC:
                    case MqttTopics.DEVICE_FIRMWARE_RESPONSES_TOPIC:
                    case MqttTopics.DEVICE_FIRMWARE_ERROR_TOPIC:
                    case MqttTopics.DEVICE_SOFTWARE_RESPONSES_TOPIC:
                    case MqttTopics.DEVICE_SOFTWARE_ERROR_TOPIC:
                        registerSubQoS(topic, grantedQoSList, reqQoS);
                        break;
                    default:
                        log.warn("[{}] Failed to subscribe to [{}][{}]", sessionId, topic, reqQoS);
                        grantedQoSList.add(ReturnCodeResolver.getSubscriptionReturnCode(deviceSessionCtx.getMqttVersion(), ReturnCode.TOPIC_FILTER_INVALID));
                        break;
>>>>>>> 0a009920
                }
            } catch (Exception e) {
                log.warn("[{}] Failed to subscribe to [{}][{}]", sessionId, topic, reqQoS, e);
                grantedQoSList.add(ReturnCodeResolver.getSubscriptionReturnCode(deviceSessionCtx.getMqttVersion(), ReturnCode.IMPLEMENTATION_SPECIFIC));
            }
        }
        if (!activityReported) {
            transportService.reportActivity(deviceSessionCtx.getSessionInfo());
        }
        ctx.writeAndFlush(createSubAckMessage(mqttMsg.variableHeader().messageId(), grantedQoSList));
    }

    private void processRpcSubscribe(List<Integer> grantedQoSList, String topic, MqttQoS reqQoS, TopicType topicType) {
        transportService.process(deviceSessionCtx.getSessionInfo(), TransportProtos.SubscribeToRPCMsg.newBuilder().build(), null);
        rpcSubTopicType = topicType;
        registerSubQoS(topic, grantedQoSList, reqQoS);
    }

    private void processAttributesSubscribe(List<Integer> grantedQoSList, String topic, MqttQoS reqQoS, TopicType topicType) {
        transportService.process(deviceSessionCtx.getSessionInfo(), TransportProtos.SubscribeToAttributeUpdatesMsg.newBuilder().build(), null);
        attrSubTopicType = topicType;
        registerSubQoS(topic, grantedQoSList, reqQoS);
    }

    private void registerSubQoS(String topic, List<Integer> grantedQoSList, MqttQoS reqQoS) {
        grantedQoSList.add(getMinSupportedQos(reqQoS));
        mqttQoSMap.put(new MqttTopicMatcher(topic), getMinSupportedQos(reqQoS));
    }

    private void processUnsubscribe(ChannelHandlerContext ctx, MqttUnsubscribeMessage mqttMsg) {
        if (!checkConnected(ctx, mqttMsg)) {
            ctx.writeAndFlush(createUnSubAckMessage(mqttMsg.variableHeader().messageId(), Collections.singletonList(ReturnCode.NOT_AUTHORIZED_5.shortValue())));
            return;
        }
        boolean activityReported = false;
        List<Short> unSubResults = new ArrayList<>();
        log.trace("[{}] Processing subscription [{}]!", sessionId, mqttMsg.variableHeader().messageId());
        for (String topicName : mqttMsg.payload().topics()) {
            MqttTopicMatcher matcher = new MqttTopicMatcher(topicName);
            if (mqttQoSMap.containsKey(matcher)) {
                mqttQoSMap.remove(matcher);
                try {
                    short resultValue = ReturnCode.SUCCESS.shortValue();
                    switch (topicName) {
                        case MqttTopics.DEVICE_ATTRIBUTES_TOPIC:
                        case MqttTopics.DEVICE_ATTRIBUTES_SHORT_TOPIC:
                        case MqttTopics.DEVICE_ATTRIBUTES_SHORT_PROTO_TOPIC:
                        case MqttTopics.DEVICE_ATTRIBUTES_SHORT_JSON_TOPIC: {
                            transportService.process(deviceSessionCtx.getSessionInfo(),
                                    TransportProtos.SubscribeToAttributeUpdatesMsg.newBuilder().setUnsubscribe(true).build(), null);
                            activityReported = true;
                            break;
                        }
                        case MqttTopics.DEVICE_RPC_REQUESTS_SUB_TOPIC:
                        case MqttTopics.DEVICE_RPC_REQUESTS_SUB_SHORT_TOPIC:
                        case MqttTopics.DEVICE_RPC_REQUESTS_SUB_SHORT_JSON_TOPIC:
                        case MqttTopics.DEVICE_RPC_REQUESTS_SUB_SHORT_PROTO_TOPIC: {
                            transportService.process(deviceSessionCtx.getSessionInfo(),
                                    TransportProtos.SubscribeToRPCMsg.newBuilder().setUnsubscribe(true).build(), null);
                            activityReported = true;
                            break;
                        }
                        case MqttTopics.DEVICE_RPC_RESPONSE_SUB_TOPIC:
                        case MqttTopics.DEVICE_RPC_RESPONSE_SUB_SHORT_TOPIC:
                        case MqttTopics.DEVICE_RPC_RESPONSE_SUB_SHORT_JSON_TOPIC:
                        case MqttTopics.DEVICE_RPC_RESPONSE_SUB_SHORT_PROTO_TOPIC:
                        case MqttTopics.DEVICE_ATTRIBUTES_RESPONSES_TOPIC:
                        case MqttTopics.DEVICE_ATTRIBUTES_RESPONSES_SHORT_TOPIC:
                        case MqttTopics.DEVICE_ATTRIBUTES_RESPONSES_SHORT_JSON_TOPIC:
                        case MqttTopics.DEVICE_ATTRIBUTES_RESPONSES_SHORT_PROTO_TOPIC:
                        case MqttTopics.GATEWAY_ATTRIBUTES_TOPIC:
                        case MqttTopics.GATEWAY_RPC_TOPIC:
                        case MqttTopics.GATEWAY_ATTRIBUTES_RESPONSE_TOPIC:
                        case MqttTopics.DEVICE_PROVISION_RESPONSE_TOPIC:
                        case MqttTopics.DEVICE_FIRMWARE_RESPONSES_TOPIC:
                        case MqttTopics.DEVICE_FIRMWARE_ERROR_TOPIC:
                        case MqttTopics.DEVICE_SOFTWARE_RESPONSES_TOPIC:
                        case MqttTopics.DEVICE_SOFTWARE_ERROR_TOPIC: {
                            activityReported = true;
                            break;
                        }
                        default:
                            log.trace("[{}] Failed to process unsubscription [{}] to [{}]", sessionId, mqttMsg.variableHeader().messageId(), topicName);
                            resultValue = ReturnCode.TOPIC_FILTER_INVALID.shortValue();
                    }
                    unSubResults.add(resultValue);
                } catch (Exception e) {
                    log.debug("[{}] Failed to process unsubscription [{}] to [{}]", sessionId, mqttMsg.variableHeader().messageId(), topicName);
                    unSubResults.add(ReturnCode.IMPLEMENTATION_SPECIFIC.shortValue());
                }
            } else {
                log.debug("[{}] Failed to process unsubscription [{}] to [{}] - Subscription not found", sessionId, mqttMsg.variableHeader().messageId(), topicName);
                unSubResults.add(ReturnCode.NO_SUBSCRIPTION_EXISTED.shortValue());
            }
        }
        if (!activityReported) {
            transportService.reportActivity(deviceSessionCtx.getSessionInfo());
        }
        ctx.writeAndFlush(createUnSubAckMessage(mqttMsg.variableHeader().messageId(), unSubResults));
    }

    private MqttMessage createUnSubAckMessage(int msgId, List<Short> resultCodes) {
        MqttMessageBuilders.UnsubAckBuilder unsubAckBuilder = MqttMessageBuilders.unsubAck();
        unsubAckBuilder.packetId(msgId);
        if (MqttVersion.MQTT_5.equals(deviceSessionCtx.getMqttVersion())) {
            unsubAckBuilder.addReasonCodes(resultCodes.toArray(Short[]::new));
        }
        return unsubAckBuilder.build();
    }

    void processConnect(ChannelHandlerContext ctx, MqttConnectMessage msg) {
        log.debug("[{}][{}] Processing connect msg for client: {}!", address, sessionId, msg.payload().clientIdentifier());
        String userName = msg.payload().userName();
        String clientId = msg.payload().clientIdentifier();
        deviceSessionCtx.setMqttVersion(getMqttVersion(msg.variableHeader().version()));
        if (DataConstants.PROVISION.equals(userName) || DataConstants.PROVISION.equals(clientId)) {
            deviceSessionCtx.setProvisionOnly(true);
            ctx.writeAndFlush(createMqttConnAckMsg(ReturnCode.SUCCESS, msg));
        } else {
            X509Certificate cert;
            if (sslHandler != null && (cert = getX509Certificate()) != null) {
                processX509CertConnect(ctx, cert, msg);
            } else {
                processAuthTokenConnect(ctx, msg);
            }
        }
    }

    private void processAuthTokenConnect(ChannelHandlerContext ctx, MqttConnectMessage connectMessage) {
        String userName = connectMessage.payload().userName();
        log.debug("[{}][{}] Processing connect msg for client with user name: {}!", address, sessionId, userName);
        TransportProtos.ValidateBasicMqttCredRequestMsg.Builder request = TransportProtos.ValidateBasicMqttCredRequestMsg.newBuilder()
                .setClientId(connectMessage.payload().clientIdentifier());
        if (userName != null) {
            request.setUserName(userName);
        }
        byte[] passwordBytes = connectMessage.payload().passwordInBytes();
        if (passwordBytes != null) {
            String password = new String(passwordBytes, CharsetUtil.UTF_8);
            request.setPassword(password);
        }
        transportService.process(DeviceTransportType.MQTT, request.build(),
                new TransportServiceCallback<>() {
                    @Override
                    public void onSuccess(ValidateDeviceCredentialsResponse msg) {
                        onValidateDeviceResponse(msg, ctx, connectMessage);
                    }

                    @Override
                    public void onError(Throwable e) {
                        log.trace("[{}] Failed to process credentials: {}", address, userName, e);
                        ctx.writeAndFlush(createMqttConnAckMsg(ReturnCode.SERVER_UNAVAILABLE_5, connectMessage));
                        ctx.close();
                    }
                });
    }

    private void processX509CertConnect(ChannelHandlerContext ctx, X509Certificate cert, MqttConnectMessage connectMessage) {
        try {
            if (!context.isSkipValidityCheckForClientCert()) {
                cert.checkValidity();
            }
            String strCert = SslUtil.getCertificateString(cert);
            String sha3Hash = EncryptionUtil.getSha3Hash(strCert);
            transportService.process(DeviceTransportType.MQTT, ValidateDeviceX509CertRequestMsg.newBuilder().setHash(sha3Hash).build(),
                    new TransportServiceCallback<>() {
                        @Override
                        public void onSuccess(ValidateDeviceCredentialsResponse msg) {
                            onValidateDeviceResponse(msg, ctx, connectMessage);
                        }

                        @Override
                        public void onError(Throwable e) {
                            log.trace("[{}] Failed to process credentials: {}", address, sha3Hash, e);
                            ctx.writeAndFlush(createMqttConnAckMsg(ReturnCode.SERVER_UNAVAILABLE_5, connectMessage));
                            ctx.close();
                        }
                    });
        } catch (Exception e) {
            context.onAuthFailure(address);
            ctx.writeAndFlush(createMqttConnAckMsg(ReturnCode.NOT_AUTHORIZED_5, connectMessage));
            log.trace("[{}] X509 auth failure: {}", sessionId, address, e);
            ctx.close();
        }
    }

    private X509Certificate getX509Certificate() {
        try {
            Certificate[] certChain = sslHandler.engine().getSession().getPeerCertificates();
            if (certChain.length > 0) {
                return (X509Certificate) certChain[0];
            }
        } catch (SSLPeerUnverifiedException e) {
            log.warn(e.getMessage());
            return null;
        }
        return null;
    }

    private MqttConnAckMessage createMqttConnAckMsg(ReturnCode returnCode, MqttConnectMessage msg) {
        MqttMessageBuilders.ConnAckBuilder connAckBuilder = MqttMessageBuilders.connAck();
        connAckBuilder.sessionPresent(!msg.variableHeader().isCleanSession());
        MqttConnectReturnCode finalReturnCode = ReturnCodeResolver.getConnectionReturnCode(deviceSessionCtx.getMqttVersion(), returnCode);
        connAckBuilder.returnCode(finalReturnCode);
        return connAckBuilder.build();
    }

    @Override
    public void channelReadComplete(ChannelHandlerContext ctx) {
        ctx.flush();
    }

    @Override
    public void exceptionCaught(ChannelHandlerContext ctx, Throwable cause) {
        if (cause instanceof IOException) {
            if (log.isDebugEnabled()) {
                log.debug("[{}][{}][{}] IOException: {}", sessionId,
                        Optional.ofNullable(this.deviceSessionCtx.getDeviceInfo()).map(TransportDeviceInfo::getDeviceId).orElse(null),
                        Optional.ofNullable(this.deviceSessionCtx.getDeviceInfo()).map(TransportDeviceInfo::getDeviceName).orElse(""),
                        cause);
            } else if (log.isInfoEnabled()) {
                log.info("[{}][{}][{}] IOException: {}", sessionId,
                        Optional.ofNullable(this.deviceSessionCtx.getDeviceInfo()).map(TransportDeviceInfo::getDeviceId).orElse(null),
                        Optional.ofNullable(this.deviceSessionCtx.getDeviceInfo()).map(TransportDeviceInfo::getDeviceName).orElse(""),
                        cause.getMessage());
            }
        } else {
            log.error("[{}] Unexpected Exception", sessionId, cause);
        }

        ctx.close();
        if (cause instanceof OutOfMemoryError) {
            log.error("Received critical error. Going to shutdown the service.");
            System.exit(1);
        }
    }

    private static MqttSubAckMessage createSubAckMessage(Integer msgId, List<Integer> grantedQoSList) {
        MqttFixedHeader mqttFixedHeader =
                new MqttFixedHeader(SUBACK, false, AT_MOST_ONCE, false, 0);
        MqttMessageIdVariableHeader mqttMessageIdVariableHeader = MqttMessageIdVariableHeader.from(msgId);
        MqttSubAckPayload mqttSubAckPayload = new MqttSubAckPayload(grantedQoSList);
        return new MqttSubAckMessage(mqttFixedHeader, mqttMessageIdVariableHeader, mqttSubAckPayload);
    }

    private static int getMinSupportedQos(MqttQoS reqQoS) {
        return Math.min(reqQoS.value(), MAX_SUPPORTED_QOS_LVL.value());
    }

    private static MqttVersion getMqttVersion(int versionCode) {
        switch (versionCode) {
            case 3:
                return MqttVersion.MQTT_3_1;
            case 5:
                return MqttVersion.MQTT_5;
            default:
                return MqttVersion.MQTT_3_1_1;
        }
    }

    public static MqttMessage createMqttPubAckMsg(DeviceSessionCtx deviceSessionCtx, int requestId, ReturnCode returnCode) {
        MqttMessageBuilders.PubAckBuilder pubAckMsgBuilder = MqttMessageBuilders.pubAck().packetId(requestId);
        if (MqttVersion.MQTT_5.equals(deviceSessionCtx.getMqttVersion())) {
            pubAckMsgBuilder.reasonCode(returnCode.byteValue());
        }
        return pubAckMsgBuilder.build();
    }

    private boolean checkConnected(ChannelHandlerContext ctx, MqttMessage msg) {
        if (deviceSessionCtx.isConnected()) {
            return true;
        } else {
            log.info("[{}] Closing current session due to invalid msg order: {}", sessionId, msg);
            return false;
        }
    }

    private void checkGatewaySession(SessionMetaData sessionMetaData) {
        TransportDeviceInfo device = deviceSessionCtx.getDeviceInfo();
        try {
            JsonNode infoNode = context.getMapper().readTree(device.getAdditionalInfo());
            if (infoNode != null) {
                JsonNode gatewayNode = infoNode.get("gateway");
                if (gatewayNode != null && gatewayNode.asBoolean()) {
                    gatewaySessionHandler = new GatewaySessionHandler(deviceSessionCtx, sessionId);
                    if (infoNode.has(DefaultTransportService.OVERWRITE_ACTIVITY_TIME) && infoNode.get(DefaultTransportService.OVERWRITE_ACTIVITY_TIME).isBoolean()) {
                        sessionMetaData.setOverwriteActivityTime(infoNode.get(DefaultTransportService.OVERWRITE_ACTIVITY_TIME).asBoolean());
                    }
                }
            }
        } catch (IOException e) {
            log.trace("[{}][{}] Failed to fetch device additional info", sessionId, device.getDeviceName(), e);
        }
    }

    private void checkSparkplugSession(MqttConnectMessage connectMessage) {
        try {
            SparkplugTopic sparkplugTopic = parseTopic(connectMessage.payload().willTopic());
            // Test proto
            SparkplugBProto.Payload payloadBProto = SparkplugBProto.Payload.parseFrom(connectMessage.payload().willMessageInBytes());
            //
            if (sparkplugSessionHandler == null) {
                sparkplugSessionHandler = new SparkplugNodeSessionHandler(deviceSessionCtx, sessionId, sparkplugTopic.toString());
            } else {
                log.warn("SparkPlugNodeReConnected [{}] [{}]", sparkplugTopic.getDeviceId(), sparkplugTopic.getType());
            }
        } catch (Exception e) {
            log.trace("[{}][{}] Failed to fetch sparkplugDevice additional info or sparkplugTopicName", sessionId, deviceSessionCtx.getDeviceInfo().getDeviceName(), e);
        }
    }

    @Override
    public void operationComplete(Future<? super Void> future) throws Exception {
        log.trace("[{}] Channel closed!", sessionId);
        doDisconnect();
    }

    public void doDisconnect() {
        if (deviceSessionCtx.isConnected()) {
            log.debug("[{}] Client disconnected!", sessionId);
            transportService.process(deviceSessionCtx.getSessionInfo(), SESSION_EVENT_MSG_CLOSED, null);
            transportService.deregisterSession(deviceSessionCtx.getSessionInfo());
            if (gatewaySessionHandler != null) {
                gatewaySessionHandler.onGatewayDisconnect();
            }
            deviceSessionCtx.setDisconnected();
        }
        deviceSessionCtx.release();
    }


    private void onValidateDeviceResponse(ValidateDeviceCredentialsResponse msg, ChannelHandlerContext ctx, MqttConnectMessage connectMessage) {
        if (!msg.hasDeviceInfo()) {
            context.onAuthFailure(address);
            ReturnCode returnCode = ReturnCode.NOT_AUTHORIZED_5;
            if (sslHandler == null || getX509Certificate() == null) {
                String username = connectMessage.payload().userName();
                byte[] passwordBytes = connectMessage.payload().passwordInBytes();
                String clientId = connectMessage.payload().clientIdentifier();
                if ((username != null && passwordBytes != null && clientId != null)
                        || (username == null ^ passwordBytes == null)) {
                    returnCode = ReturnCode.BAD_USERNAME_OR_PASSWORD;
                } else if (!StringUtils.isBlank(clientId)) {
                    returnCode = ReturnCode.CLIENT_IDENTIFIER_NOT_VALID;
                }
            }
            ctx.writeAndFlush(createMqttConnAckMsg(returnCode, connectMessage));
            ctx.close();
        } else {
            context.onAuthSuccess(address);
            deviceSessionCtx.setDeviceInfo(msg.getDeviceInfo());
            deviceSessionCtx.setDeviceProfile(msg.getDeviceProfile());
            deviceSessionCtx.setSessionInfo(SessionInfoCreator.create(msg, context, sessionId));
            transportService.process(deviceSessionCtx.getSessionInfo(), SESSION_EVENT_MSG_OPEN, new TransportServiceCallback<Void>() {
                @Override
                public void onSuccess(Void msg) {
                    SessionMetaData sessionMetaData = transportService.registerAsyncSession(deviceSessionCtx.getSessionInfo(), MqttTransportHandler.this);
<<<<<<< HEAD
                    if (deviceSessionCtx.isSparkplug()) {
                        checkSparkplugSession(connectMessage);
                    } else {
                        checkGatewaySession(sessionMetaData);
                    }
                    ctx.writeAndFlush(createMqttConnAckMsg(CONNECTION_ACCEPTED, connectMessage));
=======
                    checkGatewaySession(sessionMetaData);
                    ctx.writeAndFlush(createMqttConnAckMsg(ReturnCode.SUCCESS, connectMessage));
>>>>>>> 0a009920
                    deviceSessionCtx.setConnected(true);
                    log.debug("[{}] Client connected!", sessionId);
                    transportService.getCallbackExecutor().execute(() -> processMsgQueue(ctx)); //this callback will execute in Producer worker thread and hard or blocking work have to be submitted to the separate thread.
                }

                @Override
                public void onError(Throwable e) {
                    if (e instanceof TbRateLimitsException) {
                        log.trace("[{}] Failed to submit session event: {}", sessionId, e.getMessage());
                    } else {
                        log.warn("[{}] Failed to submit session event", sessionId, e);
                    }
                    ctx.writeAndFlush(createMqttConnAckMsg(ReturnCode.SERVER_UNAVAILABLE_5, connectMessage));
                    ctx.close();
                }
            });
        }
    }

    @Override
    public void onGetAttributesResponse(TransportProtos.GetAttributeResponseMsg response) {
        log.trace("[{}] Received get attributes response", sessionId);
        String topicBase = attrReqTopicType.getAttributesResponseTopicBase();
        MqttTransportAdaptor adaptor = deviceSessionCtx.getAdaptor(attrReqTopicType);
        try {
            adaptor.convertToPublish(deviceSessionCtx, response, topicBase).ifPresent(deviceSessionCtx.getChannel()::writeAndFlush);
        } catch (Exception e) {
            log.trace("[{}] Failed to convert device attributes response to MQTT msg", sessionId, e);
        }
    }

    @Override
    public void onAttributeUpdate(UUID sessionId, TransportProtos.AttributeUpdateNotificationMsg notification) {
        log.trace("[{}] Received attributes update notification to device", sessionId);
        String topic = attrSubTopicType.getAttributesSubTopic();
        MqttTransportAdaptor adaptor = deviceSessionCtx.getAdaptor(attrSubTopicType);
        try {
            adaptor.convertToPublish(deviceSessionCtx, notification, topic).ifPresent(deviceSessionCtx.getChannel()::writeAndFlush);
        } catch (Exception e) {
            log.trace("[{}] Failed to convert device attributes update to MQTT msg", sessionId, e);
        }
    }

    @Override
    public void onRemoteSessionCloseCommand(UUID sessionId, TransportProtos.SessionCloseNotificationProto sessionCloseNotification) {
        log.trace("[{}] Received the remote command to close the session: {}", sessionId, sessionCloseNotification.getMessage());
        deviceSessionCtx.getChannel().close();
    }

    @Override
    public void onToDeviceRpcRequest(UUID sessionId, TransportProtos.ToDeviceRpcRequestMsg rpcRequest) {
        log.trace("[{}] Received RPC command to device", sessionId);
        String baseTopic = rpcSubTopicType.getRpcRequestTopicBase();
        MqttTransportAdaptor adaptor = deviceSessionCtx.getAdaptor(rpcSubTopicType);
        try {
            adaptor.convertToPublish(deviceSessionCtx, rpcRequest, baseTopic).ifPresent(payload -> {
                int msgId = ((MqttPublishMessage) payload).variableHeader().packetId();
                if (isAckExpected(payload)) {
                    rpcAwaitingAck.put(msgId, rpcRequest);
                    context.getScheduler().schedule(() -> {
                        TransportProtos.ToDeviceRpcRequestMsg msg = rpcAwaitingAck.remove(msgId);
                        if (msg != null) {
                            transportService.process(deviceSessionCtx.getSessionInfo(), rpcRequest, RpcStatus.TIMEOUT, TransportServiceCallback.EMPTY);
                        }
                    }, Math.max(0, Math.min(deviceSessionCtx.getContext().getTimeout(), rpcRequest.getExpirationTime() - System.currentTimeMillis())), TimeUnit.MILLISECONDS);
                }
                var cf = publish(payload, deviceSessionCtx);
                cf.addListener(result -> {
                    if (result.cause() == null) {
                        if (!isAckExpected(payload)) {
                            transportService.process(deviceSessionCtx.getSessionInfo(), rpcRequest, RpcStatus.DELIVERED, TransportServiceCallback.EMPTY);
                        } else if (rpcRequest.getPersisted()) {
                            transportService.process(deviceSessionCtx.getSessionInfo(), rpcRequest, RpcStatus.SENT, TransportServiceCallback.EMPTY);
                        }
                    } else {
                        // TODO: send error
                    }
                });
            });
        } catch (Exception e) {
            transportService.process(deviceSessionCtx.getSessionInfo(),
                    TransportProtos.ToDeviceRpcResponseMsg.newBuilder()
                            .setRequestId(rpcRequest.getRequestId()).setError("Failed to convert device RPC command to MQTT msg").build(), TransportServiceCallback.EMPTY);
            log.trace("[{}] Failed to convert device RPC command to MQTT msg", sessionId, e);
        }
    }

    @Override
    public void onToServerRpcResponse(TransportProtos.ToServerRpcResponseMsg rpcResponse) {
        log.trace("[{}] Received RPC response from server", sessionId);
        String baseTopic = toServerRpcSubTopicType.getRpcResponseTopicBase();
        MqttTransportAdaptor adaptor = deviceSessionCtx.getAdaptor(toServerRpcSubTopicType);
        try {
            adaptor.convertToPublish(deviceSessionCtx, rpcResponse, baseTopic).ifPresent(deviceSessionCtx.getChannel()::writeAndFlush);
        } catch (Exception e) {
            log.trace("[{}] Failed to convert device RPC command to MQTT msg", sessionId, e);
        }
    }

    private ChannelFuture publish(MqttMessage message, DeviceSessionCtx deviceSessionCtx) {
        return deviceSessionCtx.getChannel().writeAndFlush(message);
    }

    private boolean isAckExpected(MqttMessage message) {
        return message.fixedHeader().qosLevel().value() > 0;
    }

    @Override
    public void onDeviceProfileUpdate(TransportProtos.SessionInfoProto sessionInfo, DeviceProfile deviceProfile) {
        deviceSessionCtx.onDeviceProfileUpdate(sessionInfo, deviceProfile);
    }

    @Override
    public void onDeviceUpdate(TransportProtos.SessionInfoProto sessionInfo, Device device, Optional<DeviceProfile> deviceProfileOpt) {
        deviceSessionCtx.onDeviceUpdate(sessionInfo, device, deviceProfileOpt);
    }

    @Override
    public void onDeviceDeleted(DeviceId deviceId) {
        context.onAuthFailure(address);
        ChannelHandlerContext ctx = deviceSessionCtx.getChannel();
        ctx.close();
    }

}<|MERGE_RESOLUTION|>--- conflicted
+++ resolved
@@ -21,7 +21,6 @@
 import io.netty.channel.ChannelHandlerContext;
 import io.netty.channel.ChannelInboundHandlerAdapter;
 import io.netty.handler.codec.mqtt.MqttConnAckMessage;
-import io.netty.handler.codec.mqtt.MqttConnAckVariableHeader;
 import io.netty.handler.codec.mqtt.MqttConnectMessage;
 import io.netty.handler.codec.mqtt.MqttConnectReturnCode;
 import io.netty.handler.codec.mqtt.MqttFixedHeader;
@@ -75,13 +74,10 @@
 import org.thingsboard.server.transport.mqtt.session.DeviceSessionCtx;
 import org.thingsboard.server.transport.mqtt.session.GatewaySessionHandler;
 import org.thingsboard.server.transport.mqtt.session.MqttTopicMatcher;
-<<<<<<< HEAD
 import org.thingsboard.server.transport.mqtt.session.SparkplugNodeSessionHandler;
 import org.thingsboard.server.transport.mqtt.util.sparkplug.SparkplugTopic;
-=======
 import org.thingsboard.server.transport.mqtt.util.ReturnCode;
 import org.thingsboard.server.transport.mqtt.util.ReturnCodeResolver;
->>>>>>> 0a009920
 
 import javax.net.ssl.SSLPeerUnverifiedException;
 import java.io.IOException;
@@ -716,34 +712,9 @@
                             break;
                         default:
                             log.warn("[{}] Failed to subscribe to [{}][{}]", sessionId, topic, reqQoS);
-                            grantedQoSList.add(FAILURE.value());
+                            grantedQoSList.add(ReturnCodeResolver.getSubscriptionReturnCode(deviceSessionCtx.getMqttVersion(), ReturnCode.TOPIC_FILTER_INVALID));
                             break;
                     }
-<<<<<<< HEAD
-=======
-                    case MqttTopics.DEVICE_RPC_RESPONSE_SUB_TOPIC:
-                    case MqttTopics.DEVICE_RPC_RESPONSE_SUB_SHORT_TOPIC:
-                    case MqttTopics.DEVICE_RPC_RESPONSE_SUB_SHORT_JSON_TOPIC:
-                    case MqttTopics.DEVICE_RPC_RESPONSE_SUB_SHORT_PROTO_TOPIC:
-                    case MqttTopics.DEVICE_ATTRIBUTES_RESPONSES_TOPIC:
-                    case MqttTopics.DEVICE_ATTRIBUTES_RESPONSES_SHORT_TOPIC:
-                    case MqttTopics.DEVICE_ATTRIBUTES_RESPONSES_SHORT_JSON_TOPIC:
-                    case MqttTopics.DEVICE_ATTRIBUTES_RESPONSES_SHORT_PROTO_TOPIC:
-                    case MqttTopics.GATEWAY_ATTRIBUTES_TOPIC:
-                    case MqttTopics.GATEWAY_RPC_TOPIC:
-                    case MqttTopics.GATEWAY_ATTRIBUTES_RESPONSE_TOPIC:
-                    case MqttTopics.DEVICE_PROVISION_RESPONSE_TOPIC:
-                    case MqttTopics.DEVICE_FIRMWARE_RESPONSES_TOPIC:
-                    case MqttTopics.DEVICE_FIRMWARE_ERROR_TOPIC:
-                    case MqttTopics.DEVICE_SOFTWARE_RESPONSES_TOPIC:
-                    case MqttTopics.DEVICE_SOFTWARE_ERROR_TOPIC:
-                        registerSubQoS(topic, grantedQoSList, reqQoS);
-                        break;
-                    default:
-                        log.warn("[{}] Failed to subscribe to [{}][{}]", sessionId, topic, reqQoS);
-                        grantedQoSList.add(ReturnCodeResolver.getSubscriptionReturnCode(deviceSessionCtx.getMqttVersion(), ReturnCode.TOPIC_FILTER_INVALID));
-                        break;
->>>>>>> 0a009920
                 }
             } catch (Exception e) {
                 log.warn("[{}] Failed to subscribe to [{}][{}]", sessionId, topic, reqQoS, e);
@@ -1101,17 +1072,12 @@
                 @Override
                 public void onSuccess(Void msg) {
                     SessionMetaData sessionMetaData = transportService.registerAsyncSession(deviceSessionCtx.getSessionInfo(), MqttTransportHandler.this);
-<<<<<<< HEAD
                     if (deviceSessionCtx.isSparkplug()) {
                         checkSparkplugSession(connectMessage);
                     } else {
                         checkGatewaySession(sessionMetaData);
                     }
-                    ctx.writeAndFlush(createMqttConnAckMsg(CONNECTION_ACCEPTED, connectMessage));
-=======
-                    checkGatewaySession(sessionMetaData);
                     ctx.writeAndFlush(createMqttConnAckMsg(ReturnCode.SUCCESS, connectMessage));
->>>>>>> 0a009920
                     deviceSessionCtx.setConnected(true);
                     log.debug("[{}] Client connected!", sessionId);
                     transportService.getCallbackExecutor().execute(() -> processMsgQueue(ctx)); //this callback will execute in Producer worker thread and hard or blocking work have to be submitted to the separate thread.
