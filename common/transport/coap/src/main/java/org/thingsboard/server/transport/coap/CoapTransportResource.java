/**
 * Copyright © 2016-2021 The Thingsboard Authors
 *
 * Licensed under the Apache License, Version 2.0 (the "License");
 * you may not use this file except in compliance with the License.
 * You may obtain a copy of the License at
 *
 *     http://www.apache.org/licenses/LICENSE-2.0
 *
 * Unless required by applicable law or agreed to in writing, software
 * distributed under the License is distributed on an "AS IS" BASIS,
 * WITHOUT WARRANTIES OR CONDITIONS OF ANY KIND, either express or implied.
 * See the License for the specific language governing permissions and
 * limitations under the License.
 */
package org.thingsboard.server.transport.coap;

import com.google.gson.JsonParseException;
import com.google.protobuf.Descriptors;
import com.google.protobuf.DynamicMessage;
import lombok.Data;
import lombok.extern.slf4j.Slf4j;
import org.eclipse.californium.core.coap.CoAP;
import org.eclipse.californium.core.coap.Request;
import org.eclipse.californium.core.coap.Response;
import org.eclipse.californium.core.network.Exchange;
import org.eclipse.californium.core.observe.ObserveRelation;
import org.eclipse.californium.core.server.resources.CoapExchange;
import org.eclipse.californium.core.server.resources.Resource;
import org.eclipse.californium.core.server.resources.ResourceObserver;
import org.springframework.util.CollectionUtils;
import org.thingsboard.server.coapserver.CoapServerService;
import org.thingsboard.server.coapserver.TbCoapDtlsSessionInfo;
import org.thingsboard.server.common.data.DataConstants;
import org.thingsboard.server.common.data.DeviceProfile;
import org.thingsboard.server.common.data.DeviceTransportType;
import org.thingsboard.server.common.data.StringUtils;
import org.thingsboard.server.common.data.TransportPayloadType;
import org.thingsboard.server.common.data.device.profile.CoapDeviceProfileTransportConfiguration;
import org.thingsboard.server.common.data.device.profile.CoapDeviceTypeConfiguration;
import org.thingsboard.server.common.data.device.profile.DefaultCoapDeviceTypeConfiguration;
import org.thingsboard.server.common.data.device.profile.DefaultDeviceProfileTransportConfiguration;
import org.thingsboard.server.common.data.device.profile.DeviceProfileTransportConfiguration;
import org.thingsboard.server.common.data.device.profile.JsonTransportPayloadConfiguration;
import org.thingsboard.server.common.data.device.profile.ProtoTransportPayloadConfiguration;
import org.thingsboard.server.common.data.device.profile.TransportPayloadTypeConfiguration;
import org.thingsboard.server.common.data.rpc.RpcStatus;
import org.thingsboard.server.common.data.security.DeviceTokenCredentials;
import org.thingsboard.server.common.msg.session.FeatureType;
import org.thingsboard.server.common.msg.session.SessionMsgType;
import org.thingsboard.server.common.transport.SessionMsgListener;
import org.thingsboard.server.common.transport.TransportServiceCallback;
import org.thingsboard.server.common.transport.adaptor.AdaptorException;
import org.thingsboard.server.common.transport.adaptor.JsonConverter;
import org.thingsboard.server.gen.transport.TransportProtos;
import org.thingsboard.server.transport.coap.adaptors.CoapTransportAdaptor;

import java.util.List;
import java.util.Map;
import java.util.Optional;
import java.util.Random;
import java.util.Set;
import java.util.UUID;
import java.util.concurrent.ConcurrentHashMap;
import java.util.concurrent.ConcurrentMap;
import java.util.concurrent.TimeUnit;
import java.util.concurrent.atomic.AtomicInteger;
import java.util.stream.Collectors;

@Slf4j
public class CoapTransportResource extends AbstractCoapTransportResource {
    private static final int ACCESS_TOKEN_POSITION = 3;
    private static final int FEATURE_TYPE_POSITION = 4;
    private static final int REQUEST_ID_POSITION = 5;

    private static final int FEATURE_TYPE_POSITION_CERTIFICATE_REQUEST = 3;
    private static final int REQUEST_ID_POSITION_CERTIFICATE_REQUEST = 4;
    private static final String DTLS_SESSION_ID_KEY = "DTLS_SESSION_ID";

    private final ConcurrentMap<String, CoapObserveSessionInfo> tokenToCoapSessionInfoMap = new ConcurrentHashMap<>();
    private final ConcurrentMap<CoapObserveSessionInfo, ObserveRelation> sessionInfoToObserveRelationMap = new ConcurrentHashMap<>();
    private final Set<UUID> rpcSubscriptions = ConcurrentHashMap.newKeySet();
    private final Set<UUID> attributeSubscriptions = ConcurrentHashMap.newKeySet();

    private ConcurrentMap<String, TbCoapDtlsSessionInfo> dtlsSessionIdMap;
    private long timeout;
    private long sessionReportTimeout;

    public CoapTransportResource(CoapTransportContext ctx, CoapServerService coapServerService, String name) {
        super(ctx, name);
        this.setObservable(true); // enable observing
        this.addObserver(new CoapResourceObserver());
        this.dtlsSessionIdMap = coapServerService.getDtlsSessionsMap();
        this.timeout = coapServerService.getTimeout();
        this.sessionReportTimeout = ctx.getSessionReportTimeout();
        ctx.getScheduler().scheduleAtFixedRate(() -> {
            Set<CoapObserveSessionInfo> coapObserveSessionInfos = sessionInfoToObserveRelationMap.keySet();
            Set<TransportProtos.SessionInfoProto> observeSessions = coapObserveSessionInfos
                    .stream()
                    .map(CoapObserveSessionInfo::getSessionInfoProto)
                    .collect(Collectors.toSet());
            observeSessions.forEach(this::reportActivity);
        }, new Random().nextInt((int) sessionReportTimeout), sessionReportTimeout, TimeUnit.MILLISECONDS);
    }

    @Override
    public void checkObserveRelation(Exchange exchange, Response response) {
        String token = getTokenFromRequest(exchange.getRequest());
        final ObserveRelation relation = exchange.getRelation();
        if (relation == null || relation.isCanceled()) {
            return; // because request did not try to establish a relation
        }
        if (CoAP.ResponseCode.isSuccess(response.getCode())) {

            if (!relation.isEstablished()) {
                relation.setEstablished();
                addObserveRelation(relation);
            }
            AtomicInteger observeNotificationCounter = tokenToCoapSessionInfoMap.get(token).getObserveNotificationCounter();
            response.getOptions().setObserve(observeNotificationCounter.getAndIncrement());
        } // ObserveLayer takes care of the else case
    }

    private void clearAndNotifyObserveRelation(ObserveRelation relation, CoAP.ResponseCode code) {
        relation.cancel();
        relation.getExchange().sendResponse(new Response(code));
    }

    private Map<CoapObserveSessionInfo, ObserveRelation> getCoapSessionInfoToObserveRelationMap() {
        return sessionInfoToObserveRelationMap;
    }

    @Override
    protected void processHandleGet(CoapExchange exchange) {
        Optional<FeatureType> featureType = getFeatureType(exchange.advanced().getRequest());
        if (featureType.isEmpty()) {
            log.trace("Missing feature type parameter");
            exchange.respond(CoAP.ResponseCode.BAD_REQUEST);
        } else if (featureType.get() == FeatureType.TELEMETRY) {
            log.trace("Can't fetch/subscribe to timeseries updates");
            exchange.respond(CoAP.ResponseCode.BAD_REQUEST);
        } else if (exchange.getRequestOptions().hasObserve()) {
            processExchangeGetRequest(exchange, featureType.get());
        } else if (featureType.get() == FeatureType.ATTRIBUTES) {
            processRequest(exchange, SessionMsgType.GET_ATTRIBUTES_REQUEST);
        } else {
            log.trace("Invalid feature type parameter");
            exchange.respond(CoAP.ResponseCode.BAD_REQUEST);
        }
    }

    private void processExchangeGetRequest(CoapExchange exchange, FeatureType featureType) {
        boolean unsubscribe = exchange.getRequestOptions().getObserve() == 1;
        SessionMsgType sessionMsgType;
        if (featureType == FeatureType.RPC) {
            sessionMsgType = unsubscribe ? SessionMsgType.UNSUBSCRIBE_RPC_COMMANDS_REQUEST : SessionMsgType.SUBSCRIBE_RPC_COMMANDS_REQUEST;
        } else {
            sessionMsgType = unsubscribe ? SessionMsgType.UNSUBSCRIBE_ATTRIBUTES_REQUEST : SessionMsgType.SUBSCRIBE_ATTRIBUTES_REQUEST;
        }
        processRequest(exchange, sessionMsgType);
    }

    @Override
    protected void processHandlePost(CoapExchange exchange) {
        Optional<FeatureType> featureType = getFeatureType(exchange.advanced().getRequest());
        if (featureType.isEmpty()) {
            log.trace("Missing feature type parameter");
            exchange.respond(CoAP.ResponseCode.BAD_REQUEST);
        } else {
            switch (featureType.get()) {
                case ATTRIBUTES:
                    processRequest(exchange, SessionMsgType.POST_ATTRIBUTES_REQUEST);
                    break;
                case TELEMETRY:
                    processRequest(exchange, SessionMsgType.POST_TELEMETRY_REQUEST);
                    break;
                case RPC:
                    Optional<Integer> requestId = getRequestId(exchange.advanced().getRequest());
                    if (requestId.isPresent()) {
                        processRequest(exchange, SessionMsgType.TO_DEVICE_RPC_RESPONSE);
                    } else {
                        processRequest(exchange, SessionMsgType.TO_SERVER_RPC_REQUEST);
                    }
                    break;
                case CLAIM:
                    processRequest(exchange, SessionMsgType.CLAIM_REQUEST);
                    break;
                case PROVISION:
                    processProvision(exchange);
                    break;
            }
        }
    }

    private void processProvision(CoapExchange exchange) {
        exchange.accept();
        try {
            UUID sessionId = UUID.randomUUID();
            log.trace("[{}] Processing provision publish msg [{}]!", sessionId, exchange.advanced().getRequest());
            TransportProtos.ProvisionDeviceRequestMsg provisionRequestMsg;
            TransportPayloadType payloadType;
            try {
                provisionRequestMsg = transportContext.getJsonCoapAdaptor().convertToProvisionRequestMsg(sessionId, exchange.advanced().getRequest());
                payloadType = TransportPayloadType.JSON;
            } catch (Exception e) {
                if (e instanceof JsonParseException || (e.getCause() != null && e.getCause() instanceof JsonParseException)) {
                    provisionRequestMsg = transportContext.getProtoCoapAdaptor().convertToProvisionRequestMsg(sessionId, exchange.advanced().getRequest());
                    payloadType = TransportPayloadType.PROTOBUF;
                } else {
                    throw new AdaptorException(e);
                }
            }
            transportService.process(provisionRequestMsg, new DeviceProvisionCallback(exchange, payloadType));
        } catch (AdaptorException e) {
            log.trace("Failed to decode message: ", e);
            exchange.respond(CoAP.ResponseCode.BAD_REQUEST);
        }
    }

    private void processRequest(CoapExchange exchange, SessionMsgType type) {
        log.trace("Processing {}", exchange.advanced().getRequest());
        exchange.accept();
        Exchange advanced = exchange.advanced();
        Request request = advanced.getRequest();

        String dtlsSessionIdStr = request.getSourceContext().get(DTLS_SESSION_ID_KEY);
        if (StringUtils.isNotEmpty(dtlsSessionIdStr)) {
            if (dtlsSessionIdMap != null) {
                TbCoapDtlsSessionInfo tbCoapDtlsSessionInfo = dtlsSessionIdMap
                        .computeIfPresent(dtlsSessionIdStr, (dtlsSessionId, dtlsSessionInfo) -> {
                            dtlsSessionInfo.setLastActivityTime(System.currentTimeMillis());
                            return dtlsSessionInfo;
                        });
                if (tbCoapDtlsSessionInfo != null) {
                    processRequest(exchange, type, request, tbCoapDtlsSessionInfo.getSessionInfoProto(), tbCoapDtlsSessionInfo.getDeviceProfile());
                } else {
                    exchange.respond(CoAP.ResponseCode.UNAUTHORIZED);
                }
            } else {
                processAccessTokenRequest(exchange, type, request);
            }
        } else {
            processAccessTokenRequest(exchange, type, request);
        }
    }

    private void processAccessTokenRequest(CoapExchange exchange, SessionMsgType type, Request request) {
        Optional<DeviceTokenCredentials> credentials = decodeCredentials(request);
        if (credentials.isEmpty()) {
            exchange.respond(CoAP.ResponseCode.UNAUTHORIZED);
            return;
        }
        transportService.process(DeviceTransportType.COAP, TransportProtos.ValidateDeviceTokenRequestMsg.newBuilder().setToken(credentials.get().getCredentialsId()).build(),
                new CoapDeviceAuthCallback(transportContext, exchange, (sessionInfo, deviceProfile) -> {
                    processRequest(exchange, type, request, sessionInfo, deviceProfile);
                }));
    }

    private void processRequest(CoapExchange exchange, SessionMsgType type, Request request, TransportProtos.SessionInfoProto sessionInfo, DeviceProfile deviceProfile) {
        UUID sessionId = toSessionId(sessionInfo);
        try {
            TransportConfigurationContainer transportConfigurationContainer = getTransportConfigurationContainer(deviceProfile);
            CoapTransportAdaptor coapTransportAdaptor = getCoapTransportAdaptor(transportConfigurationContainer.isJsonPayload());
            switch (type) {
                case POST_ATTRIBUTES_REQUEST:
                    transportService.process(sessionInfo,
                            coapTransportAdaptor.convertToPostAttributes(sessionId, request,
                                    transportConfigurationContainer.getAttributesMsgDescriptor()),
                            new CoapOkCallback(exchange, CoAP.ResponseCode.CREATED, CoAP.ResponseCode.INTERNAL_SERVER_ERROR));
                    reportSubscriptionInfo(sessionInfo, attributeSubscriptions.contains(sessionId), rpcSubscriptions.contains(sessionId));
                    break;
                case POST_TELEMETRY_REQUEST:
                    transportService.process(sessionInfo,
                            coapTransportAdaptor.convertToPostTelemetry(sessionId, request,
                                    transportConfigurationContainer.getTelemetryMsgDescriptor()),
                            new CoapOkCallback(exchange, CoAP.ResponseCode.CREATED, CoAP.ResponseCode.INTERNAL_SERVER_ERROR));
                    reportSubscriptionInfo(sessionInfo, attributeSubscriptions.contains(sessionId), rpcSubscriptions.contains(sessionId));
                    break;
                case CLAIM_REQUEST:
                    transportService.process(sessionInfo,
                            coapTransportAdaptor.convertToClaimDevice(sessionId, request, sessionInfo),
                            new CoapOkCallback(exchange, CoAP.ResponseCode.CREATED, CoAP.ResponseCode.INTERNAL_SERVER_ERROR));
                    break;
                case SUBSCRIBE_ATTRIBUTES_REQUEST:
                    CoapObserveSessionInfo currentCoapObserveAttrSessionInfo = tokenToCoapSessionInfoMap.get(getTokenFromRequest(request));
                    if (currentCoapObserveAttrSessionInfo == null) {
                        attributeSubscriptions.add(sessionId);
                        registerAsyncCoapSession(exchange, sessionInfo, coapTransportAdaptor,
                                transportConfigurationContainer.getRpcRequestDynamicMessageBuilder(), getTokenFromRequest(request));
                        transportService.process(sessionInfo,
                                TransportProtos.SubscribeToAttributeUpdatesMsg.getDefaultInstance(), new CoapNoOpCallback(exchange));
                        transportService.process(sessionInfo,
                                TransportProtos.GetAttributeRequestMsg.newBuilder().setOnlyShared(true).build(),
                                new CoapNoOpCallback(exchange));
                    }
                    break;
                case UNSUBSCRIBE_ATTRIBUTES_REQUEST:
                    CoapObserveSessionInfo coapObserveAttrSessionInfo = lookupAsyncSessionInfo(getTokenFromRequest(request));
                    if (coapObserveAttrSessionInfo != null) {
                        TransportProtos.SessionInfoProto attrSession = coapObserveAttrSessionInfo.getSessionInfoProto();
                        UUID attrSessionId = toSessionId(attrSession);
                        attributeSubscriptions.remove(attrSessionId);
                        transportService.process(attrSession,
                                TransportProtos.SubscribeToAttributeUpdatesMsg.newBuilder().setUnsubscribe(true).build(),
                                new CoapNoOpCallback(exchange));
                    }
                    closeAndDeregister(sessionInfo);
                    break;
                case SUBSCRIBE_RPC_COMMANDS_REQUEST:
                    CoapObserveSessionInfo currentCoapObserveRpcSessionInfo = tokenToCoapSessionInfoMap.get(getTokenFromRequest(request));
                    if (currentCoapObserveRpcSessionInfo == null) {
                        rpcSubscriptions.add(sessionId);
                        registerAsyncCoapSession(exchange, sessionInfo, coapTransportAdaptor,
                                transportConfigurationContainer.getRpcRequestDynamicMessageBuilder(), getTokenFromRequest(request));
                        transportService.process(sessionInfo,
                                TransportProtos.SubscribeToRPCMsg.getDefaultInstance(),
                                new CoapOkCallback(exchange, CoAP.ResponseCode.VALID, CoAP.ResponseCode.INTERNAL_SERVER_ERROR)
                        );
                    }
                    break;
                case UNSUBSCRIBE_RPC_COMMANDS_REQUEST:
                    CoapObserveSessionInfo coapObserveRpcSessionInfo = lookupAsyncSessionInfo(getTokenFromRequest(request));
                    if (coapObserveRpcSessionInfo != null) {
                        TransportProtos.SessionInfoProto rpcSession = coapObserveRpcSessionInfo.getSessionInfoProto();
                        UUID rpcSessionId = toSessionId(rpcSession);
                        rpcSubscriptions.remove(rpcSessionId);
                        transportService.process(rpcSession,
                                TransportProtos.SubscribeToRPCMsg.newBuilder().setUnsubscribe(true).build(),
                                new CoapOkCallback(exchange, CoAP.ResponseCode.DELETED, CoAP.ResponseCode.INTERNAL_SERVER_ERROR));
                    }
                    closeAndDeregister(sessionInfo);
                    break;
                case TO_DEVICE_RPC_RESPONSE:
                    transportService.process(sessionInfo,
                            coapTransportAdaptor.convertToDeviceRpcResponse(sessionId, request, transportConfigurationContainer.getRpcResponseMsgDescriptor()),
                            new CoapOkCallback(exchange, CoAP.ResponseCode.CREATED, CoAP.ResponseCode.INTERNAL_SERVER_ERROR));
                    break;
                case TO_SERVER_RPC_REQUEST:
                    transportService.registerSyncSession(sessionInfo, getCoapSessionListener(exchange, coapTransportAdaptor,
                            transportConfigurationContainer.getRpcRequestDynamicMessageBuilder(), sessionInfo), timeout);
                    transportService.process(sessionInfo,
                            coapTransportAdaptor.convertToServerRpcRequest(sessionId, request),
                            new CoapNoOpCallback(exchange));
                    break;
                case GET_ATTRIBUTES_REQUEST:
                    transportService.registerSyncSession(sessionInfo, getCoapSessionListener(exchange, coapTransportAdaptor,
                            transportConfigurationContainer.getRpcRequestDynamicMessageBuilder(), sessionInfo), timeout);
                    transportService.process(sessionInfo,
                            coapTransportAdaptor.convertToGetAttributes(sessionId, request),
                            new CoapNoOpCallback(exchange));
                    break;
            }
        } catch (AdaptorException e) {
            log.trace("[{}] Failed to decode message: ", sessionId, e);
            exchange.respond(CoAP.ResponseCode.BAD_REQUEST);
        }
    }

    private UUID toSessionId(TransportProtos.SessionInfoProto sessionInfoProto) {
        return new UUID(sessionInfoProto.getSessionIdMSB(), sessionInfoProto.getSessionIdLSB());
    }

    private CoapObserveSessionInfo lookupAsyncSessionInfo(String token) {
        return tokenToCoapSessionInfoMap.remove(token);
    }

    private void registerAsyncCoapSession(CoapExchange exchange, TransportProtos.SessionInfoProto sessionInfo, CoapTransportAdaptor coapTransportAdaptor, DynamicMessage.Builder rpcRequestDynamicMessageBuilder, String token) {
<<<<<<< HEAD
        tokenToCoapSessionInfoMap.putIfAbsent(token, new CoapObserveSessionInfo(sessionInfo));
        transportService.registerAsyncSession(sessionInfo, getCoapSessionListener(exchange, coapTransportAdaptor, rpcRequestDynamicMessageBuilder));
=======
        tokenToSessionInfoMap.putIfAbsent(token, sessionInfo);
        transportService.registerAsyncSession(sessionInfo, getCoapSessionListener(exchange, coapTransportAdaptor, rpcRequestDynamicMessageBuilder, sessionInfo));
>>>>>>> 854307fd
        transportService.process(sessionInfo, getSessionEventMsg(TransportProtos.SessionEvent.OPEN), null);
    }

    private CoapSessionListener getCoapSessionListener(CoapExchange exchange, CoapTransportAdaptor coapTransportAdaptor, DynamicMessage.Builder rpcRequestDynamicMessageBuilder, TransportProtos.SessionInfoProto sessionInfo) {
        return new CoapSessionListener(this, exchange, coapTransportAdaptor, rpcRequestDynamicMessageBuilder, sessionInfo);
    }

    private String getTokenFromRequest(Request request) {
        return (request.getSourceContext() != null ? request.getSourceContext().getPeerAddress().getAddress().getHostAddress() : "null")
                + ":" + (request.getSourceContext() != null ? request.getSourceContext().getPeerAddress().getPort() : -1) + ":" + request.getTokenString();
    }

    private Optional<DeviceTokenCredentials> decodeCredentials(Request request) {
        List<String> uriPath = request.getOptions().getUriPath();
        if (uriPath.size() > ACCESS_TOKEN_POSITION) {
            return Optional.of(new DeviceTokenCredentials(uriPath.get(ACCESS_TOKEN_POSITION - 1)));
        } else {
            return Optional.empty();
        }
    }

    private Optional<FeatureType> getFeatureType(Request request) {
        List<String> uriPath = request.getOptions().getUriPath();
        try {
            if (uriPath.size() >= FEATURE_TYPE_POSITION) {
                return Optional.of(FeatureType.valueOf(uriPath.get(FEATURE_TYPE_POSITION - 1).toUpperCase()));
            } else if (uriPath.size() >= FEATURE_TYPE_POSITION_CERTIFICATE_REQUEST) {
                if (uriPath.contains(DataConstants.PROVISION)) {
                    return Optional.of(FeatureType.valueOf(DataConstants.PROVISION.toUpperCase()));
                }
                return Optional.of(FeatureType.valueOf(uriPath.get(FEATURE_TYPE_POSITION_CERTIFICATE_REQUEST - 1).toUpperCase()));
            }
        } catch (RuntimeException e) {
            log.warn("Failed to decode feature type: {}", uriPath);
        }
        return Optional.empty();
    }

    public static Optional<Integer> getRequestId(Request request) {
        List<String> uriPath = request.getOptions().getUriPath();
        try {
            if (uriPath.size() >= REQUEST_ID_POSITION) {
                return Optional.of(Integer.valueOf(uriPath.get(REQUEST_ID_POSITION - 1)));
            } else {
                return Optional.of(Integer.valueOf(uriPath.get(REQUEST_ID_POSITION_CERTIFICATE_REQUEST - 1)));
            }
        } catch (RuntimeException e) {
            log.warn("Failed to decode feature type: {}", uriPath);
        }
        return Optional.empty();
    }

    @Override
    public Resource getChild(String name) {
        return this;
    }

    private static class DeviceProvisionCallback implements TransportServiceCallback<TransportProtos.ProvisionDeviceResponseMsg> {
        private final CoapExchange exchange;
        private final TransportPayloadType payloadType;

        DeviceProvisionCallback(CoapExchange exchange, TransportPayloadType payloadType) {
            this.exchange = exchange;
            this.payloadType = payloadType;
        }

        @Override
        public void onSuccess(TransportProtos.ProvisionDeviceResponseMsg msg) {
            CoAP.ResponseCode responseCode = CoAP.ResponseCode.CREATED;
            if (!msg.getStatus().equals(TransportProtos.ResponseStatus.SUCCESS)) {
                responseCode = CoAP.ResponseCode.BAD_REQUEST;
            }
            if (payloadType.equals(TransportPayloadType.JSON)) {
                exchange.respond(responseCode, JsonConverter.toJson(msg).toString());
            } else {
                exchange.respond(responseCode, msg.toByteArray());
            }
        }

        @Override
        public void onError(Throwable e) {
            log.warn("Failed to process request", e);
            exchange.respond(CoAP.ResponseCode.INTERNAL_SERVER_ERROR);
        }
    }

    private static class CoapSessionListener implements SessionMsgListener {

        private final CoapTransportResource coapTransportResource;
        private final CoapExchange exchange;
        private final CoapTransportAdaptor coapTransportAdaptor;
        private final DynamicMessage.Builder rpcRequestDynamicMessageBuilder;
        private final TransportProtos.SessionInfoProto sessionInfo;

        CoapSessionListener(CoapTransportResource coapTransportResource, CoapExchange exchange, CoapTransportAdaptor coapTransportAdaptor, DynamicMessage.Builder rpcRequestDynamicMessageBuilder, TransportProtos.SessionInfoProto sessionInfo) {
            this.coapTransportResource = coapTransportResource;
            this.exchange = exchange;
            this.coapTransportAdaptor = coapTransportAdaptor;
            this.rpcRequestDynamicMessageBuilder = rpcRequestDynamicMessageBuilder;
            this.sessionInfo = sessionInfo;
        }

        @Override
        public void onGetAttributesResponse(TransportProtos.GetAttributeResponseMsg msg) {
            try {
                exchange.respond(coapTransportAdaptor.convertToPublish(isConRequest(), msg));
            } catch (AdaptorException e) {
                log.trace("Failed to reply due to error", e);
                exchange.respond(CoAP.ResponseCode.INTERNAL_SERVER_ERROR);
            }
        }

        @Override
        public void onAttributeUpdate(UUID sessionId, TransportProtos.AttributeUpdateNotificationMsg msg) {
            log.trace("[{}] Received attributes update notification to device", sessionId);
            try {
                exchange.respond(coapTransportAdaptor.convertToPublish(isConRequest(), msg));
            } catch (AdaptorException e) {
                log.trace("Failed to reply due to error", e);
                closeObserveRelationAndNotify(sessionId, CoAP.ResponseCode.INTERNAL_SERVER_ERROR);
                closeAndDeregister();
            }
        }

        @Override
        public void onRemoteSessionCloseCommand(UUID sessionId, TransportProtos.SessionCloseNotificationProto sessionCloseNotification) {
            log.trace("[{}] Received the remote command to close the session: {}", sessionId, sessionCloseNotification.getMessage());
            closeObserveRelationAndNotify(sessionId, CoAP.ResponseCode.SERVICE_UNAVAILABLE);
            closeAndDeregister();
        }

        @Override
<<<<<<< HEAD
        public void onToDeviceRpcRequest(UUID sessionId, TransportProtos.ToDeviceRpcRequestMsg msg) {
            log.trace("[{}] Received RPC command to device", sessionId);
=======
        public void onToDeviceRpcRequest(TransportProtos.ToDeviceRpcRequestMsg msg) {
            boolean successful;
>>>>>>> 854307fd
            try {
                exchange.respond(coapTransportAdaptor.convertToPublish(isConRequest(), msg, rpcRequestDynamicMessageBuilder));
                successful = true;
            } catch (AdaptorException e) {
                log.trace("Failed to reply due to error", e);
<<<<<<< HEAD
                closeObserveRelationAndNotify(sessionId, CoAP.ResponseCode.INTERNAL_SERVER_ERROR);
                closeAndDeregister();
=======
                exchange.respond(CoAP.ResponseCode.INTERNAL_SERVER_ERROR);
                successful = false;
            }
            if (msg.getPersisted()) {
                    RpcStatus status;
                    if (!successful) {
                        status = RpcStatus.FAILED;
                    } else if (msg.getOneway()) {
                        status = RpcStatus.SUCCESSFUL;
                    } else {
                        status = RpcStatus.DELIVERED;
                    }
                    TransportProtos.ToDevicePersistedRpcResponseMsg responseMsg = TransportProtos.ToDevicePersistedRpcResponseMsg.newBuilder()
                            .setRequestId(msg.getRequestId())
                            .setRequestIdLSB(msg.getRequestIdLSB())
                            .setRequestIdMSB(msg.getRequestIdMSB())
                            .setStatus(status.name())
                            .build();
                    coapTransportResource.transportService.process(sessionInfo, responseMsg, TransportServiceCallback.EMPTY);
>>>>>>> 854307fd
            }
        }

        @Override
        public void onToServerRpcResponse(TransportProtos.ToServerRpcResponseMsg msg) {
            try {
                exchange.respond(coapTransportAdaptor.convertToPublish(isConRequest(), msg));
            } catch (AdaptorException e) {
                log.trace("Failed to reply due to error", e);
                exchange.respond(CoAP.ResponseCode.INTERNAL_SERVER_ERROR);
            }
        }

        private boolean isConRequest() {
            return exchange.advanced().getRequest().isConfirmable();
        }

        private void closeObserveRelationAndNotify(UUID sessionId, CoAP.ResponseCode responseCode) {
            Map<CoapObserveSessionInfo, ObserveRelation> sessionToObserveRelationMap = coapTransportResource.getCoapSessionInfoToObserveRelationMap();
            if (coapTransportResource.getObserverCount() > 0 && !CollectionUtils.isEmpty(sessionToObserveRelationMap)) {
                Optional<CoapObserveSessionInfo> observeSessionToClose = sessionToObserveRelationMap.keySet().stream().filter(coapObserveSessionInfo -> {
                    TransportProtos.SessionInfoProto sessionToDelete = coapObserveSessionInfo.getSessionInfoProto();
                    UUID observeSessionId = new UUID(sessionToDelete.getSessionIdMSB(), sessionToDelete.getSessionIdLSB());
                    return observeSessionId.equals(sessionId);
                }).findFirst();
                if (observeSessionToClose.isPresent()) {
                    CoapObserveSessionInfo coapObserveSessionInfo = observeSessionToClose.get();
                    ObserveRelation observeRelation = sessionToObserveRelationMap.get(coapObserveSessionInfo);
                    coapTransportResource.clearAndNotifyObserveRelation(observeRelation, responseCode);
                }
            }
        }

        private void closeAndDeregister() {
            Request request = exchange.advanced().getRequest();
            String token = coapTransportResource.getTokenFromRequest(request);
            CoapObserveSessionInfo deleted = coapTransportResource.lookupAsyncSessionInfo(token);
            coapTransportResource.closeAndDeregister(deleted.getSessionInfoProto());
        }

    }

    public class CoapResourceObserver implements ResourceObserver {

        @Override
        public void changedName(String old) {
        }

        @Override
        public void changedPath(String old) {
        }

        @Override
        public void addedChild(Resource child) {
        }

        @Override
        public void removedChild(Resource child) {
        }

        @Override
        public void addedObserveRelation(ObserveRelation relation) {
            Request request = relation.getExchange().getRequest();
            String token = getTokenFromRequest(request);
            sessionInfoToObserveRelationMap.putIfAbsent(tokenToCoapSessionInfoMap.get(token), relation);
            log.trace("Added Observe relation for token: {}", token);
        }

        @Override
        public void removedObserveRelation(ObserveRelation relation) {
            Request request = relation.getExchange().getRequest();
            String token = getTokenFromRequest(request);
            sessionInfoToObserveRelationMap.remove(tokenToCoapSessionInfoMap.get(token));
            log.trace("Relation removed for token: {}", token);
        }
    }

    private void closeAndDeregister(TransportProtos.SessionInfoProto session) {
        UUID sessionId = toSessionId(session);
        transportService.process(session, getSessionEventMsg(TransportProtos.SessionEvent.CLOSED), null);
        transportService.deregisterSession(session);
        rpcSubscriptions.remove(sessionId);
        attributeSubscriptions.remove(sessionId);
    }

    private TransportConfigurationContainer getTransportConfigurationContainer(DeviceProfile deviceProfile) throws AdaptorException {
        DeviceProfileTransportConfiguration transportConfiguration = deviceProfile.getProfileData().getTransportConfiguration();
        if (transportConfiguration instanceof DefaultDeviceProfileTransportConfiguration) {
            return new TransportConfigurationContainer(true);
        } else if (transportConfiguration instanceof CoapDeviceProfileTransportConfiguration) {
            CoapDeviceProfileTransportConfiguration coapDeviceProfileTransportConfiguration =
                    (CoapDeviceProfileTransportConfiguration) transportConfiguration;
            CoapDeviceTypeConfiguration coapDeviceTypeConfiguration =
                    coapDeviceProfileTransportConfiguration.getCoapDeviceTypeConfiguration();
            if (coapDeviceTypeConfiguration instanceof DefaultCoapDeviceTypeConfiguration) {
                DefaultCoapDeviceTypeConfiguration defaultCoapDeviceTypeConfiguration =
                        (DefaultCoapDeviceTypeConfiguration) coapDeviceTypeConfiguration;
                TransportPayloadTypeConfiguration transportPayloadTypeConfiguration =
                        defaultCoapDeviceTypeConfiguration.getTransportPayloadTypeConfiguration();
                if (transportPayloadTypeConfiguration instanceof JsonTransportPayloadConfiguration) {
                    return new TransportConfigurationContainer(true);
                } else {
                    ProtoTransportPayloadConfiguration protoTransportPayloadConfiguration =
                            (ProtoTransportPayloadConfiguration) transportPayloadTypeConfiguration;
                    String deviceTelemetryProtoSchema = protoTransportPayloadConfiguration.getDeviceTelemetryProtoSchema();
                    String deviceAttributesProtoSchema = protoTransportPayloadConfiguration.getDeviceAttributesProtoSchema();
                    String deviceRpcRequestProtoSchema = protoTransportPayloadConfiguration.getDeviceRpcRequestProtoSchema();
                    String deviceRpcResponseProtoSchema = protoTransportPayloadConfiguration.getDeviceRpcResponseProtoSchema();
                    return new TransportConfigurationContainer(false,
                            protoTransportPayloadConfiguration.getTelemetryDynamicMessageDescriptor(deviceTelemetryProtoSchema),
                            protoTransportPayloadConfiguration.getAttributesDynamicMessageDescriptor(deviceAttributesProtoSchema),
                            protoTransportPayloadConfiguration.getRpcResponseDynamicMessageDescriptor(deviceRpcResponseProtoSchema),
                            protoTransportPayloadConfiguration.getRpcRequestDynamicMessageBuilder(deviceRpcRequestProtoSchema)
                    );
                }
            } else {
                throw new AdaptorException("Invalid CoapDeviceTypeConfiguration type: " + coapDeviceTypeConfiguration.getClass().getSimpleName() + "!");
            }
        } else {
            throw new AdaptorException("Invalid DeviceProfileTransportConfiguration type" + transportConfiguration.getClass().getSimpleName() + "!");
        }
    }

    private CoapTransportAdaptor getCoapTransportAdaptor(boolean jsonPayloadType) {
        return jsonPayloadType ? transportContext.getJsonCoapAdaptor() : transportContext.getProtoCoapAdaptor();
    }

    @Data
    private static class TransportConfigurationContainer {

        private boolean jsonPayload;
        private Descriptors.Descriptor telemetryMsgDescriptor;
        private Descriptors.Descriptor attributesMsgDescriptor;
        private Descriptors.Descriptor rpcResponseMsgDescriptor;
        private DynamicMessage.Builder rpcRequestDynamicMessageBuilder;

        public TransportConfigurationContainer(boolean jsonPayload, Descriptors.Descriptor telemetryMsgDescriptor, Descriptors.Descriptor attributesMsgDescriptor, Descriptors.Descriptor rpcResponseMsgDescriptor, DynamicMessage.Builder rpcRequestDynamicMessageBuilder) {
            this.jsonPayload = jsonPayload;
            this.telemetryMsgDescriptor = telemetryMsgDescriptor;
            this.attributesMsgDescriptor = attributesMsgDescriptor;
            this.rpcResponseMsgDescriptor = rpcResponseMsgDescriptor;
            this.rpcRequestDynamicMessageBuilder = rpcRequestDynamicMessageBuilder;
        }

        public TransportConfigurationContainer(boolean jsonPayload) {
            this.jsonPayload = jsonPayload;
        }
    }

    @Data
    private static class CoapObserveSessionInfo {

        private final TransportProtos.SessionInfoProto sessionInfoProto;
        private final AtomicInteger observeNotificationCounter;

        private CoapObserveSessionInfo(TransportProtos.SessionInfoProto sessionInfoProto) {
            this.sessionInfoProto = sessionInfoProto;
            this.observeNotificationCounter = new AtomicInteger(0);
        }
    }

}<|MERGE_RESOLUTION|>--- conflicted
+++ resolved
@@ -365,13 +365,8 @@
     }
 
     private void registerAsyncCoapSession(CoapExchange exchange, TransportProtos.SessionInfoProto sessionInfo, CoapTransportAdaptor coapTransportAdaptor, DynamicMessage.Builder rpcRequestDynamicMessageBuilder, String token) {
-<<<<<<< HEAD
         tokenToCoapSessionInfoMap.putIfAbsent(token, new CoapObserveSessionInfo(sessionInfo));
-        transportService.registerAsyncSession(sessionInfo, getCoapSessionListener(exchange, coapTransportAdaptor, rpcRequestDynamicMessageBuilder));
-=======
-        tokenToSessionInfoMap.putIfAbsent(token, sessionInfo);
         transportService.registerAsyncSession(sessionInfo, getCoapSessionListener(exchange, coapTransportAdaptor, rpcRequestDynamicMessageBuilder, sessionInfo));
->>>>>>> 854307fd
         transportService.process(sessionInfo, getSessionEventMsg(TransportProtos.SessionEvent.OPEN), null);
     }
 
@@ -504,26 +499,17 @@
         }
 
         @Override
-<<<<<<< HEAD
         public void onToDeviceRpcRequest(UUID sessionId, TransportProtos.ToDeviceRpcRequestMsg msg) {
             log.trace("[{}] Received RPC command to device", sessionId);
-=======
-        public void onToDeviceRpcRequest(TransportProtos.ToDeviceRpcRequestMsg msg) {
-            boolean successful;
->>>>>>> 854307fd
+            boolean successful = true;
             try {
                 exchange.respond(coapTransportAdaptor.convertToPublish(isConRequest(), msg, rpcRequestDynamicMessageBuilder));
-                successful = true;
             } catch (AdaptorException e) {
                 log.trace("Failed to reply due to error", e);
-<<<<<<< HEAD
                 closeObserveRelationAndNotify(sessionId, CoAP.ResponseCode.INTERNAL_SERVER_ERROR);
-                closeAndDeregister();
-=======
-                exchange.respond(CoAP.ResponseCode.INTERNAL_SERVER_ERROR);
                 successful = false;
-            }
-            if (msg.getPersisted()) {
+            } finally {
+                if (msg.getPersisted()) {
                     RpcStatus status;
                     if (!successful) {
                         status = RpcStatus.FAILED;
@@ -539,7 +525,10 @@
                             .setStatus(status.name())
                             .build();
                     coapTransportResource.transportService.process(sessionInfo, responseMsg, TransportServiceCallback.EMPTY);
->>>>>>> 854307fd
+                }
+                if (!successful) {
+                    closeAndDeregister();
+                }
             }
         }
 
