--- conflicted
+++ resolved
@@ -227,13 +227,8 @@
   optional int64 firmwareIdLSB = 17;
   optional int64 softwareIdMSB = 18;
   optional int64 softwareIdLSB = 19;
-<<<<<<< HEAD
-  int64 defaultDashboardIdMSB = 20;
-  int64 defaultDashboardIdLSB = 21;
-=======
   optional int64 defaultDashboardIdMSB = 20;
   optional int64 defaultDashboardIdLSB = 21;
->>>>>>> 5d08ef92
 }
 
 message AssetProfileUpdateMsg {
