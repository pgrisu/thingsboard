/**
 * Copyright © 2016-2024 The Thingsboard Authors
 *
 * Licensed under the Apache License, Version 2.0 (the "License");
 * you may not use this file except in compliance with the License.
 * You may obtain a copy of the License at
 *
 *     http://www.apache.org/licenses/LICENSE-2.0
 *
 * Unless required by applicable law or agreed to in writing, software
 * distributed under the License is distributed on an "AS IS" BASIS,
 * WITHOUT WARRANTIES OR CONDITIONS OF ANY KIND, either express or implied.
 * See the License for the specific language governing permissions and
 * limitations under the License.
 */
package org.thingsboard.server.cluster;

import org.thingsboard.server.common.data.ApiUsageState;
import org.thingsboard.server.common.data.Device;
import org.thingsboard.server.common.data.DeviceProfile;
import org.thingsboard.server.common.data.TbResourceInfo;
import org.thingsboard.server.common.data.Tenant;
import org.thingsboard.server.common.data.TenantProfile;
import org.thingsboard.server.common.data.edge.EdgeEventActionType;
import org.thingsboard.server.common.data.edge.EdgeEventType;
import org.thingsboard.server.common.data.id.AlarmRuleId;
import org.thingsboard.server.common.data.id.EdgeId;
import org.thingsboard.server.common.data.id.EntityId;
import org.thingsboard.server.common.data.id.TenantId;
import org.thingsboard.server.common.data.plugin.ComponentLifecycleEvent;
import org.thingsboard.server.common.msg.TbMsg;
import org.thingsboard.server.common.msg.ToDeviceActorNotificationMsg;
import org.thingsboard.server.common.msg.edge.EdgeEventUpdateMsg;
import org.thingsboard.server.common.msg.edge.EdgeHighPriorityMsg;
import org.thingsboard.server.common.msg.edge.FromEdgeSyncResponse;
import org.thingsboard.server.common.msg.edge.ToEdgeSyncRequest;
import org.thingsboard.server.common.msg.plugin.ComponentLifecycleMsg;
import org.thingsboard.server.common.msg.queue.TopicPartitionInfo;
import org.thingsboard.server.common.msg.rpc.FromDeviceRpcResponse;
import org.thingsboard.server.gen.transport.TransportProtos.RestApiCallResponseMsgProto;
import org.thingsboard.server.gen.transport.TransportProtos.ToCoreMsg;
import org.thingsboard.server.gen.transport.TransportProtos.ToCoreNotificationMsg;
import org.thingsboard.server.gen.transport.TransportProtos.ToEdgeMsg;
import org.thingsboard.server.gen.transport.TransportProtos.ToRuleEngineMsg;
import org.thingsboard.server.gen.transport.TransportProtos.ToTransportMsg;
import org.thingsboard.server.gen.transport.TransportProtos.ToVersionControlServiceMsg;
import org.thingsboard.server.queue.TbQueueCallback;
import org.thingsboard.server.queue.TbQueueClusterService;

import java.util.Set;
import java.util.UUID;

public interface TbClusterService extends TbQueueClusterService {

    void pushMsgToCore(TopicPartitionInfo tpi, UUID msgKey, ToCoreMsg msg, TbQueueCallback callback);

    void pushMsgToCore(TenantId tenantId, EntityId entityId, ToCoreMsg msg, TbQueueCallback callback);

    void pushMsgToCore(ToDeviceActorNotificationMsg msg, TbQueueCallback callback);

    void broadcastToCore(ToCoreNotificationMsg msg);

    void pushMsgToVersionControl(TenantId tenantId, ToVersionControlServiceMsg msg, TbQueueCallback callback);

    void pushNotificationToCore(String targetServiceId, FromDeviceRpcResponse response, TbQueueCallback callback);

    void pushNotificationToCore(String targetServiceId, RestApiCallResponseMsgProto msg, TbQueueCallback callback);

    void pushMsgToRuleEngine(TopicPartitionInfo tpi, UUID msgId, ToRuleEngineMsg msg, TbQueueCallback callback);

    void pushMsgToRuleEngine(TenantId tenantId, EntityId entityId, TbMsg msg, TbQueueCallback callback);

<<<<<<< HEAD
    void pushMsgToRuleEngine(TenantId tenantId, EntityId entityId, TbMsg tbMsg, Set<String> relations, TbQueueCallback callback);
=======
    void pushMsgToRuleEngine(TenantId tenantId, EntityId entityId, TbMsg msg, boolean useQueueFromTbMsg, TbQueueCallback callback);
>>>>>>> 1b890ac0

    void pushNotificationToRuleEngine(String targetServiceId, FromDeviceRpcResponse response, TbQueueCallback callback);

    void pushNotificationToTransport(String targetServiceId, ToTransportMsg response, TbQueueCallback callback);

    void broadcastEntityStateChangeEvent(TenantId tenantId, EntityId entityId, ComponentLifecycleEvent state);

    void onDeviceProfileChange(DeviceProfile deviceProfile, DeviceProfile oldDeviceProfile, TbQueueCallback callback);

    void onDeviceProfileDelete(DeviceProfile deviceProfile, TbQueueCallback callback);

    void onTenantProfileChange(TenantProfile tenantProfile, TbQueueCallback callback);

    void onTenantProfileDelete(TenantProfile tenantProfile, TbQueueCallback callback);

    void onTenantChange(Tenant tenant, TbQueueCallback callback);

    void onTenantDelete(Tenant tenant, TbQueueCallback callback);

    void onApiStateChange(ApiUsageState apiUsageState, TbQueueCallback callback);

    void onDeviceUpdated(Device device, Device old);

    void onDeviceDeleted(TenantId tenantId, Device device, TbQueueCallback callback);

    void onDeviceAssignedToTenant(TenantId oldTenantId, Device device);

    void onResourceChange(TbResourceInfo resource, TbQueueCallback callback);

    void onResourceDeleted(TbResourceInfo resource, TbQueueCallback callback);

    void onEdgeHighPriorityMsg(EdgeHighPriorityMsg msg);

    void onEdgeEventUpdate(EdgeEventUpdateMsg msg);

    void onEdgeStateChangeEvent(ComponentLifecycleMsg msg);

    void pushEdgeSyncRequestToEdge(ToEdgeSyncRequest request);

    void pushEdgeSyncResponseToCore(FromEdgeSyncResponse response, String requestServiceId);

    void pushMsgToEdge(TenantId tenantId, EntityId entityId, ToEdgeMsg msg, TbQueueCallback callback);

    void sendNotificationMsgToEdge(TenantId tenantId, EdgeId edgeId, EntityId entityId, String body, EdgeEventType type, EdgeEventActionType action, EdgeId sourceEdgeId);

    void onAlarmRuleChange(TenantId tenantId, AlarmRuleId alarmRuleId, ComponentLifecycleEvent event);
}<|MERGE_RESOLUTION|>--- conflicted
+++ resolved
@@ -70,11 +70,9 @@
 
     void pushMsgToRuleEngine(TenantId tenantId, EntityId entityId, TbMsg msg, TbQueueCallback callback);
 
-<<<<<<< HEAD
+    void pushMsgToRuleEngine(TenantId tenantId, EntityId entityId, TbMsg msg, boolean useQueueFromTbMsg, TbQueueCallback callback);
+
     void pushMsgToRuleEngine(TenantId tenantId, EntityId entityId, TbMsg tbMsg, Set<String> relations, TbQueueCallback callback);
-=======
-    void pushMsgToRuleEngine(TenantId tenantId, EntityId entityId, TbMsg msg, boolean useQueueFromTbMsg, TbQueueCallback callback);
->>>>>>> 1b890ac0
 
     void pushNotificationToRuleEngine(String targetServiceId, FromDeviceRpcResponse response, TbQueueCallback callback);
 
