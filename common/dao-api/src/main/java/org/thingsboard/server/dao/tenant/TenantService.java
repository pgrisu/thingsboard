/**
 * Copyright © 2016-2022 The Thingsboard Authors
 *
 * Licensed under the Apache License, Version 2.0 (the "License");
 * you may not use this file except in compliance with the License.
 * You may obtain a copy of the License at
 *
 *     http://www.apache.org/licenses/LICENSE-2.0
 *
 * Unless required by applicable law or agreed to in writing, software
 * distributed under the License is distributed on an "AS IS" BASIS,
 * WITHOUT WARRANTIES OR CONDITIONS OF ANY KIND, either express or implied.
 * See the License for the specific language governing permissions and
 * limitations under the License.
 */
package org.thingsboard.server.dao.tenant;

import com.google.common.util.concurrent.ListenableFuture;
import org.thingsboard.server.common.data.Tenant;
import org.thingsboard.server.common.data.TenantInfo;
import org.thingsboard.server.common.data.id.TenantId;
import org.thingsboard.server.common.data.id.TenantProfileId;
import org.thingsboard.server.common.data.page.PageData;
import org.thingsboard.server.common.data.page.PageLink;

import java.util.List;

public interface TenantService {

    Tenant findTenantById(TenantId tenantId);

    TenantInfo findTenantInfoById(TenantId tenantId);

    ListenableFuture<Tenant> findTenantByIdAsync(TenantId callerId, TenantId tenantId);

    Tenant saveTenant(Tenant tenant);

<<<<<<< HEAD
    boolean tenantExists(TenantId tenantId);

=======
>>>>>>> c4bdee92
    void deleteTenant(TenantId tenantId);

    PageData<Tenant> findTenants(PageLink pageLink);

    PageData<TenantInfo> findTenantInfos(PageLink pageLink);

    List<TenantId> findTenantIdsByTenantProfileId(TenantProfileId tenantProfileId);

    void deleteTenants();

    PageData<TenantId> findTenantsIds(PageLink pageLink);
}<|MERGE_RESOLUTION|>--- conflicted
+++ resolved
@@ -35,11 +35,8 @@
 
     Tenant saveTenant(Tenant tenant);
 
-<<<<<<< HEAD
     boolean tenantExists(TenantId tenantId);
 
-=======
->>>>>>> c4bdee92
     void deleteTenant(TenantId tenantId);
 
     PageData<Tenant> findTenants(PageLink pageLink);
