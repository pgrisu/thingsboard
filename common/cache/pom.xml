--- conflicted
+++ resolved
@@ -42,15 +42,15 @@
         </dependency>
         <dependency>
             <groupId>org.thingsboard.common</groupId>
-<<<<<<< HEAD
+            <artifactId>message</artifactId>
+        </dependency>
+        <dependency>
+            <groupId>org.thingsboard.common</groupId>
             <artifactId>util</artifactId>
         </dependency>
         <dependency>
             <groupId>org.thingsboard.common</groupId>
             <artifactId>proto</artifactId>
-=======
-            <artifactId>message</artifactId>
->>>>>>> f0a9948c
         </dependency>
         <dependency>
             <groupId>org.springframework.boot</groupId>
