/**
 * Copyright © 2016-2024 The Thingsboard Authors
 *
 * Licensed under the Apache License, Version 2.0 (the "License");
 * you may not use this file except in compliance with the License.
 * You may obtain a copy of the License at
 *
 *     http://www.apache.org/licenses/LICENSE-2.0
 *
 * Unless required by applicable law or agreed to in writing, software
 * distributed under the License is distributed on an "AS IS" BASIS,
 * WITHOUT WARRANTIES OR CONDITIONS OF ANY KIND, either express or implied.
 * See the License for the specific language governing permissions and
 * limitations under the License.
 */
@import './scss/constants';

@mixin form-row-column() {
  flex-direction: column;
  align-items: stretch;
  &.align-start {
    align-items: stretch;
  }
  gap: 12px;
  padding: 12px 7px 12px 16px;
}

@mixin form-row-column-breakpoint($breakpoint) {
  @media #{$breakpoint} {
    @include form-row-column;
    .mat-mdc-form-field, tb-unit-input {
      &:not(.fixed-width) {
        width: auto;
        &.medium-width {
          width: auto;
        }
      }
    }
  }
}

.tb-default, .tb-dark {
  .tb-form-panel {
    box-shadow: 0 0 10px 6px rgba(11, 17, 51, 0.04);
    border-radius: 4px;
    padding: 16px;
    gap: 16px;
    display: flex;
    flex-direction: column;
    color: rgba(0, 0, 0, 0.87);
    letter-spacing: 0.15px;
    position: relative;
    @media #{$mat-xs} {
      padding: 12px;
      gap: 8px;
    }
    &.no-padding-bottom {
      padding-bottom: 0;
    }
    &.no-padding-top {
      padding-top: 0;
    }
    &.no-padding {
      padding: 0;
      &.padding-top {
        padding-top: 16px;
      }
    }
    &.stroked {
      box-shadow: none;
      border: 1px solid rgba(0, 0, 0, 0.12);
      border-radius: 6px;
    }
    &.no-border {
      box-shadow: none;
      border-radius: 0;
    }
    &.no-gap {
      gap: 0;
    }
    &.tb-slide-toggle {
      padding: 0;
      gap: 0;
      > .tb-form-panel-title {
        padding-top: 16px;
        padding-left: 16px;
      }
      > .mat-expansion-panel {
        padding: 16px;
        &.no-padding {
          padding: 0;
        }
        .mat-expansion-panel-header {
          .mat-slide {
            margin: 0;
          }
        }
      }
    }
    .mat-expansion-panel {
      &.tb-settings {
        box-shadow: none;
        .mat-content {
          overflow: visible;
        }
        > .mat-expansion-panel-header {
          height: fit-content;
          user-select: none;
          font-weight: 500;
          font-size: 16px;
          line-height: 24px;
          letter-spacing: 0.25px;
          padding: 0;
          &:hover {
            background: none;
          }
          .mat-expansion-indicator {
            height: 24px;
            padding: 2px;
            line-height: 14px;
          }
        }
        > .mat-expansion-panel-header-description {
          align-items: center;
        }
        > .mat-expansion-panel-content {
          > .mat-expansion-panel-body {
            display: flex;
            flex-direction: column;
            gap: 16px;
            padding: 0 !important;
            > :first-child {
              margin-top: 16px;
              @media #{$mat-xs} {
                margin-top: 12px;
              }
            }
            @media #{$mat-xs} {
              gap: 8px;
            }
          }
        }
      }
      .mat-expansion-panel-content {
        font: inherit;
      }
    }
    .tb-json-object-panel, .tb-css-content-panel {
      margin: 0 0 8px;
    }
  }

  .tb-form-panel-title {
    font-weight: 500;
    font-size: 16px;
  }
  .tb-form-panel-hint {
    font-size: 12px;
    color: #808080;
  }
  .tb-form-hint {
    padding: 12px 16px;
    font-size: var(--mdc-typography-caption-font-size, 12px);
    line-height: var(--mdc-typography-caption-line-height, 20px);
    font-weight: var(--mdc-typography-caption-font-weight, 400);
    letter-spacing: var(--mdc-typography-caption-letter-spacing, 0.0333333333em);
    color: rgba(0, 0, 0, 0.6);
    white-space: normal;
    border-radius: 6px;
  }
  .tb-form-row {
    height: 100%;
    display: flex;
    flex-direction: row;
    align-items: center;
    gap: 16px;
    padding: 7px 7px 7px 16px;
    border: 1px solid rgba(0, 0, 0, 0.12);
    border-radius: 6px;
    &.column {
      @include form-row-column;
      &-xs {
        @include form-row-column-breakpoint($mat-xs)
      }
      &-lt-md {
        @include form-row-column-breakpoint($mat-lt-md)
      }
    }
    &.align-start {
      align-items: flex-start;
    }
    &.no-border {
      border: none;
      border-radius: 0;
    }
    &.no-gap {
      gap: 0;
    }
    &.no-padding {
      padding: 0;
    }
    &.same-padding {
      padding-right: 16px;
    }
    &.space-between {
      justify-content: space-between;
    }
    .mat-divider-vertical {
      height: 56px;
      margin-top: -7px;
      margin-bottom: -7px;
    }
    .mat-mdc-form-field, tb-unit-input {
      width: 106px;
      &.medium-width {
        width: 220px;
      }
      &.flex {
        flex: 1;
        width: auto;
      }
      &.flex-xs {
        @media #{$mat-xs} {
          width: auto;
          flex: 1;
        }
      }
      &.flex-lt-md {
        @media #{$mat-lt-md} {
          width: auto;
          flex: 1;
        }
      }
    }
    .fixed-title-width {
      min-width: 200px;
      @media #{$mat-xs} {
        min-width: fit-content;
      }
    }
    .fixed-title-height {
      min-height: 40px;
      line-height: 40px;
    }
    .mat-slide:only-child {
      margin: 8px 0;
    }
    .tb-required::after {
      font-size: 13px;
      color: rgba(0, 0, 0, .54);
      vertical-align: top;
      content: " *";
    }
  }

  .tb-flex {
    display: flex;
    flex: 1;
    gap: 8px;
    &.no-flex {
      flex: none;
    }
    &.row {
      flex-direction: row;
    }
    &.row-reverse {
      flex-direction: row-reverse;
    }
    &.column {
      flex-direction: column;
    }
    &.center {
      justify-content: center;
    }
    &.flex-start {
      justify-content: flex-start;
    }
    &.flex-end {
      justify-content: flex-end;
    }
    &.space-between {
      justify-content: space-between;
    }
    &.center {
      justify-content: center;
    }
    &.align-center {
      align-items: center;
    }
    &.no-gap {
      gap: 0;
    }
    &.fill-width {
      width: 100%;
    }
    &.fill-height {
      height: 100%;
    }
<<<<<<< HEAD
    &.shrink {
      flex: 0;
    }
=======
>>>>>>> 3bd8ec44
  }

  .tb-form-panel, .tb-form-row {
    .mat-slide {
      margin: 0;
      &.margin {
        margin: 8px 0;
      }
      .mdc-form-field>label {
        font-weight: 400;
        font-size: 16px;
        line-height: 24px;
        margin-left: 12px;
      }
    }
    .tb-small-label {
      height: 40px;
      font-size: 14px;
      line-height: 40px;
      letter-spacing: 0.2px;
      color: rgba(0, 0, 0, 0.38);
    }
  }

  .tb-form-row:not(.tb-standard-fields) .mat-mdc-form-field:not(.tb-not-inline-field), .mat-mdc-form-field.tb-inline-field {
    &.mat-form-field-appearance-fill {
      .mdc-text-field--filled:not(.mdc-text-field--disabled) {
        &:before {
          opacity: 0;
        }
        &:not(.mdc-text-field--invalid) {
          .mdc-line-ripple::before {
            border-bottom-color: rgba(0, 0, 0, 0.12);
          }
        }
      }
      .mat-mdc-form-field-focus-overlay {
        opacity: 0;
      }
    }
    &:not(.mat-mdc-form-field-has-icon-prefix) {
      .mat-mdc-text-field-wrapper {
        &.mdc-text-field--outlined, &:not(.mdc-text-field--outlined) {
          padding-left: 12px;
        }
      }
    }
    &:not(.mat-mdc-form-field-has-icon-suffix) {
      .mat-mdc-text-field-wrapper {
        &.mdc-text-field--outlined, &:not(.mdc-text-field--outlined) {
          padding-right: 12px;
        }
      }
    }
    .mat-mdc-text-field-wrapper {
      &.mdc-text-field--outlined, &:not(.mdc-text-field--outlined) {
        &:not(.mdc-text-field--focused):not(.mdc-text-field--disabled):not(.mdc-text-field--invalid):not(:hover) {
          .mdc-notched-outline__leading, .mdc-notched-outline__trailing {
            border-color: rgba(0, 0, 0, 0.12);
          }
        }
        .mat-mdc-form-field-infix {
          padding-top: 8px;
          padding-bottom: 8px;
          min-height: 40px;
          width: auto;
          .mdc-text-field__input, .mat-mdc-select {
            font-weight: 400;
            font-size: 14px;
            line-height: 20px;
          }
        }
        .mat-mdc-form-field-icon-prefix, .mat-mdc-form-field-icon-suffix {
          height: 40px;
          font-size: 14px;
          line-height: 40px;
          letter-spacing: 0.2px;
          color: rgba(0, 0, 0, 0.38);
          > button.mat-mdc-icon-button {
            width: 40px;
            height: 40px;
            padding: 8px;
            .mat-icon {
              width: 20px;
              height: 20px;
              font-size: 20px;
            }
            .mat-mdc-button-touch-target {
              width: 40px;
              height: 40px;
            }
            &.tb-icon-24 {
              width: 24px;
              height: 24px;
              padding: 0;
              .mat-mdc-button-touch-target {
                width: 24px;
                height: 24px;
              }
            }
          }
          > .mat-icon {
            width: 20px;
            height: 20px;
            padding: 10px;
            font-size: 20px;
          }
        }
      }
    }
    &.center {
      .mat-mdc-text-field-wrapper {
        .mat-mdc-form-field-infix {
          .mdc-text-field__input {
            text-align: center;
          }
        }
      }
    }
    &.number {
      .mat-mdc-text-field-wrapper {
        &.mdc-text-field--outlined, &:not(.mdc-text-field--outlined) {
          padding-right: 4px;
        }
        .mat-mdc-form-field-infix {
          input.mdc-text-field__input[type=number]::-webkit-inner-spin-button,
          input.mdc-text-field__input[type=number]::-webkit-outer-spin-button {
            opacity: 1;
          }
        }
      }
      &.tb-suffix-absolute {
        .mat-mdc-text-field-wrapper {
          .mat-mdc-form-field-icon-suffix {
            > .mat-icon {
              right: 16px;
            }
          }
        }
      }
    }
    &.tb-chips {
      &.flex {
        flex: 1;
        width: auto;
      }
      .mat-mdc-text-field-wrapper {
        &.mdc-text-field--outlined, &:not(.mdc-text-field--outlined) {
          .mat-mdc-form-field-infix {
            padding-top: 4px;
            padding-bottom: 4px;

            .mdc-evolution-chip-set {
              min-height: 32px;

              .mdc-evolution-chip {
                height: 24px;
              }
            }
          }
        }
      }
    }
    &.tb-suffix-show-on-hover {
      .mat-mdc-text-field-wrapper {
        .mat-mdc-form-field-icon-suffix {
          padding: 0;
          display: flex;
          align-items: center;

          > *:not(.tb-suffix-show-always) {
            display: none;
          }
        }
      }
      &:hover {
        .mat-mdc-text-field-wrapper {
          .mat-mdc-form-field-icon-suffix {
            > * {
              display: block;
            }
          }
        }
      }
    }
    &.tb-suffix-absolute {
      .mat-mdc-text-field-wrapper {
        .mat-mdc-form-field-icon-suffix {
          padding: 0;
          > .mat-icon {
            position: absolute;
            right: 0;
          }
        }
      }
      &.mat-mdc-form-field-has-icon-suffix {
        .mat-mdc-text-field-wrapper {
          padding-right: 12px;
        }
        &.number {
          .mat-mdc-text-field-wrapper {
            padding-right: 4px;
          }
        }
      }
    }
    &.fixed-height {
      .mat-mdc-form-field-infix {
        max-height: 40px;
        .mat-mdc-select {
          max-height: 24px;
          .mat-mdc-select-trigger {
            max-height: 24px;
          }
        }
      }
    }
  }

  .tb-form-table {
    border: 1px solid rgba(0, 0, 0, 0.12);
    border-radius: 6px;
    display: flex;
    flex-direction: column;
    gap: 12px;
    padding-bottom: 12px;

    &.no-padding {
      padding: 0;
    }
    &.no-gap {
      gap: 0;
    }

    .tb-form-table-body {
      display: flex;
      flex-direction: column;
      gap: 12px;
      &.no-gap {
        gap: 0;
      }
    }

    .tb-prompt {
      height: 40px;
    }
  }

  .tb-form-table-header, .tb-form-table-row {
    display: flex;
    flex-direction: row;
    gap: 8px;
    padding-left: 8px;
    padding-right: 8px;
    place-content: center flex-start;
    align-items: center;
    &.no-padding-right {
      padding-right: 0;
    }
    @media #{$mat-gt-md} {
      gap: 12px;
      padding-left: 12px;
      padding-right: 12px;
    }
    &-cell {
      font-weight: 400;
      font-size: 14px;
      line-height: 20px;
      letter-spacing: 0.2px;
    }
  }

  .tb-form-table-header {
    height: 48px;
    border-bottom: 1px solid rgba(0, 0, 0, 0.12);
    &-cell {
      color: rgba(0, 0, 0, 0.54);
    }
  }

  .tb-draggable-form-table-row {
    background: #fff;
    display: flex;
    flex-direction: row;
    place-content: center flex-start;
    align-items: center;
    .tb-form-table-row {
      padding-right: 0;
    }
  }

  .tb-form-table-row {

    &-cell {
      color: rgba(0, 0, 0, 0.87);
    }

    &-cell-buttons {
      display: flex;
      flex-direction: row;
      button.mat-mdc-icon-button.mat-mdc-button-base {
        color: rgba(0, 0, 0, 0.38);
        &.tb-hidden {
          visibility: hidden;
        }
      }
    }
  }

  .tb-no-data-available {
    flex: 1;
    display: flex;
    flex-direction: column;
    align-items: center;
    justify-content: center;
  }

  .tb-no-data-bg {
    margin: 10px;
    position: relative;
    flex: 1;
    width: 100%;
    max-height: 100px;
    &:before {
      content: "";
      position: absolute;
      top: 0;
      left: 0;
      right: 0;
      bottom: 0;
      background: $tb-primary-color;
      mask-image: url(/assets/home/no_data_folder_bg.svg);
      -webkit-mask-image: url(/assets/home/no_data_folder_bg.svg);
      mask-repeat: no-repeat;
      -webkit-mask-repeat: no-repeat;
      mask-size: contain;
      -webkit-mask-size: contain;
      mask-position: center;
      -webkit-mask-position: center;
    }
  }

  .tb-no-data-text {
    font-weight: 500;
    font-size: 14px;
    line-height: 20px;
    letter-spacing: 0.25px;
    color: rgba(0, 0, 0, 0.54);
    @media #{$mat-md-lg} {
      font-size: 12px;
      line-height: 16px;
    }
  }

  .tb-primary-fill {
    position: relative;
    overflow: hidden;
    &:before {
      display: block;
      height: auto;
      content: "";
      position: absolute;
      top: 0;
      bottom: 0;
      left: 0;
      right: 0;
      background: $tb-primary-color;
      opacity: 0.04;
      pointer-events: none;
    }
  }

  button.mat-mdc-button-base.tb-box-button, .tb-form-table-row-cell-buttons button.mat-mdc-icon-button.mat-mdc-button-base {
    width: 40px;
    min-width: 40px;
    height: 40px;
    padding: 8px;
    &.mat-mdc-outlined-button {
      padding: 7px;
    }
    .mat-mdc-button-touch-target {
      width: 40px;
      height: 40px;
    }
    > .mat-icon {
      width: 24px;
      height: 24px;
      font-size: 24px;
      margin: 0;
    }
  }

  button.mat-mdc-button-base.tb-box-button {
    &:not(:disabled) {
      color: rgba(0, 0, 0, 0.54);
    }
    &:disabled {
      color: rgba(0, 0, 0, 0.12);
    }
  }

  button.mat-mdc-button-base.tb-nowrap {
    .mdc-button__label {
      white-space: nowrap;
      overflow: hidden;
      text-overflow: ellipsis;
    }
  }

  .mat-mdc-chip-listbox.center-stretch {
    .mat-mdc-standard-chip {
      flex: 1;
      &.mdc-evolution-chip--with-primary-graphic {
        .mdc-evolution-chip__action--primary {
          width: 100%;
          padding-left: 12px;
          padding-right: 12px;
          gap: 0;
          .mdc-evolution-chip__graphic {
            padding: 0;
            flex: none;
          }
        }
        &.mdc-evolution-chip--selected {
          .mdc-evolution-chip__action--primary {
            gap: 4px;
          }
          .mdc-evolution-chip__graphic {
            width: 20px;
          }
        }
      }
    }
  }

  .mat-mdc-option {
    &.flex {
      .mdc-list-item__primary-text {
        display: flex;
        align-items: center;
        justify-content: flex-start;
      }
    }
  }
}<|MERGE_RESOLUTION|>--- conflicted
+++ resolved
@@ -296,12 +296,9 @@
     &.fill-height {
       height: 100%;
     }
-<<<<<<< HEAD
     &.shrink {
       flex: 0;
     }
-=======
->>>>>>> 3bd8ec44
   }
 
   .tb-form-panel, .tb-form-row {
