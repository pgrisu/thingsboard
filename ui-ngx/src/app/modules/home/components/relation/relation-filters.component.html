--- conflicted
+++ resolved
@@ -17,23 +17,6 @@
 -->
 <div class="tb-relation-filters" [formGroup]="relationFiltersFormGroup">
   <div class="container">
-<<<<<<< HEAD
-    <div class="body" [fxShow]="relationFiltersFormArray().length">
-      <div class="row" fxFlex fxLayout="row"
-           fxLayoutAlign="start center" formArrayName="relationFilters"
-           *ngFor="let relationFilterControl of relationFiltersFormArray().controls; let $index = index">
-          <div class="input-block"  fxFlex fxLayout="row">
-            <tb-relation-type-autocomplete
-              label="relation.type"
-              class="cell" style="width: 200px; min-width: 200px;"
-              [formControl]="relationFilterControl.get('relationType')">
-            </tb-relation-type-autocomplete>
-            <tb-entity-type-list class="cell" fxFlex
-              [allowedEntityTypes]="allowedEntityTypes"
-              [formControl]="relationFilterControl.get('entityTypes')">
-            </tb-entity-type-list>
-          </div>
-=======
     <div class="header" [fxShow]="relationFiltersFormArray.length">
       <div fxLayout="row" fxLayoutAlign="start center">
         <span class="cell" style="width: 200px; min-width: 200px;" translate>relation.type</span>
@@ -56,7 +39,6 @@
             [allowedEntityTypes]="allowedEntityTypes"
             [formControl]="relationFilterControl.get('entityTypes')">
           </tb-entity-type-list>
->>>>>>> af06197f
           <button mat-icon-button color="primary"
                   type="button"
                   (click)="removeFilter($index)"
