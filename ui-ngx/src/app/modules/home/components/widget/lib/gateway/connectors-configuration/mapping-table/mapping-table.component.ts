--- conflicted
+++ resolved
@@ -57,12 +57,8 @@
 import { coerceBoolean } from '@shared/decorators/coercion';
 import { SharedModule } from '@shared/shared.module';
 import { CommonModule } from '@angular/common';
-<<<<<<< HEAD
 import { TruncateTooltipDirective } from '@shared/directives/truncate-tooltip.directive';
-import { TbDatasource } from '@shared/abstract/public-api';
-=======
 import { TbTableDatasource } from '@home/components/table/table-datasource.abstract';
->>>>>>> 2837edbb
 
 @Component({
   selector: 'tb-mapping-table',
@@ -315,11 +311,7 @@
   }
 }
 
-<<<<<<< HEAD
-export class MappingDatasource extends TbDatasource<MappingValue> {
-=======
 export class MappingDatasource extends TbTableDatasource<MappingValue> {
->>>>>>> 2837edbb
   constructor() {
     super();
   }
