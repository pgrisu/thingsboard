--- conflicted
+++ resolved
@@ -67,13 +67,11 @@
       <mat-slide-toggle formControlName="allowClear">
         {{ 'widgets.table.allow-alarms-clear' | translate }}
       </mat-slide-toggle>
-<<<<<<< HEAD
       <mat-slide-toggle formControlName="allowAssign">
         {{ 'widgets.table.allow-alarms-assign' | translate }}
-=======
+      </mat-slide-toggle>
       <mat-slide-toggle formControlName="displayComments">
         {{ 'widgets.table.display-alarm-comments' | translate }}
->>>>>>> 372450e0
       </mat-slide-toggle>
       <section fxLayout="column" fxLayout.gt-xs="row" fxLayoutGap="8px" fxLayoutAlign.gt-xs="start center">
         <mat-slide-toggle fxFlex formControlName="displayPagination">
