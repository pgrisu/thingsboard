<!--

    Copyright © 2016-2023 The Thingsboard Authors

    Licensed under the Apache License, Version 2.0 (the "License");
    you may not use this file except in compliance with the License.
    You may obtain a copy of the License at

        http://www.apache.org/licenses/LICENSE-2.0

    Unless required by applicable law or agreed to in writing, software
    distributed under the License is distributed on an "AS IS" BASIS,
    WITHOUT WARRANTIES OR CONDITIONS OF ANY KIND, either express or implied.
    See the License for the specific language governing permissions and
    limitations under the License.

-->
<div class="tb-table-widget tb-absolute-fill">
  <div fxFlex fxLayout="column" class="tb-absolute-fill">
    <mat-toolbar class="mat-mdc-table-toolbar" [fxShow]="textSearchMode">
      <div class="mat-toolbar-tools">
        <button mat-icon-button
                matTooltip="{{ 'action.search' | translate }}"
                matTooltipPosition="above">
          <mat-icon>search</mat-icon>
        </button>
        <mat-form-field fxFlex>
          <mat-label>&nbsp;</mat-label>
          <input #searchInput matInput
                 [formControl]="textSearch"
                 placeholder="{{ 'widget.search-data' | translate }}"/>
        </mat-form-field>
        <button mat-icon-button (click)="exitFilterMode()"
                matTooltip="{{ 'action.close' | translate }}"
                matTooltipPosition="above">
          <mat-icon>close</mat-icon>
        </button>
      </div>
    </mat-toolbar>
    <mat-tab-group [ngClass]="{'tb-headless': sources.length === 1}" fxFlex
                   mat-stretch-tabs="false"
                   [(selectedIndex)]="sourceIndex" (selectedIndexChange)="onSourceIndexChanged()">
      <mat-tab *ngFor="let source of sources; trackBy: trackBySourcesIndex; let index = index;" [label]="getTabLabel(source)">
        <ng-template [ngIf]="isActiveTab(index)">
          <div fxFlex class="table-container">
            <table mat-table [dataSource]="source.timeseriesDatasource" [trackBy]="trackByRowTimestamp"
                       matSort [matSortActive]="source.pageLink.sortOrder.property" [matSortDirection]="source.pageLink.sortDirection()" matSortDisableClear>
              <ng-container *ngIf="showTimestamp" [matColumnDef]="'0'">
                <mat-header-cell *matHeaderCellDef mat-sort-header>Timestamp</mat-header-cell>
                <mat-cell *matCellDef="let row; let rowIndex = index"
                          [innerHTML]="cellContent(source, null, 0, row, row[0], rowIndex)"
                          [ngStyle]="cellStyle(source, null, 0, row, row[0], rowIndex)">
                </mat-cell>
              </ng-container>
              <ng-container [matColumnDef]="h.index + ''" *ngFor="let h of source.header; trackBy: trackByColumnIndex;">
                <mat-header-cell *matHeaderCellDef mat-sort-header [disabled]="!h.sortable"> {{ h.dataKey.label }} </mat-header-cell>
                <mat-cell *matCellDef="let row; let rowIndex = index"
                          [innerHTML]="cellContent(source, h, h.index, row, row[h.index], rowIndex)"
                          [ngStyle]="cellStyle(source, h, h.index, row, row[h.index], rowIndex)">
                </mat-cell>
              </ng-container>
              <ng-container matColumnDef="actions" [stickyEnd]="enableStickyAction">
                <mat-header-cell *matHeaderCellDef [ngStyle.gt-md]="{ minWidth: (source.timeseriesDatasource.countCellButtonAction * 48) + 'px',
                                                                      maxWidth: (source.timeseriesDatasource.countCellButtonAction * 48) + 'px',
                                                                      width: (source.timeseriesDatasource.countCellButtonAction * 48) + 'px' }">
                </mat-header-cell>
                <mat-cell *matCellDef="let entity; let row = index" [style]="rowStyle(source, entity, row)" [ngStyle.gt-md]="{ minWidth: (source.timeseriesDatasource.countCellButtonAction * 48) + 'px',
                                                                   maxWidth: (source.timeseriesDatasource.countCellButtonAction * 48) + 'px',
                                                                   width: (source.timeseriesDatasource.countCellButtonAction * 48) + 'px' }">
                  <div [fxHide]="showCellActionsMenu && source.timeseriesDatasource.countCellButtonAction !== 1" fxShow.gt-md fxFlex fxLayout="row" fxLayoutAlign="end">
<<<<<<< HEAD
                    <ng-container *ngFor="let actionDescriptor of row.actionCellButtons; trackBy: trackByActionCellDescriptionId">
                      <span *ngIf="!actionDescriptor.icon" style="width: 48px;"></span>
=======
                    <ng-container *ngFor="let actionDescriptor of entity.actionCellButtons; trackBy: trackByActionCellDescriptionId">
                      <span *ngIf="!actionDescriptor.icon" style="width: 40px;"></span>
>>>>>>> 62da933c
                      <button *ngIf="actionDescriptor.icon"
                              mat-icon-button [disabled]="isLoading$ | async"
                              matTooltip="{{ actionDescriptor.displayName }}"
                              matTooltipPosition="above"
                              (click)="onActionButtonClick($event, entity, actionDescriptor)">
                        <mat-icon>{{actionDescriptor.icon}}</mat-icon>
                      </button>
                    </ng-container>
                  </div>
                  <div fxHide [fxShow.lt-lg]="showCellActionsMenu && source.timeseriesDatasource.countCellButtonAction !== 1" *ngIf="entity.hasActions">
                    <button mat-icon-button
                            (click)="$event.stopPropagation(); ctx.detectChanges();"
                            [matMenuTriggerFor]="cellActionsMenu">
                      <mat-icon class="material-icons">more_vert</mat-icon>
                    </button>
                    <mat-menu #cellActionsMenu="matMenu" xPosition="before">
                      <ng-container *ngFor="let actionDescriptor of entity.actionCellButtons; trackBy: trackByActionCellDescriptionId">
                        <button mat-menu-item *ngIf="actionDescriptor.icon"
                                [disabled]="isLoading$ | async"
                                (click)="onActionButtonClick($event, entity, actionDescriptor)">
                          <mat-icon>{{actionDescriptor.icon}}</mat-icon>
                          <span>{{ actionDescriptor.displayName }}</span>
                        </button>
                      </ng-container>
                    </mat-menu>
                  </div>
                </mat-cell>
              </ng-container>
              <mat-header-row *matHeaderRowDef="source.displayedColumns; sticky: enableStickyHeader"></mat-header-row>
              <mat-row [ngClass]="{'tb-pointer': hasRowAction}"
                       *matRowDef="let row; columns: source.displayedColumns; let rowIndex = index"
                       [ngStyle]="rowStyle(source, row, rowIndex)"
                       (click)="onRowClick($event, row)"></mat-row>
            </table>
            <span [fxShow]="source.timeseriesDatasource.isEmpty() | async"
                  fxLayoutAlign="center center"
                  class="no-data-found">{{ noDataDisplayMessageText }}</span>
          </div>
          <mat-divider *ngIf="displayPagination"></mat-divider>
          <mat-paginator *ngIf="displayPagination"
                         [length]="source.timeseriesDatasource.total() | async"
                         [pageIndex]="source.pageLink.page"
                         [pageSize]="source.pageLink.pageSize"
                         [pageSizeOptions]="pageSizeOptions"
                         [hidePageSize]="hidePageSize"
                         showFirstLastButtons></mat-paginator>
        </ng-template>
      </mat-tab>
    </mat-tab-group>
  </div>
</div><|MERGE_RESOLUTION|>--- conflicted
+++ resolved
@@ -68,13 +68,8 @@
                                                                    maxWidth: (source.timeseriesDatasource.countCellButtonAction * 48) + 'px',
                                                                    width: (source.timeseriesDatasource.countCellButtonAction * 48) + 'px' }">
                   <div [fxHide]="showCellActionsMenu && source.timeseriesDatasource.countCellButtonAction !== 1" fxShow.gt-md fxFlex fxLayout="row" fxLayoutAlign="end">
-<<<<<<< HEAD
                     <ng-container *ngFor="let actionDescriptor of row.actionCellButtons; trackBy: trackByActionCellDescriptionId">
                       <span *ngIf="!actionDescriptor.icon" style="width: 48px;"></span>
-=======
-                    <ng-container *ngFor="let actionDescriptor of entity.actionCellButtons; trackBy: trackByActionCellDescriptionId">
-                      <span *ngIf="!actionDescriptor.icon" style="width: 40px;"></span>
->>>>>>> 62da933c
                       <button *ngIf="actionDescriptor.icon"
                               mat-icon-button [disabled]="isLoading$ | async"
                               matTooltip="{{ actionDescriptor.displayName }}"
