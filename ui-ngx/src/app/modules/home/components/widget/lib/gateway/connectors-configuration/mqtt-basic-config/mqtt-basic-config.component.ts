///
/// Copyright © 2016-2024 The Thingsboard Authors
///
/// Licensed under the Apache License, Version 2.0 (the "License");
/// you may not use this file except in compliance with the License.
/// You may obtain a copy of the License at
///
///     http://www.apache.org/licenses/LICENSE-2.0
///
/// Unless required by applicable law or agreed to in writing, software
/// distributed under the License is distributed on an "AS IS" BASIS,
/// WITHOUT WARRANTIES OR CONDITIONS OF ANY KIND, either express or implied.
/// See the License for the specific language governing permissions and
/// limitations under the License.
///

import { ChangeDetectionStrategy, Component, forwardRef, Input, OnDestroy, TemplateRef } from '@angular/core';
import {
  ControlValueAccessor,
  FormBuilder,
  FormGroup,
  NG_VALIDATORS,
  NG_VALUE_ACCESSOR,
  ValidationErrors,
  Validator,
} from '@angular/forms';
import {
  MappingType,
  MQTTBasicConfig,
  RequestMappingData,
  RequestType,
} from '@home/components/widget/lib/gateway/gateway-widget.models';
import { SharedModule } from '@shared/shared.module';
import { CommonModule } from '@angular/common';
import { takeUntil } from 'rxjs/operators';
import { Subject } from 'rxjs';
import { isObject } from 'lodash';
import {
  SecurityConfigComponent
} from '@home/components/widget/lib/gateway/connectors-configuration/security-config/security-config.component';
import {
  WorkersConfigControlComponent
} from '@home/components/widget/lib/gateway/connectors-configuration/workers-config-control/workers-config-control.component';
import {
  BrokerConfigControlComponent
} from '@home/components/widget/lib/gateway/connectors-configuration/broker-config-control/broker-config-control.component';
import {
  MappingTableComponent
} from '@home/components/widget/lib/gateway/connectors-configuration/mapping-table/mapping-table.component';

@Component({
  selector: 'tb-mqtt-basic-config',
  templateUrl: './mqtt-basic-config.component.html',
  changeDetection: ChangeDetectionStrategy.OnPush,
  providers: [
    {
      provide: NG_VALUE_ACCESSOR,
      useExisting: forwardRef(() => MqttBasicConfigComponent),
      multi: true
    },
    {
      provide: NG_VALIDATORS,
      useExisting: forwardRef(() => MqttBasicConfigComponent),
      multi: true
    }
  ],
  standalone: true,
  imports: [
    CommonModule,
    SharedModule,
    SecurityConfigComponent,
    WorkersConfigControlComponent,
    BrokerConfigControlComponent,
    MappingTableComponent,
  ],
  styleUrls: ['./mqtt-basic-config.component.scss']
})

export class MqttBasicConfigComponent implements ControlValueAccessor, Validator, OnDestroy {

  @Input()
  generalTabContent: TemplateRef<any>;

  mappingTypes = MappingType;
  basicFormGroup: FormGroup;

  private onChange: (value: string) => void;
  private onTouched: () => void;

  private destroy$ = new Subject<void>();

  constructor(private fb: FormBuilder) {
    this.basicFormGroup = this.fb.group({
      dataMapping: [],
      requestsMapping: [],
      broker: [],
      workers: [],
    });

    this.basicFormGroup.valueChanges
      .pipe(takeUntil(this.destroy$))
      .subscribe(value => {
        this.onChange(value);
        this.onTouched();
      });
  }

  ngOnDestroy(): void {
    this.destroy$.next();
    this.destroy$.complete();
  }

  registerOnChange(fn: (value: string) => void): void {
    this.onChange = fn;
  }

  registerOnTouched(fn: () => void): void {
    this.onTouched = fn;
  }

  writeValue(basicConfig: MQTTBasicConfig): void {
<<<<<<< HEAD
    const { broker, dataMapping = [], requestsMapping } = basicConfig;
=======
>>>>>>> 2837edbb
    const editedBase = {
      workers: broker && (broker.maxNumberOfWorkers || broker.maxMessageNumberPerWorker) ? {
        maxNumberOfWorkers: broker.maxNumberOfWorkers,
        maxMessageNumberPerWorker: broker.maxMessageNumberPerWorker,
      } : {},
      dataMapping: dataMapping || [],
      broker: broker || {},
      requestsMapping: Array.isArray(requestsMapping)
        ? requestsMapping
        : this.getRequestDataArray(requestsMapping),
    };

    this.basicFormGroup.setValue(editedBase, {emitEvent: false});
  }

  validate(): ValidationErrors | null {
    return this.basicFormGroup.valid ? null : {
      basicFormGroup: {valid: false}
    };
  }

  private getRequestDataArray(value: Record<RequestType, RequestMappingData>): RequestMappingData[] {
    const mappingConfigs = [];

    if (isObject(value)) {
      Object.keys(value).forEach((configKey: string) => {
        for (const mapping of value[configKey]) {
          mappingConfigs.push({
            requestType: configKey,
            requestValue: mapping
          });
        }
      });
    }

    return mappingConfigs;
  }
}<|MERGE_RESOLUTION|>--- conflicted
+++ resolved
@@ -119,10 +119,7 @@
   }
 
   writeValue(basicConfig: MQTTBasicConfig): void {
-<<<<<<< HEAD
     const { broker, dataMapping = [], requestsMapping } = basicConfig;
-=======
->>>>>>> 2837edbb
     const editedBase = {
       workers: broker && (broker.maxNumberOfWorkers || broker.maxMessageNumberPerWorker) ? {
         maxNumberOfWorkers: broker.maxNumberOfWorkers,
