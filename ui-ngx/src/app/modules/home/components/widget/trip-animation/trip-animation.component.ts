///
/// Copyright © 2016-2020 The Thingsboard Authors
///
/// Licensed under the Apache License, Version 2.0 (the "License");
/// you may not use this file except in compliance with the License.
/// You may obtain a copy of the License at
///
///     http://www.apache.org/licenses/LICENSE-2.0
///
/// Unless required by applicable law or agreed to in writing, software
/// distributed under the License is distributed on an "AS IS" BASIS,
/// WITHOUT WARRANTIES OR CONDITIONS OF ANY KIND, either express or implied.
/// See the License for the specific language governing permissions and
/// limitations under the License.
///

import L from 'leaflet';
import _ from 'lodash';
import tinycolor from 'tinycolor2';
import { interpolateOnPointSegment } from 'leaflet-geometryutil';

import { AfterViewInit, ChangeDetectorRef, Component, Input, OnInit, SecurityContext, ViewChild } from '@angular/core';
import { MapWidgetController, TbMapWidgetV2 } from '../lib/maps/map-widget2';
import { MapProviders } from '../lib/maps/map-models';
<<<<<<< HEAD
import { parseArray, parseWithTranslation, safeExecute, parseTemplate } from '@app/core/utils';
import { initSchema, addToSchema, addGroupInfo } from '@app/core/schema-utils';
=======
import { parseArray, parseWithTranslation, safeExecute } from '@app/core/utils';
import { addGroupInfo, addToSchema, initSchema } from '@app/core/schema-utils';
>>>>>>> 8cfe4ef4
import { tripAnimationSchema } from '../lib/maps/schemes';
import { DomSanitizer } from '@angular/platform-browser';
import { WidgetContext } from '@app/modules/home/models/widget-component.models';
import { findAngle, getRatio } from '../lib/maps/maps-utils';
import { JsonSettingsSchema, WidgetConfig } from '@shared/models/widget.models';
import moment from 'moment';


@Component({
  // tslint:disable-next-line:component-selector
  selector: 'trip-animation',
  templateUrl: './trip-animation.component.html',
  styleUrls: ['./trip-animation.component.scss']
})
export class TripAnimationComponent implements OnInit, AfterViewInit {

  constructor(private cd: ChangeDetectorRef, private sanitizer: DomSanitizer) { }

  @Input() ctx: WidgetContext;

  @ViewChild('map') mapContainer;

  mapWidget: MapWidgetController;
  historicalData;
  intervals;
  normalizationStep = 1000;
  interpolatedData = [];
  widgetConfig: WidgetConfig;
  settings;
  mainTooltip = '';
  visibleTooltip = false;
  activeTrip;
  label;
  minTime;
  maxTime;

  static getSettingsSchema(): JsonSettingsSchema {
    const schema = initSchema();
    addToSchema(schema, TbMapWidgetV2.getProvidersSchema());
    addGroupInfo(schema, 'Map Provider Settings');
    addToSchema(schema, tripAnimationSchema);
    addGroupInfo(schema, 'Trip Animation Settings');
    return schema;
  }

  ngOnInit(): void {
    this.widgetConfig = this.ctx.widgetConfig;
    const settings = {
      normalizationStep: 1000,
      showLabel: false,
      buttonColor: tinycolor(this.widgetConfig.color).setAlpha(0.54).toRgbString(),
      disabledButtonColor: tinycolor(this.widgetConfig.color).setAlpha(0.3).toRgbString(),
      rotationAngle: 0
    }
    this.settings = { ...settings, ...this.ctx.settings };
    const subscription = this.ctx.subscriptions[Object.keys(this.ctx.subscriptions)[0]];
    if (subscription) subscription.callbacks.onDataUpdated = (updated) => {
      this.historicalData = parseArray(this.ctx.data);
      this.activeTrip = this.historicalData[0][0];
      this.calculateIntervals();
      this.timeUpdated(this.intervals[0]);
      this.mapWidget.map.updatePolylines(this.interpolatedData.map(ds => _.values(ds)));

      this.mapWidget.map.map?.invalidateSize();
      this.cd.detectChanges();
    }
  }

  ngAfterViewInit() {
    const ctxCopy: WidgetContext = _.cloneDeep(this.ctx);
    this.mapWidget = new MapWidgetController(MapProviders.openstreet, false, ctxCopy, this.mapContainer.nativeElement);
  }

  timeUpdated(time: number) {
    const currentPosition = this.interpolatedData.map(dataSource => dataSource[time]);
    this.activeTrip = currentPosition[0];
<<<<<<< HEAD
    this.minTime = moment(this.intervals[this.intervals.length - 1]).format('YYYY-MM-DD HH:mm:ss')
    this.maxTime = moment(this.intervals[0]).format('YYYY-MM-DD HH:mm:ss')
=======
    this.minTime = moment(this.historicalData[0][this.historicalData.length - 1]?.time).format('YYYY-MM-DD HH:mm:ss')
     this.maxTime = moment(this.historicalData[0][0]?.time).format('YYYY-MM-DD HH:mm:ss')
>>>>>>> 8cfe4ef4
    this.calcLabel();
    this.calcTooltip();
    if (this.mapWidget) {
      if (this.settings.showPolygon) {
        this.mapWidget.map.updatePolygons(this.interpolatedData);
      }
      this.mapWidget.map.updateMarkers(currentPosition);
    }
  }

  setActiveTrip() {
  }

  calculateIntervals() {
    this.historicalData.forEach((dataSource, index) => {
      this.intervals = [];

      for (let time = dataSource[0]?.time; time < dataSource[dataSource.length - 1]?.time; time += this.normalizationStep) {
        this.intervals.push(time);
      }

      this.intervals.push(dataSource[dataSource.length - 1]?.time);
      this.interpolatedData[index] = this.interpolateArray(dataSource, this.intervals);
    });

  }

  calcTooltip() {
    const data = { ...this.activeTrip, maxTime: this.maxTime, minTime: this.minTime }
    const tooltipText: string = this.settings.useTooltipFunction ?
      safeExecute(this.settings.tooolTipFunction, [data, this.historicalData, 0]) : this.settings.tooltipPattern;
    this.mainTooltip = this.sanitizer.sanitize(
      SecurityContext.HTML, (parseWithTranslation.parseTemplate(tooltipText, data, true)));
  }

  calcLabel() {
    const data = { ...this.activeTrip, maxTime: this.maxTime, minTime: this.minTime }
    const labelText: string = this.settings.useLabelFunction ?
      safeExecute(this.settings.labelFunction, [data, this.historicalData, 0]) : this.settings.label;
    this.label = (parseWithTranslation.parseTemplate(labelText, data, true));
  }

  interpolateArray(originData, interpolatedIntervals) {
    const result = {};
    for (let i = 1, j = 0; i < originData.length && j < interpolatedIntervals.length;) {
      const currentTime = interpolatedIntervals[j];
      while (originData[i].time < currentTime) i++;
      const before = originData[i - 1];
      const after = originData[i];
      const interpolation = interpolateOnPointSegment(
        new L.Point(before.latitude, before.longitude),
        new L.Point(after.latitude, after.longitude),
        getRatio(before.time, after.time, currentTime));
      result[currentTime] = ({
        ...originData[i],
        rotationAngle: findAngle(before, after) + this.settings.rotationAngle,
        latitude: interpolation.x,
        longitude: interpolation.y
      });
      j++;
    }
    return result;
  }
}

export let TbTripAnimationWidget = TripAnimationComponent;
<|MERGE_RESOLUTION|>--- conflicted
+++ resolved
@@ -22,13 +22,8 @@
 import { AfterViewInit, ChangeDetectorRef, Component, Input, OnInit, SecurityContext, ViewChild } from '@angular/core';
 import { MapWidgetController, TbMapWidgetV2 } from '../lib/maps/map-widget2';
 import { MapProviders } from '../lib/maps/map-models';
-<<<<<<< HEAD
 import { parseArray, parseWithTranslation, safeExecute, parseTemplate } from '@app/core/utils';
 import { initSchema, addToSchema, addGroupInfo } from '@app/core/schema-utils';
-=======
-import { parseArray, parseWithTranslation, safeExecute } from '@app/core/utils';
-import { addGroupInfo, addToSchema, initSchema } from '@app/core/schema-utils';
->>>>>>> 8cfe4ef4
 import { tripAnimationSchema } from '../lib/maps/schemes';
 import { DomSanitizer } from '@angular/platform-browser';
 import { WidgetContext } from '@app/modules/home/models/widget-component.models';
@@ -105,13 +100,8 @@
   timeUpdated(time: number) {
     const currentPosition = this.interpolatedData.map(dataSource => dataSource[time]);
     this.activeTrip = currentPosition[0];
-<<<<<<< HEAD
     this.minTime = moment(this.intervals[this.intervals.length - 1]).format('YYYY-MM-DD HH:mm:ss')
     this.maxTime = moment(this.intervals[0]).format('YYYY-MM-DD HH:mm:ss')
-=======
-    this.minTime = moment(this.historicalData[0][this.historicalData.length - 1]?.time).format('YYYY-MM-DD HH:mm:ss')
-     this.maxTime = moment(this.historicalData[0][0]?.time).format('YYYY-MM-DD HH:mm:ss')
->>>>>>> 8cfe4ef4
     this.calcLabel();
     this.calcTooltip();
     if (this.mapWidget) {
