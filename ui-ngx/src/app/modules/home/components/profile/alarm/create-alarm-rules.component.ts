///
/// Copyright © 2016-2023 The Thingsboard Authors
///
/// Licensed under the Apache License, Version 2.0 (the "License");
/// you may not use this file except in compliance with the License.
/// You may obtain a copy of the License at
///
///     http://www.apache.org/licenses/LICENSE-2.0
///
/// Unless required by applicable law or agreed to in writing, software
/// distributed under the License is distributed on an "AS IS" BASIS,
/// WITHOUT WARRANTIES OR CONDITIONS OF ANY KIND, either express or implied.
/// See the License for the specific language governing permissions and
/// limitations under the License.
///

import { Component, forwardRef, Input, OnDestroy, OnInit } from '@angular/core';
import {
  AbstractControl,
  ControlValueAccessor,
  UntypedFormArray,
  UntypedFormBuilder,
  UntypedFormControl,
  UntypedFormGroup,
  NG_VALIDATORS,
  NG_VALUE_ACCESSOR,
  Validator,
  Validators
} from '@angular/forms';
import { DeviceProfileAlarmRule, alarmRuleValidator } from '@shared/models/device.models';
import { MatDialog } from '@angular/material/dialog';
import { Subject } from 'rxjs';
import { AlarmSeverity, alarmSeverityTranslations } from '@shared/models/alarm.models';
import { EntityId } from '@shared/models/id/entity-id';
import { takeUntil } from 'rxjs/operators';

@Component({
  selector: 'tb-create-alarm-rules',
  templateUrl: './create-alarm-rules.component.html',
  styleUrls: ['./create-alarm-rules.component.scss'],
  providers: [
    {
      provide: NG_VALUE_ACCESSOR,
      useExisting: forwardRef(() => CreateAlarmRulesComponent),
      multi: true
    },
    {
      provide: NG_VALIDATORS,
      useExisting: forwardRef(() => CreateAlarmRulesComponent),
      multi: true,
    }
  ]
})
export class CreateAlarmRulesComponent implements ControlValueAccessor, OnInit, Validator, OnDestroy {

  alarmSeverities = Object.keys(AlarmSeverity);
  alarmSeverityEnum = AlarmSeverity;

  alarmSeverityTranslationMap = alarmSeverityTranslations;

  @Input()
  disabled: boolean;

  @Input()
  deviceProfileId: EntityId;

  createAlarmRulesFormGroup: UntypedFormGroup;

  private usedSeverities: AlarmSeverity[] = [];

  private destroy$ = new Subject<void>();
  private propagateChange = (v: any) => { };

  constructor(private dialog: MatDialog,
              private fb: UntypedFormBuilder) {
  }

  registerOnChange(fn: any): void {
    this.propagateChange = fn;
  }

  registerOnTouched(fn: any): void {
  }

  ngOnInit() {
    this.createAlarmRulesFormGroup = this.fb.group({
      createAlarmRules: this.fb.array([])
    });
    this.createAlarmRulesFormGroup.valueChanges.pipe(
      takeUntil(this.destroy$)
    ).subscribe(() => this.updateModel());
  }

  ngOnDestroy() {
    this.destroy$.next();
    this.destroy$.complete();
  }

  createAlarmRulesFormArray(): UntypedFormArray {
    return this.createAlarmRulesFormGroup.get('createAlarmRules') as UntypedFormArray;
  }

  setDisabledState(isDisabled: boolean): void {
    this.disabled = isDisabled;
    if (this.disabled) {
      this.createAlarmRulesFormGroup.disable({emitEvent: false});
    } else {
      this.createAlarmRulesFormGroup.enable({emitEvent: false});
    }
  }

<<<<<<< HEAD
  writeValue(createAlarmRules: {[severity: string]: AlarmRule}): void {
=======
  writeValue(createAlarmRules: {[severity: string]: DeviceProfileAlarmRule}): void {
    if (this.valueChangeSubscription) {
      this.valueChangeSubscription.unsubscribe();
    }
>>>>>>> d102e894
    const createAlarmRulesControls: Array<AbstractControl> = [];
    if (createAlarmRules) {
      Object.keys(createAlarmRules).forEach((severity) => {
        const createAlarmRule = createAlarmRules[severity];
        if (severity === 'empty') {
          severity = null;
        }
        createAlarmRulesControls.push(this.fb.group({
          severity: [severity, Validators.required],
          alarmRule: [createAlarmRule, Validators.required]
        }));
      });
    }
    this.createAlarmRulesFormGroup.setControl('createAlarmRules', this.fb.array(createAlarmRulesControls), {emitEvent: false});
    if (this.disabled) {
      this.createAlarmRulesFormGroup.disable({emitEvent: false});
    } else {
      this.createAlarmRulesFormGroup.enable({emitEvent: false});
    }
    this.updateUsedSeverities();
    if (!this.disabled && !this.createAlarmRulesFormGroup.valid) {
      this.updateModel();
    }
  }

  public removeCreateAlarmRule(index: number) {
    (this.createAlarmRulesFormGroup.get('createAlarmRules') as UntypedFormArray).removeAt(index);
  }

  public addCreateAlarmRule() {
    const createAlarmRule: DeviceProfileAlarmRule = {
      condition: {
        condition: []
      }
    };
    const createAlarmRulesArray = this.createAlarmRulesFormGroup.get('createAlarmRules') as UntypedFormArray;
    createAlarmRulesArray.push(this.fb.group({
      severity: [this.getFirstUnusedSeverity(), Validators.required],
      alarmRule: [createAlarmRule, alarmRuleValidator]
    }));
    this.createAlarmRulesFormGroup.updateValueAndValidity();
    if (!this.createAlarmRulesFormGroup.valid) {
      this.updateModel();
    }
  }

  private getFirstUnusedSeverity(): AlarmSeverity {
    for (const severityKey of Object.keys(AlarmSeverity)) {
      const severity = AlarmSeverity[severityKey];
      if (this.usedSeverities.indexOf(severity) === -1) {
        return severity;
      }
    }
    return null;
  }

  public validate(c: UntypedFormControl) {
    return (this.createAlarmRulesFormGroup.valid) ? null : {
      createAlarmRules: {
        valid: false,
      },
    };
  }

  public isDisabledSeverity(severity: AlarmSeverity, index: number): boolean {
    const usedIndex = this.usedSeverities.indexOf(severity);
    return usedIndex > -1 && usedIndex !== index;
  }

  private updateUsedSeverities() {
    this.usedSeverities = [];
    const value: {severity: string, alarmRule: DeviceProfileAlarmRule}[] = this.createAlarmRulesFormGroup.get('createAlarmRules').value;
    value.forEach((rule, index) => {
      this.usedSeverities[index] = AlarmSeverity[rule.severity];
    });
  }

  private updateModel() {
    const value: {severity: string, alarmRule: DeviceProfileAlarmRule}[] = this.createAlarmRulesFormGroup.get('createAlarmRules').value;
    const createAlarmRules: {[severity: string]: DeviceProfileAlarmRule} = {};
    value.forEach(v => {
      createAlarmRules[v.severity] = v.alarmRule;
    });
    this.updateUsedSeverities();
    this.propagateChange(createAlarmRules);
  }
}<|MERGE_RESOLUTION|>--- conflicted
+++ resolved
@@ -109,14 +109,7 @@
     }
   }
 
-<<<<<<< HEAD
-  writeValue(createAlarmRules: {[severity: string]: AlarmRule}): void {
-=======
   writeValue(createAlarmRules: {[severity: string]: DeviceProfileAlarmRule}): void {
-    if (this.valueChangeSubscription) {
-      this.valueChangeSubscription.unsubscribe();
-    }
->>>>>>> d102e894
     const createAlarmRulesControls: Array<AbstractControl> = [];
     if (createAlarmRules) {
       Object.keys(createAlarmRules).forEach((severity) => {
