<!--

    Copyright © 2016-2021 The Thingsboard Authors

    Licensed under the Apache License, Version 2.0 (the "License");
    you may not use this file except in compliance with the License.
    You may obtain a copy of the License at

        http://www.apache.org/licenses/LICENSE-2.0

    Unless required by applicable law or agreed to in writing, software
    distributed under the License is distributed on an "AS IS" BASIS,
    WITHOUT WARRANTIES OR CONDITIONS OF ANY KIND, either express or implied.
    See the License for the specific language governing permissions and
    limitations under the License.

-->
<section [formGroup]="deviceCredentialsFormGroup">
  <mat-form-field class="mat-block">
    <mat-label translate>device.credentials-type</mat-label>
    <mat-select formControlName="credentialsType">
      <mat-option *ngFor="let credentialsType of credentialsTypes" [value]="credentialsType">
        {{ credentialTypeNamesMap.get(deviceCredentialsType[credentialsType]) }}
      </mat-option>
    </mat-select>
  </mat-form-field>
  <mat-form-field *ngIf="deviceCredentialsFormGroup.get('credentialsType').value === deviceCredentialsType.ACCESS_TOKEN"
                  class="mat-block">
    <mat-label translate>device.access-token</mat-label>
    <input matInput formControlName="credentialsId" required>
    <mat-error *ngIf="deviceCredentialsFormGroup.get('credentialsId').hasError('required')">
      {{ 'device.access-token-required' | translate }}
    </mat-error>
    <mat-error *ngIf="deviceCredentialsFormGroup.get('credentialsId').hasError('pattern')">
      {{ 'device.access-token-invalid' | translate }}
    </mat-error>
  </mat-form-field>
  <mat-form-field *ngIf="deviceCredentialsFormGroup.get('credentialsType').value === deviceCredentialsType.X509_CERTIFICATE"
                  class="mat-block">
    <mat-label translate>device.rsa-key</mat-label>
    <textarea matInput formControlName="credentialsValue" cols="15" rows="5" required></textarea>
    <mat-error *ngIf="deviceCredentialsFormGroup.get('credentialsValue').hasError('required')">
      {{ 'device.rsa-key-required' | translate }}
    </mat-error>
  </mat-form-field>
  <section *ngIf="deviceCredentialsFormGroup.get('credentialsType').value === deviceCredentialsType.MQTT_BASIC" formGroupName="credentialsBasic">
    <mat-form-field class="mat-block">
      <mat-label translate>device.client-id</mat-label>
      <input matInput formControlName="clientId">
      <mat-error *ngIf="deviceCredentialsFormGroup.get('credentialsBasic.clientId').hasError('pattern')">
        {{ 'device.client-id-pattern' | translate }}
      </mat-error>
    </mat-form-field>
    <mat-form-field class="mat-block">
      <mat-label translate>device.user-name</mat-label>
      <input matInput formControlName="userName" [required]="!!deviceCredentialsFormGroup.get('credentialsBasic.password').value">
      <mat-error *ngIf="deviceCredentialsFormGroup.get('credentialsBasic.userName').hasError('required')">
        {{ 'device.user-name-required' | translate }}
      </mat-error>
    </mat-form-field>
    <mat-form-field class="mat-block">
      <mat-label translate>device.password</mat-label>
      <input matInput formControlName="password"
             autocomplete="new-password"
             (ngModelChange)="passwordChanged()"
             [type]="hidePassword ? 'password' : 'text'">
      <button mat-icon-button matSuffix type="button"
              (click)="hidePassword = !hidePassword"
              [attr.aria-pressed]="hidePassword">
        <mat-icon>{{hidePassword ? 'visibility_off' : 'visibility'}}</mat-icon>
      </button>
    </mat-form-field>
    <tb-error style="margin-top: -12px; display: block;"
      [error]="deviceCredentialsFormGroup.get('credentialsBasic').hasError('atLeastOne') ?
              ('device.client-id-or-user-name-necessary' | translate) : ''"></tb-error>
  </section>
  <div *ngIf="deviceCredentialsFormGroup.get('credentialsType').value === deviceCredentialsType.LWM2M_CREDENTIALS">
    <mat-form-field class="mat-block">
      <mat-label translate>device.lwm2m-key</mat-label>
      <input matInput type="text" formControlName="credentialsId" required>
      <mat-error *ngIf="deviceCredentialsFormGroup.get('credentialsId').hasError('required')">
        {{ 'device.lwm2m-key-required' | translate }}
      </mat-error>
    </mat-form-field>
    <mat-form-field class="mat-block">
      <mat-label translate>device.lwm2m-value</mat-label>
<<<<<<< HEAD
      <textarea matInput formControlName="credentialsValue" rows="10" required></textarea>
=======
      <textarea matInput formControlName="credentialsValue" rows="10" required
                [matTooltip]="lwm2mCredentialsValueTip(deviceCredentialsFormGroup.get('credentialsValue').hasError('jsonError'))"
                matTooltipPosition="above"
      ></textarea>
>>>>>>> dc875508
      <mat-error *ngIf="deviceCredentialsFormGroup.get('credentialsValue').hasError('required')">
        {{ 'device.lwm2m-value-required' | translate }}
      </mat-error>
      <mat-error *ngIf="deviceCredentialsFormGroup.get('credentialsValue').hasError('jsonError')">
<<<<<<< HEAD
        {{ 'device.lwm2m-value-json-error' | translate }}
      </mat-error>
      <div mat-dialog-actions fxLayoutAlign="center center">
        <button mat-raised-button color="primary"
                matTooltip="{{'device.lwm2m-value-edit-tip' | translate }}"
=======
        {{ 'device.lwm2m-value-format-error' | translate }}
      </mat-error>
      <div mat-dialog-actions fxLayoutAlign="center center">
        <button mat-raised-button color="primary"
>>>>>>> dc875508
                (click)="openSecurityInfoLwM2mDialog($event)"
        >
          {{'device.lwm2m-value-edit' | translate }}
        </button>
      </div>
    </mat-form-field>
  </div>
</section><|MERGE_RESOLUTION|>--- conflicted
+++ resolved
@@ -84,30 +84,18 @@
     </mat-form-field>
     <mat-form-field class="mat-block">
       <mat-label translate>device.lwm2m-value</mat-label>
-<<<<<<< HEAD
-      <textarea matInput formControlName="credentialsValue" rows="10" required></textarea>
-=======
       <textarea matInput formControlName="credentialsValue" rows="10" required
                 [matTooltip]="lwm2mCredentialsValueTip(deviceCredentialsFormGroup.get('credentialsValue').hasError('jsonError'))"
                 matTooltipPosition="above"
       ></textarea>
->>>>>>> dc875508
       <mat-error *ngIf="deviceCredentialsFormGroup.get('credentialsValue').hasError('required')">
         {{ 'device.lwm2m-value-required' | translate }}
       </mat-error>
       <mat-error *ngIf="deviceCredentialsFormGroup.get('credentialsValue').hasError('jsonError')">
-<<<<<<< HEAD
-        {{ 'device.lwm2m-value-json-error' | translate }}
-      </mat-error>
-      <div mat-dialog-actions fxLayoutAlign="center center">
-        <button mat-raised-button color="primary"
-                matTooltip="{{'device.lwm2m-value-edit-tip' | translate }}"
-=======
         {{ 'device.lwm2m-value-format-error' | translate }}
       </mat-error>
       <div mat-dialog-actions fxLayoutAlign="center center">
         <button mat-raised-button color="primary"
->>>>>>> dc875508
                 (click)="openSecurityInfoLwM2mDialog($event)"
         >
           {{'device.lwm2m-value-edit' | translate }}
