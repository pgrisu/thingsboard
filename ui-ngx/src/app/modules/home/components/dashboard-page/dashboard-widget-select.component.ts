///
/// Copyright © 2016-2023 The Thingsboard Authors
///
/// Licensed under the Apache License, Version 2.0 (the "License");
/// you may not use this file except in compliance with the License.
/// You may obtain a copy of the License at
///
///     http://www.apache.org/licenses/LICENSE-2.0
///
/// Unless required by applicable law or agreed to in writing, software
/// distributed under the License is distributed on an "AS IS" BASIS,
/// WITHOUT WARRANTIES OR CONDITIONS OF ANY KIND, either express or implied.
/// See the License for the specific language governing permissions and
/// limitations under the License.
///

import { ChangeDetectorRef, Component, EventEmitter, Input, OnInit, Output, ViewEncapsulation } from '@angular/core';
import { WidgetsBundle } from '@shared/models/widgets-bundle.model';
import { IAliasController } from '@core/api/widget-api.models';
import { NULL_UUID } from '@shared/models/id/has-uuid';
import { WidgetService } from '@core/http/widget.service';
import {
  DeprecatedFilter,
  fullWidgetTypeFqn,
  WidgetInfo,
  widgetType,
  WidgetTypeInfo
} from '@shared/models/widget.models';
import { debounceTime, distinctUntilChanged, map, skip } from 'rxjs/operators';
import { BehaviorSubject, combineLatest } from 'rxjs';
import { DomSanitizer, SafeUrl } from '@angular/platform-browser';
import { isDefinedAndNotNull, isObject } from '@core/utils';
import { PageLink } from '@shared/models/page/page-link';
import { Direction } from '@shared/models/page/sort-order';
import { GridEntitiesFetchFunction, ScrollGridColumns } from '@home/models/datasource/scroll-grid-datasource';

type selectWidgetMode = 'bundles' | 'allWidgets';

interface WidgetsFilter {
  search: string;
  filter: widgetType[];
  deprecatedFilter: DeprecatedFilter;
}

interface BundleWidgetsFilter extends WidgetsFilter {
  widgetsBundleId: string;
}

@Component({
  selector: 'tb-dashboard-widget-select',
  templateUrl: './dashboard-widget-select.component.html',
  styleUrls: ['./dashboard-widget-select.component.scss'],
  encapsulation: ViewEncapsulation.None
})
export class DashboardWidgetSelectComponent implements OnInit {

  private searchSubject = new BehaviorSubject<string>('');
  private search$ = this.searchSubject.asObservable().pipe(
    debounceTime(150));

  private filterWidgetTypes$ = new BehaviorSubject<Array<widgetType>>(null);
  private deprecatedFilter$ = new BehaviorSubject<DeprecatedFilter>(DeprecatedFilter.ACTUAL);
  private selectWidgetMode$ = new BehaviorSubject<selectWidgetMode>('bundles');
  private widgetsBundle$ = new BehaviorSubject<WidgetsBundle>(null);

  widgetTypes = new Set<widgetType>();
  hasDeprecated = false;

  @Input()
  aliasController: IAliasController;

  @Input()
  set search(search: string) {
    this.searchSubject.next(search);
  }

  get search(): string {
    return this.searchSubject.value;
  }

  @Input()
  set filterWidgetTypes(widgetTypes: Array<widgetType>) {
    this.filterWidgetTypes$.next(widgetTypes);
  }

  get filterWidgetTypes(): Array<widgetType> {
    return this.filterWidgetTypes$.value;
  }

  @Input()
  set selectWidgetMode(mode: selectWidgetMode) {
    if (this.selectWidgetMode$.value !== mode) {
      if (mode === 'bundles' && this.widgetsBundle$.value === null) {
        this.widgetTypes.clear();
        this.hasDeprecated = false;
      } else {
        this.widgetTypes = new Set<widgetType>(Object.keys(widgetType).map(t => t as widgetType));
        this.hasDeprecated = true;
      }
      this.filterWidgetTypes$.next(null);
      this.deprecatedFilter$.next(DeprecatedFilter.ACTUAL);
      this.selectWidgetMode$.next(mode);
    }
  }

  get selectWidgetMode(): selectWidgetMode {
    return this.selectWidgetMode$.value;
  }

  @Input()
  set deprecatedFilter(filter: DeprecatedFilter) {
    this.deprecatedFilter$.next(filter);
  }

  get deprecatedFilter(): DeprecatedFilter {
    return this.deprecatedFilter$.value;
  }

  set widgetsBundle(widgetBundle: WidgetsBundle) {
    if (this.widgetsBundle$.value !== widgetBundle) {
      if (widgetBundle === null && this.selectWidgetMode$.value !== 'allWidgets') {
        this.widgetTypes.clear();
        this.hasDeprecated = false;
      } else {
        this.widgetTypes = new Set<widgetType>(Object.keys(widgetType).map(t => t as widgetType));
        this.hasDeprecated = true;
      }
      this.filterWidgetTypes$.next(null);
      this.deprecatedFilter$.next(DeprecatedFilter.ACTUAL);
      this.widgetsBundle$.next(widgetBundle);
    }
  }

  get widgetsBundle(): WidgetsBundle {
    return this.widgetsBundle$.value;
  }

  @Output()
  widgetSelected: EventEmitter<WidgetInfo> = new EventEmitter<WidgetInfo>();

  columns: ScrollGridColumns = {
    columns: 2,
    breakpoints: {
      'screen and (min-width: 2000px)': 5,
<<<<<<< HEAD
      'screen and (min-width: 721px)': 4,
      'screen and (min-width: 485px)': 3
=======
      'gt-md': 4,
      'gt-xs': 3
>>>>>>> c7d99215
    }
  };

  widgetBundlesFetchFunction: GridEntitiesFetchFunction<WidgetsBundle, string>;
  allWidgetsFetchFunction: GridEntitiesFetchFunction<WidgetTypeInfo, WidgetsFilter>;
  widgetsFetchFunction: GridEntitiesFetchFunction<WidgetTypeInfo, BundleWidgetsFilter>;

  widgetsBundleFilter = '';
  allWidgetsFilter: WidgetsFilter = {search: '', filter: null, deprecatedFilter: DeprecatedFilter.ACTUAL};
  widgetsFilter: BundleWidgetsFilter = {search: '', filter: null, deprecatedFilter: DeprecatedFilter.ACTUAL, widgetsBundleId: null};

  constructor(private widgetsService: WidgetService,
              private cd: ChangeDetectorRef,
              private sanitizer: DomSanitizer) {

    this.widgetBundlesFetchFunction = (pageSize, page, filter) => {
      const pageLink = new PageLink(pageSize, page, filter, {
        property: 'title',
        direction: Direction.ASC
      });
      return this.widgetsService.getWidgetBundles(pageLink, true);
    };

    this.allWidgetsFetchFunction = (pageSize, page, filter) => {
      const pageLink = new PageLink(pageSize, page, filter.search, {
        property: 'name',
        direction: Direction.ASC
      });
      return this.widgetsService.getWidgetTypes(pageLink, false, true, filter.deprecatedFilter, filter.filter);
    };

    this.widgetsFetchFunction = (pageSize, page, filter) => {
      const pageLink = new PageLink(pageSize, page, filter.search, {
        property: 'name',
        direction: Direction.ASC
      });
      return this.widgetsService.getBundleWidgetTypeInfos(pageLink, filter.widgetsBundleId,
        true, filter.deprecatedFilter, filter.filter);
    };

    this.search$.pipe(
      distinctUntilChanged(),
      skip(1)
    ).subscribe(
      (search) => {
        this.widgetsBundleFilter = search;
        this.cd.markForCheck();
      }
    );

    combineLatest({search: this.search$, filter: this.filterWidgetTypes$.asObservable(),
      deprecatedFilter: this.deprecatedFilter$.asObservable()}).pipe(
      distinctUntilChanged((oldValue, newValue) => JSON.stringify(oldValue) === JSON.stringify(newValue)),
      skip(1)
    ).subscribe(
      (filter) => {
        this.allWidgetsFilter = filter;
        this.cd.markForCheck();
      }
    );

    combineLatest({search: this.search$, widgetsBundleId: this.widgetsBundle$.pipe(map(wb => wb !== null ? wb.id.id : null)),
      filter: this.filterWidgetTypes$.asObservable(), deprecatedFilter: this.deprecatedFilter$.asObservable()}).pipe(
      distinctUntilChanged((oldValue, newValue) => JSON.stringify(oldValue) === JSON.stringify(newValue)),
      skip(1)
    ).subscribe(
      (filter) => {
        if (filter.widgetsBundleId) {
          this.widgetsFilter = filter;
          this.cd.markForCheck();
        }
      }
    );
  }

  ngOnInit(): void {
  }

  onWidgetClicked($event: Event, widget: WidgetTypeInfo): void {
    this.widgetSelected.emit(this.toWidgetInfo(widget));
  }

  isSystem(item: WidgetsBundle): boolean {
    return item && item.tenantId.id === NULL_UUID;
  }

  selectBundle($event: Event, bundle: WidgetsBundle) {
    $event.preventDefault();
    this.widgetsBundle = bundle;
    if (bundle.title?.toLowerCase().includes(this.search.toLowerCase()) ||
      bundle.description?.toLowerCase().includes(this.search.toLowerCase())) {
      this.searchSubject.next('');
    }
  }

  getPreviewImage(imageUrl: string | null): SafeUrl | string {
    if (isDefinedAndNotNull(imageUrl)) {
      return this.sanitizer.bypassSecurityTrustUrl(imageUrl);
    }
    return '/assets/widget-preview-empty.svg';
  }

  isObject(value: any): boolean {
    return isObject(value);
  }

  private toWidgetInfo(widgetTypeInfo: WidgetTypeInfo): WidgetInfo {
    return {
      typeFullFqn: fullWidgetTypeFqn(widgetTypeInfo),
      type: widgetTypeInfo.widgetType,
      title: widgetTypeInfo.name,
      image: widgetTypeInfo.image,
      description: widgetTypeInfo.description,
      deprecated: widgetTypeInfo.deprecated
    };
  }
}<|MERGE_RESOLUTION|>--- conflicted
+++ resolved
@@ -142,13 +142,10 @@
     columns: 2,
     breakpoints: {
       'screen and (min-width: 2000px)': 5,
-<<<<<<< HEAD
+      'screen and (min-width: 1097px)': 4,
+      'gt-sm': 3,
       'screen and (min-width: 721px)': 4,
       'screen and (min-width: 485px)': 3
-=======
-      'gt-md': 4,
-      'gt-xs': 3
->>>>>>> c7d99215
     }
   };
 
