///
/// Copyright © 2016-2022 The Thingsboard Authors
///
/// Licensed under the Apache License, Version 2.0 (the "License");
/// you may not use this file except in compliance with the License.
/// You may obtain a copy of the License at
///
///     http://www.apache.org/licenses/LICENSE-2.0
///
/// Unless required by applicable law or agreed to in writing, software
/// distributed under the License is distributed on an "AS IS" BASIS,
/// WITHOUT WARRANTIES OR CONDITIONS OF ANY KIND, either express or implied.
/// See the License for the specific language governing permissions and
/// limitations under the License.
///

import { NgModule } from '@angular/core';
import { CommonModule } from '@angular/common';

import { AdminRoutingModule } from './admin-routing.module';
import { SharedModule } from '@app/shared/shared.module';
import { MailServerComponent } from '@modules/home/pages/admin/mail-server.component';
import { GeneralSettingsComponent } from '@modules/home/pages/admin/general-settings.component';
import { SecuritySettingsComponent } from '@modules/home/pages/admin/security-settings.component';
import { HomeComponentsModule } from '@modules/home/components/home-components.module';
import { OAuth2SettingsComponent } from '@modules/home/pages/admin/oauth2-settings.component';
import { SmsProviderComponent } from '@home/pages/admin/sms-provider.component';
import { SendTestSmsDialogComponent } from '@home/pages/admin/send-test-sms-dialog.component';
import { HomeSettingsComponent } from '@home/pages/admin/home-settings.component';
import { ResourcesLibraryComponent } from '@home/pages/admin/resource/resources-library.component';
import { QueueComponent} from '@home/pages/admin/queue/queue.component';
<<<<<<< HEAD
import { RepositoryAdminSettingsComponent } from '@home/pages/admin/repository-admin-settings.component';
import { AutoCommitAdminSettingsComponent } from '@home/pages/admin/auto-commit-admin-settings.component';
=======
import { TwoFactorAuthSettingsComponent } from '@home/pages/admin/two-factor-auth-settings.component';
>>>>>>> 309ac0b1

@NgModule({
  declarations:
    [
      GeneralSettingsComponent,
      MailServerComponent,
      SmsProviderComponent,
      SendTestSmsDialogComponent,
      SecuritySettingsComponent,
      OAuth2SettingsComponent,
      HomeSettingsComponent,
      ResourcesLibraryComponent,
      QueueComponent,
<<<<<<< HEAD
      RepositoryAdminSettingsComponent,
      AutoCommitAdminSettingsComponent
=======
      TwoFactorAuthSettingsComponent
>>>>>>> 309ac0b1
    ],
  imports: [
    CommonModule,
    SharedModule,
    HomeComponentsModule,
    AdminRoutingModule
  ]
})
export class AdminModule { }<|MERGE_RESOLUTION|>--- conflicted
+++ resolved
@@ -29,12 +29,9 @@
 import { HomeSettingsComponent } from '@home/pages/admin/home-settings.component';
 import { ResourcesLibraryComponent } from '@home/pages/admin/resource/resources-library.component';
 import { QueueComponent} from '@home/pages/admin/queue/queue.component';
-<<<<<<< HEAD
 import { RepositoryAdminSettingsComponent } from '@home/pages/admin/repository-admin-settings.component';
 import { AutoCommitAdminSettingsComponent } from '@home/pages/admin/auto-commit-admin-settings.component';
-=======
 import { TwoFactorAuthSettingsComponent } from '@home/pages/admin/two-factor-auth-settings.component';
->>>>>>> 309ac0b1
 
 @NgModule({
   declarations:
@@ -48,12 +45,9 @@
       HomeSettingsComponent,
       ResourcesLibraryComponent,
       QueueComponent,
-<<<<<<< HEAD
       RepositoryAdminSettingsComponent,
-      AutoCommitAdminSettingsComponent
-=======
+      AutoCommitAdminSettingsComponent,
       TwoFactorAuthSettingsComponent
->>>>>>> 309ac0b1
     ],
   imports: [
     CommonModule,
