///
/// Copyright © 2016-2022 The Thingsboard Authors
///
/// Licensed under the Apache License, Version 2.0 (the "License");
/// you may not use this file except in compliance with the License.
/// You may obtain a copy of the License at
///
///     http://www.apache.org/licenses/LICENSE-2.0
///
/// Unless required by applicable law or agreed to in writing, software
/// distributed under the License is distributed on an "AS IS" BASIS,
/// WITHOUT WARRANTIES OR CONDITIONS OF ANY KIND, either express or implied.
/// See the License for the specific language governing permissions and
/// limitations under the License.
///

import { NgModule } from '@angular/core';
import { CommonModule } from '@angular/common';

import { AdminRoutingModule } from './admin-routing.module';
import { SharedModule } from '@app/shared/shared.module';
import { MailServerComponent } from '@modules/home/pages/admin/mail-server.component';
import { GeneralSettingsComponent } from '@modules/home/pages/admin/general-settings.component';
import { SecuritySettingsComponent } from '@modules/home/pages/admin/security-settings.component';
import { HomeComponentsModule } from '@modules/home/components/home-components.module';
import { OAuth2SettingsComponent } from '@modules/home/pages/admin/oauth2-settings.component';
import { SmsProviderComponent } from '@home/pages/admin/sms-provider.component';
import { SendTestSmsDialogComponent } from '@home/pages/admin/send-test-sms-dialog.component';
import { HomeSettingsComponent } from '@home/pages/admin/home-settings.component';
import { ResourcesLibraryComponent } from '@home/pages/admin/resource/resources-library.component';
<<<<<<< HEAD
import { QueueComponent} from '@home/pages/admin/queue/queue.component';
=======
import { VersionControlSettingsComponent } from '@home/pages/admin/version-control-settings.component';
>>>>>>> 841f9d5f

@NgModule({
  declarations:
    [
      GeneralSettingsComponent,
      MailServerComponent,
      SmsProviderComponent,
      SendTestSmsDialogComponent,
      SecuritySettingsComponent,
      OAuth2SettingsComponent,
      HomeSettingsComponent,
      ResourcesLibraryComponent,
<<<<<<< HEAD
      QueueComponent
=======
      VersionControlSettingsComponent
>>>>>>> 841f9d5f
    ],
  imports: [
    CommonModule,
    SharedModule,
    HomeComponentsModule,
    AdminRoutingModule
  ]
})
export class AdminModule { }<|MERGE_RESOLUTION|>--- conflicted
+++ resolved
@@ -28,11 +28,8 @@
 import { SendTestSmsDialogComponent } from '@home/pages/admin/send-test-sms-dialog.component';
 import { HomeSettingsComponent } from '@home/pages/admin/home-settings.component';
 import { ResourcesLibraryComponent } from '@home/pages/admin/resource/resources-library.component';
-<<<<<<< HEAD
 import { QueueComponent} from '@home/pages/admin/queue/queue.component';
-=======
 import { VersionControlSettingsComponent } from '@home/pages/admin/version-control-settings.component';
->>>>>>> 841f9d5f
 
 @NgModule({
   declarations:
@@ -45,11 +42,8 @@
       OAuth2SettingsComponent,
       HomeSettingsComponent,
       ResourcesLibraryComponent,
-<<<<<<< HEAD
-      QueueComponent
-=======
+      QueueComponent,
       VersionControlSettingsComponent
->>>>>>> 841f9d5f
     ],
   imports: [
     CommonModule,
