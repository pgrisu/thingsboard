--- conflicted
+++ resolved
@@ -14,20 +14,13 @@
 /// limitations under the License.
 ///
 
-import { NgModule } from '@angular/core';
-import { RouterModule, Routes } from '@angular/router';
+import { Injectable, NgModule } from '@angular/core';
+import { Resolve, RouterModule, Routes } from '@angular/router';
 import { Authority } from '@shared/models/authority.enum';
+import { Observable } from 'rxjs';
+import { OAuth2Service } from '@core/http/oauth2.service';
 import { AlarmTableComponent } from '@home/components/alarm/alarm-table.component';
 import { AlarmsMode } from '@shared/models/alarm.models';
-<<<<<<< HEAD
-import { RouterTabsComponent } from '@home/components/router-tabs.component';
-import { EntitiesTableComponent } from '@home/components/entity/entities-table.component';
-import { EntityDetailsPageComponent } from '@home/components/entity/entity-details-page.component';
-import { ConfirmOnExitGuard } from '@core/guards/confirm-on-exit.guard';
-import { entityDetailsPageBreadcrumbLabelFunction } from '@home/pages/home-pages.models';
-import { BreadCrumbConfig } from '@shared/components/breadcrumb';
-import { AlarmRulesTableConfigResolver } from '@home/pages/alarm/alarm-rules-table-config.resolver';
-=======
 import { MenuId } from '@core/services/menu.models';
 
 @Injectable()
@@ -40,92 +33,26 @@
     return this.oauth2Service.getLoginProcessingUrl();
   }
 }
->>>>>>> 1b890ac0
 
 const routes: Routes = [
   {
     path: 'alarms',
-    component: RouterTabsComponent,
+    component: AlarmTableComponent,
     data: {
       auth: [Authority.TENANT_ADMIN, Authority.CUSTOMER_USER],
+      title: 'alarm.alarms',
       breadcrumb: {
-<<<<<<< HEAD
-        label: 'alarm.alarms',
-        icon: 'mdi:alert-outline'
-      }
-    },
-    children: [
-      {
-        path: '',
-        children: [],
-        data: {
-          auth: [Authority.SYS_ADMIN, Authority.TENANT_ADMIN],
-          redirectTo: '/alarms/alarms'
-        }
+        menuId: MenuId.alarms
       },
-      {
-        path: 'alarms',
-        component: AlarmTableComponent,
-        data: {
-          auth: [Authority.TENANT_ADMIN, Authority.CUSTOMER_USER],
-          title: 'alarm.alarms',
-          breadcrumb: {
-            label: 'alarm.alarms',
-            icon: 'mdi:alert-outline'
-          },
-          isPage: true,
-          alarmsMode: AlarmsMode.ALL
-        }
-=======
-        menuId: MenuId.alarms
->>>>>>> 1b890ac0
-      },
-      {
-        path: 'alarm-rules',
-        data: {
-          breadcrumb: {
-            label: 'alarm-rule.alarm-rules',
-            icon: 'mdi:list-status'
-          }
-        },
-        children: [
-          {
-            path: '',
-            component: EntitiesTableComponent,
-            data: {
-              auth: [Authority.TENANT_ADMIN],
-              title: 'alarm-rules.alarm-rules'
-            },
-            resolve: {
-              entitiesTableConfig: AlarmRulesTableConfigResolver
-            }
-          },
-          {
-            path: ':entityId',
-            component: EntityDetailsPageComponent,
-            canDeactivate: [ConfirmOnExitGuard],
-            data: {
-              breadcrumb: {
-                labelFunction: entityDetailsPageBreadcrumbLabelFunction,
-                icon: 'mdi:list-status'
-              } as BreadCrumbConfig<EntityDetailsPageComponent>,
-              auth: [Authority.TENANT_ADMIN]
-            },
-            resolve: {
-              entitiesTableConfig: null
-            }
-          }
-        ]
-      }
-    ]
+      isPage: true,
+      alarmsMode: AlarmsMode.ALL
+    }
   }
 ];
 
 @NgModule({
   imports: [RouterModule.forChild(routes)],
   exports: [RouterModule],
-  providers: [
-    AlarmRulesTableConfigResolver
-  ]
+  providers: []
 })
 export class AlarmRoutingModule { }