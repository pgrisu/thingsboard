<!--

    Copyright © 2016-2025 The Thingsboard Authors

    Licensed under the Apache License, Version 2.0 (the "License");
    you may not use this file except in compliance with the License.
    You may obtain a copy of the License at

        http://www.apache.org/licenses/LICENSE-2.0

    Unless required by applicable law or agreed to in writing, software
    distributed under the License is distributed on an "AS IS" BASIS,
    WITHOUT WARRANTIES OR CONDITIONS OF ANY KIND, either express or implied.
    See the License for the specific language governing permissions and
    limitations under the License.

-->
<<<<<<< HEAD
<mat-form-field [formGroup]="selectEntityFormGroup"
                [class.tb-inline-field]="inlineField"
                [class.flex]="inlineField"
                [class.tb-suffix-absolute]="inlineField && !selectEntityFormGroup.get('entity').value"
                class="mat-block"
                [appearance]="inlineField ? 'outline' : appearance"
                [subscriptSizing]="inlineField ? 'dynamic' : subscriptSizing"
                [class]="additionalClasses">
  <mat-label *ngIf="!inlineField">{{ label | translate }}</mat-label>
=======
<mat-form-field [formGroup]="selectEntityFormGroup" class="mat-block"
                [appearance]="inlineField ? 'outline' : appearance"
                [subscriptSizing]="inlineField ? 'dynamic' : subscriptSizing"
                [class.tb-inline-field]="inlineField"
                [class.flex]="inlineField"
                [class]="additionalClasses">
  <mat-label *ngIf="!hideLabel">{{ label | translate }}</mat-label>
>>>>>>> 90890f57
  <input matInput type="text"
         #entityInput
         placeholder="{{ placeholder }}"
         formControlName="entity"
         [placeholder]="placeholder"
         (focusin)="onFocus()"
         [required]="required"
         [matAutocomplete]="entityAutocomplete"
         [class.!hidden]="showEntityLink">
  <a *ngIf="showEntityLink" aria-label="Open entity details page" [routerLink]=entityURL>
    {{ displayEntityFn(selectEntityFormGroup.get('entity').value) }}
  </a>
  <mat-icon *ngIf="inlineField && selectEntityFormGroup.get('entity').hasError('required') && selectEntityFormGroup.get('entity').touched"
            matSuffix
            matTooltipPosition="above"
            matTooltipClass="tb-error-tooltip"
            [matTooltip]="requiredErrorText | translate"
            class="tb-error">
    warning
  </mat-icon>
  <button *ngIf="selectEntityFormGroup.get('entity').value && !disabled"
          type="button"
          matSuffix mat-icon-button aria-label="Clear"
          (click)="clear()">
    <mat-icon class="material-icons">close</mat-icon>
  </button>
  <button mat-button color="primary" matSuffix
          type="button"
          *ngIf="allowCreateNew && !selectEntityFormGroup.get('entity').value && !disabled"
          (click)="createNewEntity($event)">
    <span style="white-space: nowrap">{{ 'entity.create-new' | translate }}</span>
  </button>
  <mat-icon matSuffix
            matTooltipPosition="above"
            matTooltipClass="tb-error-tooltip"
            [matTooltip]="requiredErrorText | translate"
            *ngIf="inlineField && selectEntityFormGroup.get('entity').hasError('required')
                            && selectEntityFormGroup.get('entity').touched"
            class="tb-error">
    warning
  </mat-icon>
  <mat-autocomplete class="tb-autocomplete"
                    #entityAutocomplete="matAutocomplete"
                    [displayWith]="displayEntityFn">
    <mat-option *ngFor="let entity of filteredEntities | async" [value]="entity">
      <span [innerHTML]="entity.name | highlight:searchText:true:'ig'"></span>
    </mat-option>
    <mat-option *ngIf="!(filteredEntities | async)?.length" [value]="null">
      <div (click)="$event.stopPropagation()">
        <div *ngIf="!textIsNotEmpty(searchText); else searchNotEmpty">
          <span>{{ notFoundEntities | translate }}</span>
        </div>
        <ng-template #searchNotEmpty>
          <span>
              {{ noEntitiesMatchingText | translate: {entity: searchText} }}
          </span>
        </ng-template>
      </div>
    </mat-option>
  </mat-autocomplete>
<<<<<<< HEAD
  <mat-error *ngIf="!inlineField && selectEntityFormGroup.get('entity').hasError('required')">
=======
  <mat-error *ngIf="selectEntityFormGroup.get('entity').hasError('required') && !inlineField">
>>>>>>> 90890f57
    {{ requiredErrorText | translate }}
  </mat-error>
</mat-form-field><|MERGE_RESOLUTION|>--- conflicted
+++ resolved
@@ -15,7 +15,6 @@
     limitations under the License.
 
 -->
-<<<<<<< HEAD
 <mat-form-field [formGroup]="selectEntityFormGroup"
                 [class.tb-inline-field]="inlineField"
                 [class.flex]="inlineField"
@@ -24,21 +23,11 @@
                 [appearance]="inlineField ? 'outline' : appearance"
                 [subscriptSizing]="inlineField ? 'dynamic' : subscriptSizing"
                 [class]="additionalClasses">
-  <mat-label *ngIf="!inlineField">{{ label | translate }}</mat-label>
-=======
-<mat-form-field [formGroup]="selectEntityFormGroup" class="mat-block"
-                [appearance]="inlineField ? 'outline' : appearance"
-                [subscriptSizing]="inlineField ? 'dynamic' : subscriptSizing"
-                [class.tb-inline-field]="inlineField"
-                [class.flex]="inlineField"
-                [class]="additionalClasses">
-  <mat-label *ngIf="!hideLabel">{{ label | translate }}</mat-label>
->>>>>>> 90890f57
+  <mat-label *ngIf="!hideLabel && !inlineField">{{ label | translate }}</mat-label>
   <input matInput type="text"
          #entityInput
          placeholder="{{ placeholder }}"
          formControlName="entity"
-         [placeholder]="placeholder"
          (focusin)="onFocus()"
          [required]="required"
          [matAutocomplete]="entityAutocomplete"
@@ -46,14 +35,6 @@
   <a *ngIf="showEntityLink" aria-label="Open entity details page" [routerLink]=entityURL>
     {{ displayEntityFn(selectEntityFormGroup.get('entity').value) }}
   </a>
-  <mat-icon *ngIf="inlineField && selectEntityFormGroup.get('entity').hasError('required') && selectEntityFormGroup.get('entity').touched"
-            matSuffix
-            matTooltipPosition="above"
-            matTooltipClass="tb-error-tooltip"
-            [matTooltip]="requiredErrorText | translate"
-            class="tb-error">
-    warning
-  </mat-icon>
   <button *ngIf="selectEntityFormGroup.get('entity').value && !disabled"
           type="button"
           matSuffix mat-icon-button aria-label="Clear"
@@ -94,11 +75,7 @@
       </div>
     </mat-option>
   </mat-autocomplete>
-<<<<<<< HEAD
   <mat-error *ngIf="!inlineField && selectEntityFormGroup.get('entity').hasError('required')">
-=======
-  <mat-error *ngIf="selectEntityFormGroup.get('entity').hasError('required') && !inlineField">
->>>>>>> 90890f57
     {{ requiredErrorText | translate }}
   </mat-error>
 </mat-form-field>