--- conflicted
+++ resolved
@@ -251,10 +251,7 @@
   ALL_USERS = 'ALL_USERS',
   USER_LIST = 'USER_LIST',
   CUSTOMER_USERS = 'CUSTOMER_USERS',
-<<<<<<< HEAD
-=======
   ALL_USERS = 'ALL_USERS',
->>>>>>> 68b0158f
   ORIGINATOR_ENTITY_OWNER_USERS = 'ORIGINATOR_ENTITY_OWNER_USERS'
 }
 
@@ -269,11 +266,7 @@
   GENERAL = 'GENERAL',
   ALARM = 'ALARM',
   DEVICE_INACTIVITY = 'DEVICE_INACTIVITY',
-<<<<<<< HEAD
   ENTITY_ACTION = 'ENTITY_ACTION'
-=======
-  ENTITY_ACTION = "ENTITY_ACTION"
->>>>>>> 68b0158f
 }
 
 interface NotificationTemplateTypeTranslate {
