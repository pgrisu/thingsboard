--- conflicted
+++ resolved
@@ -138,24 +138,15 @@
   alarmTypes?: Array<string>;
   alarmSeverities?: Array<AlarmSeverity>;
   alarmStatuses?: Array<AlarmSearchStatus>;
-<<<<<<< HEAD
-  notifyOnUnassign?: boolean;
-  onlyUserComments?: boolean;
-=======
   onlyUserComments?: boolean;
   notifyOnCommentUpdate?: boolean;
->>>>>>> 615e4a28
 }
 
 export interface AlarmAssignmentNotificationRuleTriggerConfig {
   alarmTypes?: Array<string>;
   alarmSeverities?: Array<AlarmSeverity>;
   alarmStatuses?: Array<AlarmSearchStatus>;
-<<<<<<< HEAD
-  notifyOnUnassign?: boolean;
-=======
   notifyOn: Array<AlarmAssignmentAction>;
->>>>>>> 615e4a28
 }
 
 export enum AlarmAction {
@@ -172,8 +163,6 @@
   [AlarmAction.CLEARED, 'notification.notify-alarm-action.cleared']
 ])
 
-<<<<<<< HEAD
-=======
 export enum AlarmAssignmentAction {
   ASSIGNED = 'ASSIGNED',
   UNASSIGNED = 'UNASSIGNED'
@@ -184,7 +173,6 @@
   [AlarmAssignmentAction.UNASSIGNED, 'notification.notify-alarm-action.unassigned']
 ])
 
->>>>>>> 615e4a28
 export interface NotificationRuleRecipientConfig {
   targets?: Array<string>;
   escalationTable?: {[key: number]: Array<string>};
