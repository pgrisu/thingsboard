///
/// Copyright © 2016-2023 The Thingsboard Authors
///
/// Licensed under the Apache License, Version 2.0 (the "License");
/// you may not use this file except in compliance with the License.
/// You may obtain a copy of the License at
///
///     http://www.apache.org/licenses/LICENSE-2.0
///
/// Unless required by applicable law or agreed to in writing, software
/// distributed under the License is distributed on an "AS IS" BASIS,
/// WITHOUT WARRANTIES OR CONDITIONS OF ANY KIND, either express or implied.
/// See the License for the specific language governing permissions and
/// limitations under the License.
///

import { NgModule, SecurityContext } from '@angular/core';
import { CommonModule, DatePipe } from '@angular/common';
import { FooterComponent } from '@shared/components/footer.component';
import { LogoComponent } from '@shared/components/logo.component';
import { TbSnackBarComponent, ToastDirective } from '@shared/components/toast.directive';
import { BreadcrumbComponent } from '@shared/components/breadcrumb.component';
import { FlowInjectionToken, NgxFlowModule } from '@flowjs/ngx-flow';
import { NgxFlowchartModule } from 'ngx-flowchart';
import Flow from '@flowjs/flow.js';

import { MAT_AUTOCOMPLETE_DEFAULT_OPTIONS, MatAutocompleteModule } from '@angular/material/autocomplete';
import { MatBadgeModule } from '@angular/material/badge';
import { MatButtonModule } from '@angular/material/button';
import { MatButtonToggleModule } from '@angular/material/button-toggle';
import { MatCardModule } from '@angular/material/card';
import { MatCheckboxModule } from '@angular/material/checkbox';
import { MatChipsModule } from '@angular/material/chips';
import { MatDatepickerModule } from '@angular/material/datepicker';
import { MatDialogModule } from '@angular/material/dialog';
import { MatDividerModule } from '@angular/material/divider';
import { MatExpansionModule } from '@angular/material/expansion';
import { MatGridListModule } from '@angular/material/grid-list';
import { MatIconModule } from '@angular/material/icon';
import { MatInputModule } from '@angular/material/input';
import { MatMenuModule } from '@angular/material/menu';
import { MatPaginatorIntl, MatPaginatorModule } from '@angular/material/paginator';
import { MatProgressBarModule } from '@angular/material/progress-bar';
import { MatProgressSpinnerModule } from '@angular/material/progress-spinner';
import { MatRadioModule } from '@angular/material/radio';
import { MAT_SELECT_CONFIG, MatSelectModule } from '@angular/material/select';
import { MatSidenavModule } from '@angular/material/sidenav';
import { MatSlideToggleModule } from '@angular/material/slide-toggle';
import { MatSliderModule } from '@angular/material/slider';
import { MatSnackBarModule } from '@angular/material/snack-bar';
import { MatSortModule } from '@angular/material/sort';
import { MatStepperModule } from '@angular/material/stepper';
import { MatTableModule } from '@angular/material/table';
import { MatTabsModule } from '@angular/material/tabs';
import { MatToolbarModule } from '@angular/material/toolbar';
import { MAT_TOOLTIP_DEFAULT_OPTIONS, MatTooltipModule } from '@angular/material/tooltip';
import { MatListModule } from '@angular/material/list';
import { DatetimeAdapter, MatDatetimepickerModule, MatNativeDatetimeModule } from '@mat-datetimepicker/core';
import { NgxDaterangepickerMd } from 'ngx-daterangepicker-material';
import { GridsterModule } from 'angular-gridster2';
import { FlexLayoutModule } from '@angular/flex-layout';
import { FormsModule, ReactiveFormsModule } from '@angular/forms';
import { RouterModule } from '@angular/router';
import { ShareModule as ShareButtonsModule } from 'ngx-sharebuttons';
import { HotkeyModule } from 'angular2-hotkeys';
import { ColorPickerModule } from '@iplab/ngx-color-picker';
import { NgxHmCarouselModule } from 'ngx-hm-carousel';
import { EditorModule, TINYMCE_SCRIPT_SRC } from '@tinymce/tinymce-angular';
import { UserMenuComponent } from '@shared/components/user-menu.component';
import { NospacePipe } from '@shared/pipe/nospace.pipe';
import { TranslateModule } from '@ngx-translate/core';
import { TbCheckboxComponent } from '@shared/components/tb-checkbox.component';
import { HelpComponent } from '@shared/components/help.component';
import { TbAnchorComponent } from '@shared/components/tb-anchor.component';
import { MillisecondsToTimeStringPipe } from '@shared/pipe/milliseconds-to-time-string.pipe';
import { TimewindowComponent } from '@shared/components/time/timewindow.component';
import { OverlayModule } from '@angular/cdk/overlay';
import { TimewindowPanelComponent } from '@shared/components/time/timewindow-panel.component';
import { TimeintervalComponent } from '@shared/components/time/timeinterval.component';
import { DatetimePeriodComponent } from '@shared/components/time/datetime-period.component';
import { EnumToArrayPipe } from '@shared/pipe/enum-to-array.pipe';
import { ClipboardModule } from 'ngx-clipboard';
import { ValueInputComponent } from '@shared/components/value-input.component';
import { MarkdownModule, MarkedOptions } from 'ngx-markdown';
import { MarkdownEditorComponent } from '@shared/components/markdown-editor.component';
import { FullscreenDirective } from '@shared/components/fullscreen.directive';
import { HighlightPipe } from '@shared/pipe/highlight.pipe';
import { DashboardAutocompleteComponent } from '@shared/components/dashboard-autocomplete.component';
import { DashboardStateAutocompleteComponent } from '@shared/components/dashboard-state-autocomplete.component';
import { EntitySubTypeAutocompleteComponent } from '@shared/components/entity/entity-subtype-autocomplete.component';
import { EntitySubTypeSelectComponent } from '@shared/components/entity/entity-subtype-select.component';
import { EntityAutocompleteComponent } from '@shared/components/entity/entity-autocomplete.component';
import { EntityListComponent } from '@shared/components/entity/entity-list.component';
import { EntityTypeSelectComponent } from '@shared/components/entity/entity-type-select.component';
import { EntitySelectComponent } from '@shared/components/entity/entity-select.component';
import { DatetimeComponent } from '@shared/components/time/datetime.component';
import { EntityKeysListComponent } from '@shared/components/entity/entity-keys-list.component';
import { SocialSharePanelComponent } from '@shared/components/socialshare-panel.component';
import { StringItemsListComponent } from '@shared/components/string-items-list.component';
import { RelationTypeAutocompleteComponent } from '@shared/components/relation/relation-type-autocomplete.component';
import { EntityListSelectComponent } from '@shared/components/entity/entity-list-select.component';
import { JsonObjectEditComponent } from '@shared/components/json-object-edit.component';
import { JsonObjectViewComponent, } from '@shared/components/json-object-view.component';
import { FooterFabButtonsComponent } from '@shared/components/footer-fab-buttons.component';
import { CircularProgressDirective } from '@shared/components/circular-progress.directive';
import {
  FabActionsDirective,
  FabToolbarComponent,
  FabTriggerDirective
} from '@shared/components/fab-toolbar.component';
import { DashboardSelectPanelComponent } from '@shared/components/dashboard-select-panel.component';
import { DashboardSelectComponent } from '@shared/components/dashboard-select.component';
import { WidgetsBundleSelectComponent } from '@shared/components/widgets-bundle-select.component';
import { KeyboardShortcutPipe } from '@shared/pipe/keyboard-shortcut.pipe';
import { TbErrorComponent } from '@shared/components/tb-error.component';
import { EntityTypeListComponent } from '@shared/components/entity/entity-type-list.component';
import { EntitySubTypeListComponent } from '@shared/components/entity/entity-subtype-list.component';
import { TruncatePipe } from '@shared/pipe/truncate.pipe';
import { TbJsonPipe } from '@shared/pipe/tbJson.pipe';
import { ColorPickerDialogComponent } from '@shared/components/dialog/color-picker-dialog.component';
import { ColorInputComponent } from '@shared/components/color-input.component';
import { JsFuncComponent } from '@shared/components/js-func.component';
import { JsonFormComponent } from '@shared/components/json-form/json-form.component';
import { ConfirmDialogComponent } from '@shared/components/dialog/confirm-dialog.component';
import { AlertDialogComponent } from '@shared/components/dialog/alert-dialog.component';
import { TodoDialogComponent } from '@shared/components/dialog/todo-dialog.component';
import { MaterialIconsDialogComponent } from '@shared/components/dialog/material-icons-dialog.component';
import { MaterialIconSelectComponent } from '@shared/components/material-icon-select.component';
import { ImageInputComponent } from '@shared/components/image-input.component';
import { FileInputComponent } from '@shared/components/file-input.component';
import { NodeScriptTestDialogComponent } from '@shared/components/dialog/node-script-test-dialog.component';
import { MessageTypeAutocompleteComponent } from '@shared/components/message-type-autocomplete.component';
import { JsonContentComponent } from '@shared/components/json-content.component';
import { KeyValMapComponent } from '@shared/components/kv-map.component';
import { TbCheatSheetComponent } from '@shared/components/cheatsheet.component';
import { TbHotkeysDirective } from '@shared/components/hotkeys.directive';
import { NavTreeComponent } from '@shared/components/nav-tree.component';
import { LedLightComponent } from '@shared/components/led-light.component';
import { TbJsonToStringDirective } from '@shared/components/directives/tb-json-to-string.directive';
import { JsonObjectEditDialogComponent } from '@shared/components/dialog/json-object-edit-dialog.component';
import { HistorySelectorComponent } from '@shared/components/time/history-selector/history-selector.component';
import { EntityGatewaySelectComponent } from '@shared/components/entity/entity-gateway-select.component';
import { DndModule } from 'ngx-drag-drop';
import { QueueAutocompleteComponent } from '@shared/components/queue/queue-autocomplete.component';
import { ContactComponent } from '@shared/components/contact.component';
import { TimezoneSelectComponent } from '@shared/components/time/timezone-select.component';
import { FileSizePipe } from '@shared/pipe/file-size.pipe';
import { WidgetsBundleSearchComponent } from '@shared/components/widgets-bundle-search.component';
import { SelectableColumnsPipe } from '@shared/pipe/selectable-columns.pipe';
import { QuickTimeIntervalComponent } from '@shared/components/time/quick-time-interval.component';
import { OtaPackageAutocompleteComponent } from '@shared/components/ota-package/ota-package-autocomplete.component';
import { MAT_DATE_LOCALE } from '@angular/material/core';
import { CopyButtonComponent } from '@shared/components/button/copy-button.component';
import { TogglePasswordComponent } from '@shared/components/button/toggle-password.component';
import { HelpPopupComponent } from '@shared/components/help-popup.component';
import { TbPopoverComponent, TbPopoverDirective } from '@shared/components/popover.component';
import { TbStringTemplateOutletDirective } from '@shared/components/directives/sring-template-outlet.directive';
import { TbComponentOutletDirective } from '@shared/components/directives/component-outlet.directive';
import { HelpMarkdownComponent } from '@shared/components/help-markdown.component';
import { MarkedOptionsService } from '@shared/components/marked-options.service';
import { TbPopoverService } from '@shared/components/popover.service';
import { HELP_MARKDOWN_COMPONENT_TOKEN, SHARED_MODULE_TOKEN } from '@shared/components/tokens';
import { TbMarkdownComponent } from '@shared/components/markdown.component';
import { ProtobufContentComponent } from '@shared/components/protobuf-content.component';
import { CssComponent } from '@shared/components/css.component';
import { HtmlComponent } from '@shared/components/html.component';
import { SafePipe } from '@shared/pipe/safe.pipe';
import { DragDropModule } from '@angular/cdk/drag-drop';
import { MultipleImageInputComponent } from '@shared/components/multiple-image-input.component';
import { BranchAutocompleteComponent } from '@shared/components/vc/branch-autocomplete.component';
import { PhoneInputComponent } from '@shared/components/phone-input.component';
import { CustomDateAdapter } from '@shared/adapter/custom-datatime-adapter';
import { CustomPaginatorIntl } from '@shared/services/custom-paginator-intl';
import { TbScriptLangComponent } from '@shared/components/script-lang.component';
import { NotificationComponent } from '@shared/components/notification/notification.component';
import { TemplateAutocompleteComponent } from '@shared/components/notification/template-autocomplete.component';
import { SlackConversationAutocompleteComponent } from '@shared/components/slack-conversation-autocomplete.component';
import { DateAgoPipe } from '@shared/pipe/date-ago.pipe';
<<<<<<< HEAD
import { ColorPickerComponent } from '@shared/components/color-picker/color-picker.component';
=======
import {
  TbBreakPointsProvider,
  MdLgLayoutDirective,
  MdLgLayoutAlignDirective,
  MdLgLayoutGapDirective,
  MdLgShowHideDirective,
  GtMdLgLayoutDirective,
  GtMdLgLayoutAlignDirective,
  GtMdLgLayoutGapDirective,
  GtMdLgShowHideDirective
} from '@shared/layout/layout.directives';
>>>>>>> 0f5f8ee7

export function MarkedOptionsFactory(markedOptionsService: MarkedOptionsService) {
  return markedOptionsService;
}

@NgModule({
  providers: [
    DatePipe,
    MillisecondsToTimeStringPipe,
    EnumToArrayPipe,
    HighlightPipe,
    TruncatePipe,
    TbJsonPipe,
    FileSizePipe,
    DateAgoPipe,
    SafePipe,
    DateAgoPipe,
    {
      provide: FlowInjectionToken,
      useValue: Flow
    },
    {
      provide: TINYMCE_SCRIPT_SRC,
      useValue: 'assets/tinymce/tinymce.min.js'
    },
    {
      provide: MAT_DATE_LOCALE,
      useValue: 'en-GB'
    },
    { provide: DatetimeAdapter, useClass: CustomDateAdapter },
    { provide: HELP_MARKDOWN_COMPONENT_TOKEN, useValue: HelpMarkdownComponent },
    { provide: SHARED_MODULE_TOKEN, useValue: SharedModule },
    { provide: MatPaginatorIntl, useClass: CustomPaginatorIntl },
    TbPopoverService,
    {
      provide: MAT_SELECT_CONFIG,
      useValue: {
        overlayPanelClass: 'tb-select-overlay',
        hideSingleSelectionIndicator: true
      }
    },
    {
      provide: MAT_AUTOCOMPLETE_DEFAULT_OPTIONS,
      useValue: {
        hideSingleSelectionIndicator: true
      }
    },
    {
      provide: MAT_TOOLTIP_DEFAULT_OPTIONS,
      useValue: {
        disableTooltipInteractivity: true
      }
    },
    TbBreakPointsProvider
  ],
  declarations: [
    FooterComponent,
    LogoComponent,
    FooterFabButtonsComponent,
    ToastDirective,
    FullscreenDirective,
    CircularProgressDirective,
    TbHotkeysDirective,
    TbAnchorComponent,
    TbPopoverComponent,
    TbStringTemplateOutletDirective,
    TbComponentOutletDirective,
    TbPopoverDirective,
    TbMarkdownComponent,
    HelpComponent,
    HelpMarkdownComponent,
    HelpPopupComponent,
    TbCheckboxComponent,
    TbSnackBarComponent,
    TbErrorComponent,
    TbCheatSheetComponent,
    BreadcrumbComponent,
    UserMenuComponent,
    TimewindowComponent,
    TimewindowPanelComponent,
    TimeintervalComponent,
    QuickTimeIntervalComponent,
    DashboardSelectComponent,
    DashboardSelectPanelComponent,
    DatetimePeriodComponent,
    DatetimeComponent,
    TimezoneSelectComponent,
    ValueInputComponent,
    DashboardAutocompleteComponent,
    DashboardStateAutocompleteComponent,
    EntitySubTypeAutocompleteComponent,
    EntitySubTypeSelectComponent,
    EntitySubTypeListComponent,
    EntityAutocompleteComponent,
    EntityListComponent,
    EntityTypeSelectComponent,
    EntitySelectComponent,
    EntityKeysListComponent,
    EntityListSelectComponent,
    EntityTypeListComponent,
    QueueAutocompleteComponent,
    RelationTypeAutocompleteComponent,
    SocialSharePanelComponent,
    StringItemsListComponent,
    JsonObjectEditComponent,
    JsonObjectViewComponent,
    JsonContentComponent,
    JsFuncComponent,
    CssComponent,
    HtmlComponent,
    FabTriggerDirective,
    FabActionsDirective,
    FabToolbarComponent,
    WidgetsBundleSelectComponent,
    ConfirmDialogComponent,
    AlertDialogComponent,
    TodoDialogComponent,
    ColorPickerDialogComponent,
    MaterialIconsDialogComponent,
    ColorInputComponent,
    MaterialIconSelectComponent,
    NodeScriptTestDialogComponent,
    JsonFormComponent,
    ImageInputComponent,
    MultipleImageInputComponent,
    FileInputComponent,
    MessageTypeAutocompleteComponent,
    KeyValMapComponent,
    NavTreeComponent,
    LedLightComponent,
    MarkdownEditorComponent,
    NospacePipe,
    MillisecondsToTimeStringPipe,
    EnumToArrayPipe,
    HighlightPipe,
    TruncatePipe,
    TbJsonPipe,
    FileSizePipe,
    DateAgoPipe,
    SafePipe,
    SelectableColumnsPipe,
    KeyboardShortcutPipe,
    TbJsonToStringDirective,
    JsonObjectEditDialogComponent,
    HistorySelectorComponent,
    EntityGatewaySelectComponent,
    ContactComponent,
    OtaPackageAutocompleteComponent,
    WidgetsBundleSearchComponent,
    CopyButtonComponent,
    TogglePasswordComponent,
    ProtobufContentComponent,
    BranchAutocompleteComponent,
    PhoneInputComponent,
    TbScriptLangComponent,
<<<<<<< HEAD
    DateAgoPipe,
    ColorPickerComponent
=======
    NotificationComponent,
    TemplateAutocompleteComponent,
    SlackConversationAutocompleteComponent,
    DateAgoPipe,
    MdLgLayoutDirective,
    MdLgLayoutAlignDirective,
    MdLgLayoutGapDirective,
    MdLgShowHideDirective,
    GtMdLgLayoutDirective,
    GtMdLgLayoutAlignDirective,
    GtMdLgLayoutGapDirective,
    GtMdLgShowHideDirective
>>>>>>> 0f5f8ee7
  ],
  imports: [
    CommonModule,
    RouterModule,
    TranslateModule,
    MatBadgeModule,
    MatButtonModule,
    MatButtonToggleModule,
    MatCheckboxModule,
    MatIconModule,
    MatCardModule,
    MatProgressBarModule,
    MatInputModule,
    MatSnackBarModule,
    MatSidenavModule,
    MatToolbarModule,
    MatMenuModule,
    MatGridListModule,
    MatDialogModule,
    MatSelectModule,
    MatTooltipModule,
    MatTableModule,
    MatPaginatorModule,
    MatSortModule,
    MatProgressSpinnerModule,
    MatDividerModule,
    MatTabsModule,
    MatRadioModule,
    MatSlideToggleModule,
    MatDatepickerModule,
    MatNativeDatetimeModule,
    MatDatetimepickerModule,
    NgxDaterangepickerMd.forRoot(),
    MatSliderModule,
    MatExpansionModule,
    MatStepperModule,
    MatAutocompleteModule,
    MatChipsModule,
    MatListModule,
    DragDropModule,
    GridsterModule,
    ClipboardModule,
    FlexLayoutModule.withConfig({addFlexToParent: false}),
    FormsModule,
    ReactiveFormsModule,
    OverlayModule,
    ShareButtonsModule,
    HotkeyModule,
    ColorPickerModule,
    NgxHmCarouselModule,
    DndModule,
    NgxFlowModule,
    NgxFlowchartModule,
    // ngx-markdown
    MarkdownModule.forRoot({
      sanitize: SecurityContext.NONE,
      markedOptions: {
        provide: MarkedOptions,
        useFactory: MarkedOptionsFactory,
        deps: [MarkedOptionsService]
      }
    })
  ],
  exports: [
    FooterComponent,
    LogoComponent,
    FooterFabButtonsComponent,
    ToastDirective,
    FullscreenDirective,
    CircularProgressDirective,
    TbHotkeysDirective,
    TbAnchorComponent,
    TbStringTemplateOutletDirective,
    TbComponentOutletDirective,
    TbPopoverDirective,
    TbMarkdownComponent,
    HelpComponent,
    HelpMarkdownComponent,
    HelpPopupComponent,
    TbCheckboxComponent,
    TbErrorComponent,
    TbCheatSheetComponent,
    BreadcrumbComponent,
    UserMenuComponent,
    TimewindowComponent,
    TimewindowPanelComponent,
    TimeintervalComponent,
    QuickTimeIntervalComponent,
    DashboardSelectComponent,
    DatetimePeriodComponent,
    DatetimeComponent,
    TimezoneSelectComponent,
    DashboardAutocompleteComponent,
    DashboardStateAutocompleteComponent,
    EntitySubTypeAutocompleteComponent,
    EntitySubTypeSelectComponent,
    EntitySubTypeListComponent,
    EntityAutocompleteComponent,
    EntityListComponent,
    EntityTypeSelectComponent,
    EntitySelectComponent,
    EntityKeysListComponent,
    EntityListSelectComponent,
    EntityTypeListComponent,
    QueueAutocompleteComponent,
    RelationTypeAutocompleteComponent,
    SocialSharePanelComponent,
    StringItemsListComponent,
    JsonObjectEditComponent,
    JsonObjectViewComponent,
    JsonContentComponent,
    JsFuncComponent,
    CssComponent,
    HtmlComponent,
    FabTriggerDirective,
    FabActionsDirective,
    TbJsonToStringDirective,
    FabToolbarComponent,
    WidgetsBundleSelectComponent,
    ValueInputComponent,
    MatBadgeModule,
    MatButtonModule,
    MatButtonToggleModule,
    MatCheckboxModule,
    MatIconModule,
    MatCardModule,
    MatProgressBarModule,
    MatInputModule,
    MatSnackBarModule,
    MatSidenavModule,
    MatToolbarModule,
    MatMenuModule,
    MatGridListModule,
    MatDialogModule,
    MatSelectModule,
    MatTooltipModule,
    MatTableModule,
    MatPaginatorModule,
    MatSortModule,
    MatProgressSpinnerModule,
    MatDividerModule,
    MatTabsModule,
    MatRadioModule,
    MatSlideToggleModule,
    MatDatepickerModule,
    MatNativeDatetimeModule,
    MatDatetimepickerModule,
    NgxDaterangepickerMd,
    MatSliderModule,
    MatExpansionModule,
    MatStepperModule,
    MatAutocompleteModule,
    MatChipsModule,
    MatListModule,
    DragDropModule,
    GridsterModule,
    ClipboardModule,
    FlexLayoutModule,
    FormsModule,
    ReactiveFormsModule,
    OverlayModule,
    ShareButtonsModule,
    HotkeyModule,
    ColorPickerModule,
    NgxHmCarouselModule,
    EditorModule,
    DndModule,
    NgxFlowchartModule,
    MarkdownModule,
    ConfirmDialogComponent,
    AlertDialogComponent,
    TodoDialogComponent,
    ColorPickerDialogComponent,
    MaterialIconsDialogComponent,
    ColorInputComponent,
    MaterialIconSelectComponent,
    NodeScriptTestDialogComponent,
    JsonFormComponent,
    ImageInputComponent,
    MultipleImageInputComponent,
    FileInputComponent,
    MessageTypeAutocompleteComponent,
    KeyValMapComponent,
    NavTreeComponent,
    LedLightComponent,
    MarkdownEditorComponent,
    NospacePipe,
    MillisecondsToTimeStringPipe,
    EnumToArrayPipe,
    HighlightPipe,
    TruncatePipe,
    TbJsonPipe,
    KeyboardShortcutPipe,
    FileSizePipe,
    DateAgoPipe,
    SafePipe,
    SelectableColumnsPipe,
    RouterModule,
    TranslateModule,
    JsonObjectEditDialogComponent,
    HistorySelectorComponent,
    EntityGatewaySelectComponent,
    ContactComponent,
    OtaPackageAutocompleteComponent,
    WidgetsBundleSearchComponent,
    CopyButtonComponent,
    TogglePasswordComponent,
    ProtobufContentComponent,
    BranchAutocompleteComponent,
    PhoneInputComponent,
    TbScriptLangComponent,
<<<<<<< HEAD
    DateAgoPipe,
    ColorPickerComponent
=======
    NotificationComponent,
    TemplateAutocompleteComponent,
    SlackConversationAutocompleteComponent,
    DateAgoPipe,
    MdLgLayoutDirective,
    MdLgLayoutAlignDirective,
    MdLgLayoutGapDirective,
    MdLgShowHideDirective,
    GtMdLgLayoutDirective,
    GtMdLgLayoutAlignDirective,
    GtMdLgLayoutGapDirective,
    GtMdLgShowHideDirective
>>>>>>> 0f5f8ee7
  ]
})
export class SharedModule { }<|MERGE_RESOLUTION|>--- conflicted
+++ resolved
@@ -176,9 +176,6 @@
 import { TemplateAutocompleteComponent } from '@shared/components/notification/template-autocomplete.component';
 import { SlackConversationAutocompleteComponent } from '@shared/components/slack-conversation-autocomplete.component';
 import { DateAgoPipe } from '@shared/pipe/date-ago.pipe';
-<<<<<<< HEAD
-import { ColorPickerComponent } from '@shared/components/color-picker/color-picker.component';
-=======
 import {
   TbBreakPointsProvider,
   MdLgLayoutDirective,
@@ -190,7 +187,7 @@
   GtMdLgLayoutGapDirective,
   GtMdLgShowHideDirective
 } from '@shared/layout/layout.directives';
->>>>>>> 0f5f8ee7
+import { ColorPickerComponent } from '@shared/components/color-picker/color-picker.component';
 
 export function MarkedOptionsFactory(markedOptionsService: MarkedOptionsService) {
   return markedOptionsService;
@@ -346,10 +343,6 @@
     BranchAutocompleteComponent,
     PhoneInputComponent,
     TbScriptLangComponent,
-<<<<<<< HEAD
-    DateAgoPipe,
-    ColorPickerComponent
-=======
     NotificationComponent,
     TemplateAutocompleteComponent,
     SlackConversationAutocompleteComponent,
@@ -361,8 +354,8 @@
     GtMdLgLayoutDirective,
     GtMdLgLayoutAlignDirective,
     GtMdLgLayoutGapDirective,
-    GtMdLgShowHideDirective
->>>>>>> 0f5f8ee7
+    GtMdLgShowHideDirective,
+    ColorPickerComponent
   ],
   imports: [
     CommonModule,
@@ -574,10 +567,6 @@
     BranchAutocompleteComponent,
     PhoneInputComponent,
     TbScriptLangComponent,
-<<<<<<< HEAD
-    DateAgoPipe,
-    ColorPickerComponent
-=======
     NotificationComponent,
     TemplateAutocompleteComponent,
     SlackConversationAutocompleteComponent,
@@ -589,8 +578,8 @@
     GtMdLgLayoutDirective,
     GtMdLgLayoutAlignDirective,
     GtMdLgLayoutGapDirective,
-    GtMdLgShowHideDirective
->>>>>>> 0f5f8ee7
+    GtMdLgShowHideDirective,
+    ColorPickerComponent
   ]
 })
 export class SharedModule { }