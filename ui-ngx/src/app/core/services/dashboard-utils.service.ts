///
/// Copyright © 2016-2023 The Thingsboard Authors
///
/// Licensed under the Apache License, Version 2.0 (the "License");
/// you may not use this file except in compliance with the License.
/// You may obtain a copy of the License at
///
///     http://www.apache.org/licenses/LICENSE-2.0
///
/// Unless required by applicable law or agreed to in writing, software
/// distributed under the License is distributed on an "AS IS" BASIS,
/// WITHOUT WARRANTIES OR CONDITIONS OF ANY KIND, either express or implied.
/// See the License for the specific language governing permissions and
/// limitations under the License.
///

import { Injectable } from '@angular/core';
import { UtilsService } from '@core/services/utils.service';
import { TimeService } from '@core/services/time.service';
import {
  Dashboard,
  DashboardConfiguration,
  DashboardLayout,
  DashboardLayoutId,
  DashboardLayoutInfo,
  DashboardLayoutsInfo,
  DashboardState,
  DashboardStateLayouts,
  GridSettings,
  WidgetLayout
} from '@shared/models/dashboard.models';
<<<<<<< HEAD
import { isDefined, isDefinedAndNotNull, isString, isUndefined } from '@core/utils';
import {
  Datasource,
  DatasourceType,
  defaultLegendConfig,
=======
import { isDefined, isString, isUndefined } from '@core/utils';
import {
  Datasource,
  datasourcesHasOnlyComparisonAggregation,
  DatasourceType,
>>>>>>> 5c6651fc
  Widget,
  WidgetConfig,
  widgetType
} from '@app/shared/models/widget.models';
import { EntityType } from '@shared/models/entity-type.models';
import { AliasFilterType, EntityAlias, EntityAliasFilter } from '@app/shared/models/alias.models';
import { EntityId } from '@app/shared/models/id/entity-id';
import { initModelFromDefaultTimewindow } from '@shared/models/time/time.models';
import { AlarmSearchStatus } from '@shared/models/alarm.models';

@Injectable({
  providedIn: 'root'
})
export class DashboardUtilsService {

  constructor(private utils: UtilsService,
              private timeService: TimeService) {
  }

  public validateAndUpdateDashboard(dashboard: Dashboard): Dashboard {
    if (!dashboard.configuration) {
      dashboard.configuration = {};
    }
    if (isUndefined(dashboard.configuration.widgets)) {
      dashboard.configuration.widgets = {};
    } else if (Array.isArray(dashboard.configuration.widgets)) {
      const widgetsMap: {[id: string]: Widget} = {};
      dashboard.configuration.widgets.forEach((widget) => {
        if (!widget.id) {
          widget.id = this.utils.guid();
        }
        widgetsMap[widget.id] = widget;
      });
      dashboard.configuration.widgets = widgetsMap;
    }
    for (const id of Object.keys(dashboard.configuration.widgets)) {
      const widget = dashboard.configuration.widgets[id];
      dashboard.configuration.widgets[id] = this.validateAndUpdateWidget(widget);
    }
    if (isUndefined(dashboard.configuration.states)) {
      dashboard.configuration.states = {
        default: this.createDefaultState(dashboard.title, true)
      };

      const mainLayout = dashboard.configuration.states.default.layouts.main;
      for (const id of Object.keys(dashboard.configuration.widgets)) {
        const widget = dashboard.configuration.widgets[id];
        mainLayout.widgets[id] = {
          sizeX: widget.sizeX,
          sizeY: widget.sizeY,
          row: widget.row,
          col: widget.col
        };
        if (isDefined(widget.config.mobileHeight)) {
          mainLayout.widgets[id].mobileHeight = widget.config.mobileHeight;
        }
        if (isDefined(widget.config.mobileOrder)) {
          mainLayout.widgets[id].mobileOrder = widget.config.mobileOrder;
        }
      }
    } else {
      const states = dashboard.configuration.states;
      let rootFound = false;
      for (const stateId of Object.keys(states)) {
        const state = states[stateId];
        if (isUndefined(state.root)) {
          state.root = false;
        } else if (state.root) {
          rootFound = true;
        }
        this.validateAndUpdateState(state);
      }
      if (!rootFound) {
        const firstStateId = Object.keys(states)[0];
        states[firstStateId].root = true;
      }
    }
    const datasourcesByAliasId: {[aliasId: string]: Array<Datasource>} = {};
    const targetDevicesByAliasId: {[aliasId: string]: Array<Array<string>>} = {};
    for (const widgetId of Object.keys(dashboard.configuration.widgets)) {
      const widget = dashboard.configuration.widgets[widgetId];
      const datasources = widget.type === widgetType.alarm ? [widget.config.alarmSource] : widget.config.datasources;
      datasources.forEach((datasource) => {
        if (datasource.entityAliasId) {
          const aliasId = datasource.entityAliasId;
          let aliasDatasources = datasourcesByAliasId[aliasId];
          if (!aliasDatasources) {
            aliasDatasources = [];
            datasourcesByAliasId[aliasId] = aliasDatasources;
          }
          aliasDatasources.push(datasource);
        }
      });
      if (widget.config.targetDeviceAliasIds && widget.config.targetDeviceAliasIds.length) {
        const aliasId = widget.config.targetDeviceAliasIds[0];
        let targetDeviceAliasIdsList = targetDevicesByAliasId[aliasId];
        if (!targetDeviceAliasIdsList) {
          targetDeviceAliasIdsList = [];
          targetDevicesByAliasId[aliasId] = targetDeviceAliasIdsList;
        }
        targetDeviceAliasIdsList.push(widget.config.targetDeviceAliasIds);
      }
    }

    dashboard.configuration = this.validateAndUpdateEntityAliases(dashboard.configuration, datasourcesByAliasId, targetDevicesByAliasId);
    if (!dashboard.configuration.filters) {
      dashboard.configuration.filters = {};
    }

    if (isUndefined(dashboard.configuration.timewindow)) {
      dashboard.configuration.timewindow = this.timeService.defaultTimewindow();
    }
    if (isUndefined(dashboard.configuration.settings)) {
      dashboard.configuration.settings = {};
      dashboard.configuration.settings.stateControllerId = 'entity';
      dashboard.configuration.settings.showTitle = false;
      dashboard.configuration.settings.showDashboardsSelect = true;
      dashboard.configuration.settings.showEntitiesSelect = true;
      dashboard.configuration.settings.showDashboardTimewindow = true;
      dashboard.configuration.settings.showDashboardExport = true;
      dashboard.configuration.settings.toolbarAlwaysOpen = true;
    } else {
      if (isUndefined(dashboard.configuration.settings.stateControllerId)) {
        dashboard.configuration.settings.stateControllerId = 'entity';
      }
    }
    if (isDefined(dashboard.configuration.gridSettings)) {
      const gridSettings = dashboard.configuration.gridSettings;
      if (isDefined(gridSettings.showTitle)) {
        dashboard.configuration.settings.showTitle = gridSettings.showTitle;
        delete gridSettings.showTitle;
      }
      if (isDefined(gridSettings.titleColor)) {
        dashboard.configuration.settings.titleColor = gridSettings.titleColor;
        delete gridSettings.titleColor;
      }
      if (isDefined(gridSettings.showDevicesSelect)) {
        dashboard.configuration.settings.showEntitiesSelect = gridSettings.showDevicesSelect;
        delete gridSettings.showDevicesSelect;
      }
      if (isDefined(gridSettings.showEntitiesSelect)) {
        dashboard.configuration.settings.showEntitiesSelect = gridSettings.showEntitiesSelect;
        delete gridSettings.showEntitiesSelect;
      }
      if (isDefined(gridSettings.showDashboardTimewindow)) {
        dashboard.configuration.settings.showDashboardTimewindow = gridSettings.showDashboardTimewindow;
        delete gridSettings.showDashboardTimewindow;
      }
      if (isDefined(gridSettings.showDashboardExport)) {
        dashboard.configuration.settings.showDashboardExport = gridSettings.showDashboardExport;
        delete gridSettings.showDashboardExport;
      }
      dashboard.configuration.states.default.layouts.main.gridSettings = gridSettings;
      delete dashboard.configuration.gridSettings;
    }
    return dashboard;
  }

  public createSingleWidgetDashboard(widget: Widget): Dashboard {
    if (!widget.id) {
      widget.id = this.utils.guid();
    }
    let dashboard: Dashboard = {};
    dashboard = this.validateAndUpdateDashboard(dashboard);
    dashboard.configuration.widgets[widget.id] = widget;
    dashboard.configuration.states.default.layouts.main.widgets[widget.id] = {
      sizeX: widget.sizeX,
      sizeY: widget.sizeY,
      row: widget.row,
      col: widget.col,
    };
    return dashboard;
  }

  public validateAndUpdateWidget(widget: Widget): Widget {
    widget.config = this.validateAndUpdateWidgetConfig(widget.config, widget.type);
    // Temp workaround
    if (widget.isSystemType && widget.bundleAlias === 'charts' && widget.typeAlias === 'timeseries') {
      widget.typeAlias = 'basic_timeseries';
    }
    if (widget.isSystemType && widget.bundleAlias === 'charts' &&
      ['state_chart', 'basic_timeseries', 'timeseries_bars_flot'].includes(widget.typeAlias)) {
      const widgetConfig = widget.config;
      const widgetSettings = widget.config.settings;
      if (isDefinedAndNotNull(widgetConfig.showLegend)) {
        widgetSettings.showLegend = widgetConfig.showLegend;
        delete widgetConfig.showLegend;
      } else if (isUndefined(widgetSettings.showLegend)) {
        widgetSettings.showLegend = true;
      }
      if (isDefinedAndNotNull(widgetConfig.legendConfig)) {
        widgetSettings.legendConfig = widgetConfig.legendConfig;
        delete widgetConfig.legendConfig;
      } else if (isUndefined(widgetSettings.legendConfig)) {
        widgetSettings.legendConfig = defaultLegendConfig(widget.type);
      }
    }
    return widget;
  }

  public validateAndUpdateWidgetConfig(widgetConfig: WidgetConfig | undefined, type: widgetType): WidgetConfig {
    if (!widgetConfig) {
      widgetConfig = {};
    }
    if (!widgetConfig.datasources) {
      widgetConfig.datasources = [];
    }
    widgetConfig.datasources.forEach((datasource) => {
      if (datasource.deviceAliasId) {
        datasource.type = DatasourceType.entity;
        datasource.entityAliasId = datasource.deviceAliasId;
        delete datasource.deviceAliasId;
      }
    });
    if (type === widgetType.latest) {
      const onlyHistoryTimewindow = datasourcesHasOnlyComparisonAggregation(widgetConfig.datasources);
      widgetConfig.timewindow = initModelFromDefaultTimewindow(widgetConfig.timewindow, true, onlyHistoryTimewindow, this.timeService);
    }
    if (type === widgetType.alarm) {
      if (!widgetConfig.alarmFilterConfig) {
        widgetConfig.alarmFilterConfig = {};
        const alarmFilterConfig = widgetConfig.alarmFilterConfig;
        if (isDefined(widgetConfig.alarmStatusList) && widgetConfig.alarmStatusList.length) {
          alarmFilterConfig.statusList = widgetConfig.alarmStatusList;
        } else if (isDefined(widgetConfig.alarmSearchStatus) && widgetConfig.alarmSearchStatus !== AlarmSearchStatus.ANY) {
          alarmFilterConfig.statusList = [widgetConfig.alarmSearchStatus];
        } else {
          alarmFilterConfig.statusList = [];
        }
        if (isDefined(widgetConfig.alarmStatusList)) {
          delete widgetConfig.alarmStatusList;
        }
        if (isDefined(widgetConfig.alarmSearchStatus)) {
          delete widgetConfig.alarmSearchStatus;
        }
        if (isDefined(widgetConfig.alarmSeverityList)) {
          alarmFilterConfig.severityList = widgetConfig.alarmSeverityList;
          delete widgetConfig.alarmSeverityList;
        } else {
          alarmFilterConfig.severityList = [];
        }
        if (isDefined(widgetConfig.alarmTypeList)) {
          alarmFilterConfig.typeList = widgetConfig.alarmTypeList;
          delete widgetConfig.alarmTypeList;
        } else {
          alarmFilterConfig.typeList = [];
        }
        if (isDefined(widgetConfig.searchPropagatedAlarms)) {
          alarmFilterConfig.searchPropagatedAlarms = widgetConfig.searchPropagatedAlarms;
          delete widgetConfig.searchPropagatedAlarms;
        } else {
          alarmFilterConfig.searchPropagatedAlarms = true;
        }
      }
    }
    return widgetConfig;
  }

  public createDefaultLayoutData(): DashboardLayout {
    return {
      widgets: {},
      gridSettings: this.createDefaultGridSettings()
    };
  }

  private createDefaultGridSettings(): GridSettings {
    return {
      backgroundColor: '#eeeeee',
      columns: 24,
      margin: 10,
      outerMargin: true,
      backgroundSizeMode: '100%'
    };
  }

  public createDefaultLayouts(): DashboardStateLayouts {
    return {
      main: this.createDefaultLayoutData()
    };
  }

  public createDefaultState(name: string, root: boolean): DashboardState {
    return {
      name,
      root,
      layouts: this.createDefaultLayouts()
    };
  }

  public createSingleEntityFilter(entityId: EntityId): EntityAliasFilter {
    return {
      type: AliasFilterType.singleEntity,
      singleEntity: entityId,
      resolveMultiple: false
    };
  }

  private validateAndUpdateState(state: DashboardState) {
    if (!state.layouts) {
      state.layouts = this.createDefaultLayouts();
    }
    for (const l of Object.keys(state.layouts)) {
      const layout = state.layouts[l as DashboardLayoutId];
      this.validateAndUpdateLayout(layout);
    }
  }

  private validateAndUpdateLayout(layout: DashboardLayout) {
    if (!layout.gridSettings) {
      layout.gridSettings = this.createDefaultGridSettings();
    }
    if (layout.gridSettings.margins && layout.gridSettings.margins.length === 2) {
      layout.gridSettings.margin = layout.gridSettings.margins[0];
      delete layout.gridSettings.margins;
    }
    layout.gridSettings.outerMargin = isDefined(layout.gridSettings.outerMargin) ? layout.gridSettings.outerMargin : true;
    layout.gridSettings.margin = isDefined(layout.gridSettings.margin) ? layout.gridSettings.margin : 10;
  }

  public setLayouts(dashboard: Dashboard, targetState: string, newLayouts: DashboardStateLayouts) {
    const dashboardConfiguration = dashboard.configuration;
    const states = dashboardConfiguration.states;
    const state = states[targetState];
    let addedCount = 0;
    let removedCount = 0;
    for (const l of Object.keys(state.layouts)) {
      if (!newLayouts[l]) {
        removedCount++;
      }
    }
    for (const l of Object.keys(newLayouts)) {
      if (!state.layouts[l]) {
        addedCount++;
      }
    }
    state.layouts = newLayouts;
    const layoutsCount = Object.keys(state.layouts).length;
    let newColumns;
    if (addedCount) {
      for (const l of Object.keys(state.layouts)) {
        newColumns = state.layouts[l].gridSettings.columns * (layoutsCount - addedCount) / layoutsCount;
        if (newColumns > 0) {
          state.layouts[l].gridSettings.columns = newColumns;
        }
      }
    }
    if (removedCount) {
      for (const l of Object.keys(state.layouts)) {
        newColumns = state.layouts[l].gridSettings.columns * (layoutsCount + removedCount) / layoutsCount;
        if (newColumns > 0) {
          state.layouts[l].gridSettings.columns = newColumns;
        }
      }
    }
    this.removeUnusedWidgets(dashboard);
  }

  public getRootStateId(states: {[id: string]: DashboardState }): string {
    for (const stateId of Object.keys(states)) {
      const state = states[stateId];
      if (state.root) {
        return stateId;
      }
    }
    return Object.keys(states)[0];
  }

  public getStateLayoutsData(dashboard: Dashboard, targetState: string): DashboardLayoutsInfo {
    const dashboardConfiguration = dashboard.configuration;
    const states = dashboardConfiguration.states;
    const state = states[targetState];
    if (state) {
      const result: DashboardLayoutsInfo = {};
      for (const l of Object.keys(state.layouts)) {
        const layout: DashboardLayout = state.layouts[l];
        if (layout) {
          result[l] = {
            widgetIds: [],
            widgetLayouts: {},
            gridSettings: {}
          } as DashboardLayoutInfo;
          for (const id of Object.keys(layout.widgets)) {
            result[l].widgetIds.push(id);
          }
          result[l].widgetLayouts = layout.widgets;
          result[l].gridSettings = layout.gridSettings;
        }
      }
      return result;
    } else {
      return null;
    }
  }

  public getWidgetsArray(dashboard: Dashboard): Array<Widget> {
    const widgetsArray: Array<Widget> = [];
    const dashboardConfiguration = dashboard.configuration;
    const widgets = dashboardConfiguration.widgets;
    for (const widgetId of Object.keys(widgets)) {
      const widget = widgets[widgetId];
      widgetsArray.push(widget);
    }
    return widgetsArray;
  }

  public addWidgetToLayout(dashboard: Dashboard,
                           targetState: string,
                           targetLayout: DashboardLayoutId,
                           widget: Widget,
                           originalColumns?: number,
                           originalSize?: {sizeX: number, sizeY: number},
                           row?: number,
                           column?: number): void {
    const dashboardConfiguration = dashboard.configuration;
    const states = dashboardConfiguration.states;
    const state = states[targetState];
    const layout = state.layouts[targetLayout];
    const layoutCount = Object.keys(state.layouts).length;
    if (!widget.id) {
      widget.id = this.utils.guid();
    }
    if (!dashboardConfiguration.widgets[widget.id]) {
      dashboardConfiguration.widgets[widget.id] = widget;
    }
    const widgetLayout: WidgetLayout = {
      sizeX: originalSize ? originalSize.sizeX : widget.sizeX,
      sizeY: originalSize ? originalSize.sizeY : widget.sizeY,
      mobileOrder: widget.config.mobileOrder,
      mobileHeight: widget.config.mobileHeight,
      mobileHide: widget.config.mobileHide,
      desktopHide: widget.config.desktopHide
    };
    if (isUndefined(originalColumns)) {
      originalColumns = 24;
    }
    const gridSettings = layout.gridSettings;
    let columns = 24;
    if (gridSettings && gridSettings.columns) {
      columns = gridSettings.columns;
    }
    columns = columns * layoutCount;
    if (columns !== originalColumns) {
      const ratio = columns / originalColumns;
      widgetLayout.sizeX *= ratio;
      widgetLayout.sizeY *= ratio;
    }

    if (row > -1 && column > - 1) {
      widgetLayout.row = row;
      widgetLayout.col = column;
    } else {
      row = 0;
      for (const w of Object.keys(layout.widgets)) {
        const existingLayout = layout.widgets[w];
        const wRow = existingLayout.row ? existingLayout.row : 0;
        const wSizeY = existingLayout.sizeY ? existingLayout.sizeY : 1;
        const bottom = wRow + wSizeY;
        row = Math.max(row, bottom);
      }
      widgetLayout.row = row;
      widgetLayout.col = 0;
    }

    widgetLayout.sizeX = Math.floor(widgetLayout.sizeX);
    widgetLayout.sizeY = Math.floor(widgetLayout.sizeY);
    widgetLayout.row = Math.floor(widgetLayout.row);
    widgetLayout.col = Math.floor(widgetLayout.col);

    layout.widgets[widget.id] = widgetLayout;
  }

  public removeWidgetFromLayout(dashboard: Dashboard,
                                targetState: string,
                                targetLayout: DashboardLayoutId,
                                widgetId: string) {
    const dashboardConfiguration = dashboard.configuration;
    const states = dashboardConfiguration.states;
    const state = states[targetState];
    const layout = state.layouts[targetLayout];
    delete layout.widgets[widgetId];
    this.removeUnusedWidgets(dashboard);
  }

  public isSingleLayoutDashboard(dashboard: Dashboard): {state: string, layout: DashboardLayoutId} {
    const dashboardConfiguration = dashboard.configuration;
    const states = dashboardConfiguration.states;
    const stateKeys = Object.keys(states);
    if (stateKeys.length === 1) {
      const state = states[stateKeys[0]];
      const layouts = state.layouts;
      const layoutKeys = Object.keys(layouts);
      if (layoutKeys.length === 1) {
        return {
          state: stateKeys[0],
          layout: layoutKeys[0] as DashboardLayoutId
        };
      }
    }
    return null;
  }

  public updateLayoutSettings(layout: DashboardLayout, gridSettings: GridSettings) {
    const prevGridSettings = layout.gridSettings;
    let prevColumns = prevGridSettings ? prevGridSettings.columns : 24;
    if (!prevColumns) {
      prevColumns = 24;
    }
    const columns = gridSettings.columns || 24;
    const ratio = columns / prevColumns;
    layout.gridSettings = gridSettings;
    let maxRow = 0;
    for (const w of Object.keys(layout.widgets)) {
      const widget = layout.widgets[w];
      if (!widget.sizeX) {
        widget.sizeX = 1;
      }
      if (!widget.sizeY) {
        widget.sizeY = 1;
      }
      maxRow = Math.max(maxRow, widget.row + widget.sizeY);
    }
    const newMaxRow = Math.round(maxRow * ratio);
    for (const w of Object.keys(layout.widgets)) {
      const widget = layout.widgets[w];
      if (widget.row + widget.sizeY === maxRow) {
        widget.row = Math.round(widget.row * ratio);
        widget.sizeY = newMaxRow - widget.row;
      } else {
        widget.row = Math.round(widget.row * ratio);
        widget.sizeY = Math.round(widget.sizeY * ratio);
      }
      widget.sizeX = Math.round(widget.sizeX * ratio);
      widget.col = Math.round(widget.col * ratio);
      if (widget.col + widget.sizeX > columns) {
        widget.sizeX = columns - widget.col;
      }
    }
  }

  public removeUnusedWidgets(dashboard: Dashboard) {
    const dashboardConfiguration = dashboard.configuration;
    const states = dashboardConfiguration.states;
    const widgets = dashboardConfiguration.widgets;
    for (const widgetId of Object.keys(widgets)) {
      let found = false;
      for (const s of Object.keys(states)) {
        const state = states[s];
        for (const l of Object.keys(state.layouts)) {
          const layout = state.layouts[l];
          if (layout.widgets[widgetId]) {
            found = true;
            break;
          }
        }
      }
      if (!found) {
        delete dashboardConfiguration.widgets[widgetId];
      }
    }
  }

  private validateAndUpdateEntityAliases(configuration: DashboardConfiguration,
                                         datasourcesByAliasId: {[aliasId: string]: Array<Datasource>},
                                         targetDevicesByAliasId: {[aliasId: string]: Array<Array<string>>}): DashboardConfiguration {
    let entityAlias: EntityAlias;
    if (isUndefined(configuration.entityAliases)) {
      configuration.entityAliases = {};
      if (configuration.deviceAliases) {
        const deviceAliases = configuration.deviceAliases;
        for (const aliasId of Object.keys(deviceAliases)) {
          const deviceAlias = deviceAliases[aliasId];
          entityAlias = this.validateAndUpdateDeviceAlias(aliasId, deviceAlias, datasourcesByAliasId, targetDevicesByAliasId);
          configuration.entityAliases[entityAlias.id] = entityAlias;
        }
        delete configuration.deviceAliases;
      }
    } else {
      const entityAliases = configuration.entityAliases;
      for (const aliasId of Object.keys(entityAliases)) {
        entityAlias = entityAliases[aliasId];
        entityAlias = this.validateAndUpdateEntityAlias(aliasId, entityAlias, datasourcesByAliasId, targetDevicesByAliasId);
        if (aliasId !== entityAlias.id) {
          delete entityAliases[aliasId];
        }
        entityAliases[entityAlias.id] = entityAlias;
      }
    }
    return configuration;
  }

  private validateAndUpdateDeviceAlias(aliasId: string,
                                       deviceAlias: any,
                                       datasourcesByAliasId: {[aliasId: string]: Array<Datasource>},
                                       targetDevicesByAliasId: {[aliasId: string]: Array<Array<string>>}): EntityAlias {
    aliasId = this.validateAliasId(aliasId, datasourcesByAliasId, targetDevicesByAliasId);
    const alias = deviceAlias.alias;
    const entityAlias: EntityAlias = {
      id: aliasId,
      alias,
      filter: {
        type: null,
        entityType: EntityType.DEVICE,
        resolveMultiple: false
      },
    };
    if (deviceAlias.deviceFilter) {
      entityAlias.filter.type =
        deviceAlias.deviceFilter.useFilter ? AliasFilterType.entityName : AliasFilterType.entityList;
      if (entityAlias.filter.type === AliasFilterType.entityList) {
        entityAlias.filter.entityList = deviceAlias.deviceFilter.deviceList;
      } else {
        entityAlias.filter.entityNameFilter = deviceAlias.deviceFilter.deviceNameFilter;
      }
    } else {
      entityAlias.filter.type = AliasFilterType.entityList;
      entityAlias.filter.entityList = [deviceAlias.deviceId];
    }
    return entityAlias;
  }

  private validateAndUpdateEntityAlias(aliasId: string, entityAlias: EntityAlias,
                                       datasourcesByAliasId: {[aliasId: string]: Array<Datasource>},
                                       targetDevicesByAliasId: {[aliasId: string]: Array<Array<string>>}): EntityAlias {
    entityAlias.id = this.validateAliasId(aliasId, datasourcesByAliasId, targetDevicesByAliasId);
    if (!entityAlias.filter) {
      entityAlias.filter = {
        type: entityAlias.entityFilter.useFilter ? AliasFilterType.entityName : AliasFilterType.entityList,
        entityType: entityAlias.entityType,
        resolveMultiple: false
      };
      if (entityAlias.filter.type === AliasFilterType.entityList) {
        entityAlias.filter.entityList = entityAlias.entityFilter.entityList;
      } else {
        entityAlias.filter.entityNameFilter = entityAlias.entityFilter.entityNameFilter;
      }
      delete entityAlias.entityType;
      delete entityAlias.entityFilter;
    }
    entityAlias = this.validateAndUpdateEntityAliasSingleTypeFilters(entityAlias);
    return entityAlias;
  }

  private validateAndUpdateEntityAliasSingleTypeFilters(entityAlias: EntityAlias): EntityAlias {
    if (entityAlias.filter.type === AliasFilterType.deviceType) {
      if (entityAlias.filter.deviceType) {
        if (!entityAlias.filter.deviceTypes) {
          entityAlias.filter.deviceTypes = [];
        }
        entityAlias.filter.deviceTypes.push(entityAlias.filter.deviceType);
        delete entityAlias.filter.deviceType;
      }
    }
    if (entityAlias.filter.type === AliasFilterType.assetType) {
      if (entityAlias.filter.assetType) {
        if (!entityAlias.filter.assetTypes) {
          entityAlias.filter.assetTypes = [];
        }
        entityAlias.filter.assetTypes.push(entityAlias.filter.assetType);
        delete entityAlias.filter.assetType;
      }
    }
    if (entityAlias.filter.type === AliasFilterType.entityViewType) {
      if (entityAlias.filter.entityViewType) {
        if (!entityAlias.filter.entityViewTypes) {
          entityAlias.filter.entityViewTypes = [];
        }
        entityAlias.filter.entityViewTypes.push(entityAlias.filter.entityViewType);
        delete entityAlias.filter.entityViewType;
      }
    }
    if (entityAlias.filter.type === AliasFilterType.edgeType) {
      if (entityAlias.filter.edgeType) {
        if (!entityAlias.filter.edgeTypes) {
          entityAlias.filter.edgeTypes = [];
        }
        entityAlias.filter.edgeTypes.push(entityAlias.filter.edgeType);
        delete entityAlias.filter.edgeType;
      }
    }
    return entityAlias;
  }

  private validateAliasId(aliasId: string,
                          datasourcesByAliasId: {[aliasId: string]: Array<Datasource>},
                          targetDevicesByAliasId: {[aliasId: string]: Array<Array<string>>}): string {
    if (!aliasId || !isString(aliasId) || aliasId.length !== 36) {
      const newAliasId = this.utils.guid();
      const aliasDatasources = datasourcesByAliasId[aliasId];
      if (aliasDatasources) {
        aliasDatasources.forEach(
          (datasource) => {
            datasource.entityAliasId = newAliasId;
          }
        );
      }
      const targetDeviceAliasIdsList = targetDevicesByAliasId[aliasId];
      if (targetDeviceAliasIdsList) {
        targetDeviceAliasIdsList.forEach(
          (targetDeviceAliasIds) => {
            targetDeviceAliasIds[0] = newAliasId;
          }
        );
      }
      return newAliasId;
    } else {
      return aliasId;
    }
  }

}<|MERGE_RESOLUTION|>--- conflicted
+++ resolved
@@ -29,19 +29,12 @@
   GridSettings,
   WidgetLayout
 } from '@shared/models/dashboard.models';
-<<<<<<< HEAD
 import { isDefined, isDefinedAndNotNull, isString, isUndefined } from '@core/utils';
-import {
-  Datasource,
-  DatasourceType,
-  defaultLegendConfig,
-=======
-import { isDefined, isString, isUndefined } from '@core/utils';
 import {
   Datasource,
   datasourcesHasOnlyComparisonAggregation,
   DatasourceType,
->>>>>>> 5c6651fc
+  defaultLegendConfig,
   Widget,
   WidgetConfig,
   widgetType
