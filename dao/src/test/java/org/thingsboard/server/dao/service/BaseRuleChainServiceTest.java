/**
 * Copyright © 2016-2020 The Thingsboard Authors
 *
 * Licensed under the Apache License, Version 2.0 (the "License");
 * you may not use this file except in compliance with the License.
 * You may obtain a copy of the License at
 *
 *     http://www.apache.org/licenses/LICENSE-2.0
 *
 * Unless required by applicable law or agreed to in writing, software
 * distributed under the License is distributed on an "AS IS" BASIS,
 * WITHOUT WARRANTIES OR CONDITIONS OF ANY KIND, either express or implied.
 * See the License for the specific language governing permissions and
 * limitations under the License.
 */
package org.thingsboard.server.dao.service;

import com.datastax.oss.driver.api.core.uuid.Uuids;
import com.fasterxml.jackson.databind.ObjectMapper;
import org.apache.commons.lang3.RandomStringUtils;
import org.junit.After;
import org.junit.Assert;
import org.junit.Before;
import org.junit.Test;
import org.thingsboard.server.common.data.Tenant;
import org.thingsboard.server.common.data.id.RuleChainId;
import org.thingsboard.server.common.data.id.TenantId;
import org.thingsboard.server.common.data.page.PageData;
import org.thingsboard.server.common.data.page.PageLink;
import org.thingsboard.server.common.data.relation.EntityRelation;
import org.thingsboard.server.common.data.rule.RuleChain;
import org.thingsboard.server.common.data.rule.RuleChainMetaData;
import org.thingsboard.server.common.data.rule.RuleChainType;
import org.thingsboard.server.common.data.rule.RuleNode;
import org.thingsboard.server.dao.exception.DataValidationException;

import java.io.IOException;
import java.util.ArrayList;
import java.util.Collections;
import java.util.List;

/**
 * Created by igor on 3/13/18.
 */
public abstract class BaseRuleChainServiceTest extends AbstractServiceTest {

    private IdComparator<RuleChain> idComparator = new IdComparator<>();
    private IdComparator<RuleNode> ruleNodeIdComparator = new IdComparator<>();

    private TenantId tenantId;

    @Before
    public void before() {
        Tenant tenant = new Tenant();
        tenant.setTitle("My tenant");
        Tenant savedTenant = tenantService.saveTenant(tenant);
        Assert.assertNotNull(savedTenant);
        tenantId = savedTenant.getId();
    }

    @After
    public void after() {
        tenantService.deleteTenant(tenantId);
    }

    @Test
    public void testSaveRuleChain() throws IOException {
        RuleChain ruleChain = new RuleChain();
        ruleChain.setTenantId(tenantId);
        ruleChain.setName("My RuleChain");

        RuleChain savedRuleChain = ruleChainService.saveRuleChain(ruleChain);
        Assert.assertNotNull(savedRuleChain);
        Assert.assertNotNull(savedRuleChain.getId());
        Assert.assertTrue(savedRuleChain.getCreatedTime() > 0);
        Assert.assertEquals(ruleChain.getTenantId(), savedRuleChain.getTenantId());
        Assert.assertEquals(ruleChain.getName(), savedRuleChain.getName());

        savedRuleChain.setName("My new RuleChain");

        ruleChainService.saveRuleChain(savedRuleChain);
        RuleChain foundRuleChain = ruleChainService.findRuleChainById(tenantId, savedRuleChain.getId());
        Assert.assertEquals(foundRuleChain.getName(), savedRuleChain.getName());

        ruleChainService.deleteRuleChainById(tenantId, savedRuleChain.getId());
    }

    @Test(expected = DataValidationException.class)
    public void testSaveRuleChainWithEmptyName() {
        RuleChain ruleChain = new RuleChain();
        ruleChain.setTenantId(tenantId);
        ruleChainService.saveRuleChain(ruleChain);
    }

    @Test(expected = DataValidationException.class)
    public void testSaveRuleChainWithInvalidTenant() {
        RuleChain ruleChain = new RuleChain();
        ruleChain.setName("My RuleChain");
        ruleChain.setTenantId(new TenantId(Uuids.timeBased()));
        ruleChainService.saveRuleChain(ruleChain);
    }

    @Test
    public void testFindRuleChainById() {
        RuleChain ruleChain = new RuleChain();
        ruleChain.setTenantId(tenantId);
        ruleChain.setName("My RuleChain");
        RuleChain savedRuleChain = ruleChainService.saveRuleChain(ruleChain);
        RuleChain foundRuleChain = ruleChainService.findRuleChainById(tenantId, savedRuleChain.getId());
        Assert.assertNotNull(foundRuleChain);
        Assert.assertEquals(savedRuleChain, foundRuleChain);
        ruleChainService.deleteRuleChainById(tenantId, savedRuleChain.getId());
    }

    @Test
    public void testDeleteRuleChain() {
        RuleChain ruleChain = new RuleChain();
        ruleChain.setTenantId(tenantId);
        ruleChain.setName("My RuleChain");
        RuleChain savedRuleChain = ruleChainService.saveRuleChain(ruleChain);
        RuleChain foundRuleChain = ruleChainService.findRuleChainById(tenantId, savedRuleChain.getId());
        Assert.assertNotNull(foundRuleChain);
        ruleChainService.deleteRuleChainById(tenantId, savedRuleChain.getId());
        foundRuleChain = ruleChainService.findRuleChainById(tenantId, savedRuleChain.getId());
        Assert.assertNull(foundRuleChain);
    }

    @Test
    public void testFindRuleChainsByTenantId() {
        Tenant tenant = new Tenant();
        tenant.setTitle("Test tenant");
        tenant = tenantService.saveTenant(tenant);

        TenantId tenantId = tenant.getId();

        List<RuleChain> ruleChains = new ArrayList<>();
        for (int i = 0; i < 165; i++) {
            RuleChain ruleChain = new RuleChain();
            ruleChain.setTenantId(tenantId);
            ruleChain.setName("RuleChain" + i);
            ruleChains.add(ruleChainService.saveRuleChain(ruleChain));
        }

        List<RuleChain> loadedRuleChains = new ArrayList<>();
        PageLink pageLink = new PageLink(16);
        PageData<RuleChain> pageData = null;
        do {
<<<<<<< HEAD
            pageData = ruleChainService.findTenantRuleChainsByType(tenantId, RuleChainType.SYSTEM, pageLink);
=======
            pageData = ruleChainService.findTenantRuleChainsByType(tenantId, RuleChainType.CORE, pageLink);
>>>>>>> f5ab5d7a
            loadedRuleChains.addAll(pageData.getData());
            if (pageData.hasNext()) {
                pageLink = pageLink.nextPageLink();
            }
        } while (pageData.hasNext());

        Collections.sort(ruleChains, idComparator);
        Collections.sort(loadedRuleChains, idComparator);

        Assert.assertEquals(ruleChains, loadedRuleChains);

        ruleChainService.deleteRuleChainsByTenantId(tenantId);

<<<<<<< HEAD
        pageLink = new PageLink(31);
        pageData = ruleChainService.findTenantRuleChainsByType(tenantId, RuleChainType.SYSTEM, pageLink);
=======
        pageLink = new TextPageLink(31);
        pageData = ruleChainService.findTenantRuleChainsByType(tenantId, RuleChainType.CORE, pageLink);
>>>>>>> f5ab5d7a
        Assert.assertFalse(pageData.hasNext());
        Assert.assertTrue(pageData.getData().isEmpty());

        tenantService.deleteTenant(tenantId);
    }

    @Test
    public void testFindRuleChainsByTenantIdAndName() {
        String name1 = "RuleChain name 1";
        List<RuleChain> ruleChainsName1 = new ArrayList<>();
        for (int i = 0; i < 123; i++) {
            RuleChain ruleChain = new RuleChain();
            ruleChain.setTenantId(tenantId);
            String suffix = RandomStringUtils.randomAlphanumeric((int) (Math.random() * 17));
            String name = name1 + suffix;
            name = i % 2 == 0 ? name.toLowerCase() : name.toUpperCase();
            ruleChain.setName(name);
            ruleChainsName1.add(ruleChainService.saveRuleChain(ruleChain));
        }
        String name2 = "RuleChain name 2";
        List<RuleChain> ruleChainsName2 = new ArrayList<>();
        for (int i = 0; i < 193; i++) {
            RuleChain ruleChain = new RuleChain();
            ruleChain.setTenantId(tenantId);
            String suffix = RandomStringUtils.randomAlphanumeric((int) (Math.random() * 15));
            String name = name2 + suffix;
            name = i % 2 == 0 ? name.toLowerCase() : name.toUpperCase();
            ruleChain.setName(name);
            ruleChainsName2.add(ruleChainService.saveRuleChain(ruleChain));
        }

        List<RuleChain> loadedRuleChainsName1 = new ArrayList<>();
        PageLink pageLink = new PageLink(19, 0, name1);
        PageData<RuleChain> pageData = null;
        do {
<<<<<<< HEAD
            pageData = ruleChainService.findTenantRuleChainsByType(tenantId, RuleChainType.SYSTEM, pageLink);
=======
            pageData = ruleChainService.findTenantRuleChainsByType(tenantId, RuleChainType.CORE, pageLink);
>>>>>>> f5ab5d7a
            loadedRuleChainsName1.addAll(pageData.getData());
            if (pageData.hasNext()) {
                pageLink = pageLink.nextPageLink();
            }
        } while (pageData.hasNext());

        Collections.sort(ruleChainsName1, idComparator);
        Collections.sort(loadedRuleChainsName1, idComparator);

        Assert.assertEquals(ruleChainsName1, loadedRuleChainsName1);

        List<RuleChain> loadedRuleChainsName2 = new ArrayList<>();
        pageLink = new PageLink(4, 0, name2);
        do {
<<<<<<< HEAD
            pageData = ruleChainService.findTenantRuleChainsByType(tenantId, RuleChainType.SYSTEM, pageLink);
=======
            pageData = ruleChainService.findTenantRuleChainsByType(tenantId, RuleChainType.CORE, pageLink);
>>>>>>> f5ab5d7a
            loadedRuleChainsName2.addAll(pageData.getData());
            if (pageData.hasNext()) {
                pageLink = pageLink.nextPageLink();
            }
        } while (pageData.hasNext());

        Collections.sort(ruleChainsName2, idComparator);
        Collections.sort(loadedRuleChainsName2, idComparator);

        Assert.assertEquals(ruleChainsName2, loadedRuleChainsName2);

        for (RuleChain ruleChain : loadedRuleChainsName1) {
            ruleChainService.deleteRuleChainById(tenantId, ruleChain.getId());
        }

<<<<<<< HEAD
        pageLink = new PageLink(4, 0, name1);
        pageData = ruleChainService.findTenantRuleChainsByType(tenantId, RuleChainType.SYSTEM, pageLink);
=======
        pageLink = new TextPageLink(4, name1);
        pageData = ruleChainService.findTenantRuleChainsByType(tenantId, RuleChainType.CORE, pageLink);
>>>>>>> f5ab5d7a
        Assert.assertFalse(pageData.hasNext());
        Assert.assertEquals(0, pageData.getData().size());

        for (RuleChain ruleChain : loadedRuleChainsName2) {
            ruleChainService.deleteRuleChainById(tenantId, ruleChain.getId());
        }

<<<<<<< HEAD
        pageLink = new PageLink(4, 0, name2);
        pageData = ruleChainService.findTenantRuleChainsByType(tenantId, RuleChainType.SYSTEM, pageLink);
=======
        pageLink = new TextPageLink(4, name2);
        pageData = ruleChainService.findTenantRuleChainsByType(tenantId, RuleChainType.CORE, pageLink);
>>>>>>> f5ab5d7a
        Assert.assertFalse(pageData.hasNext());
        Assert.assertEquals(0, pageData.getData().size());
    }

    @Test
    public void testSaveRuleChainMetaData() throws Exception {

        RuleChainMetaData savedRuleChainMetaData = createRuleChainMetadata();

        Assert.assertEquals(3, savedRuleChainMetaData.getNodes().size());
        Assert.assertEquals(3, savedRuleChainMetaData.getConnections().size());

        for (RuleNode ruleNode : savedRuleChainMetaData.getNodes()) {
            Assert.assertNotNull(ruleNode.getId());
            List<EntityRelation> relations = ruleChainService.getRuleNodeRelations(tenantId, ruleNode.getId());
            if ("name1".equals(ruleNode.getName())) {
                Assert.assertEquals(2, relations.size());
            } else if ("name2".equals(ruleNode.getName())) {
                Assert.assertEquals(1, relations.size());
            } else if ("name3".equals(ruleNode.getName())) {
                Assert.assertEquals(0, relations.size());
            }
        }

        List<RuleNode> loadedRuleNodes = ruleChainService.getRuleChainNodes(tenantId, savedRuleChainMetaData.getRuleChainId());

        Collections.sort(savedRuleChainMetaData.getNodes(), ruleNodeIdComparator);
        Collections.sort(loadedRuleNodes, ruleNodeIdComparator);

        Assert.assertEquals(savedRuleChainMetaData.getNodes(), loadedRuleNodes);

        ruleChainService.deleteRuleChainById(tenantId, savedRuleChainMetaData.getRuleChainId());
    }

    @Test
    public void testUpdateRuleChainMetaData() throws Exception {
        RuleChainMetaData savedRuleChainMetaData = createRuleChainMetadata();

        List<RuleNode> ruleNodes = savedRuleChainMetaData.getNodes();
        int name3Index = -1;
        for (int i=0;i<ruleNodes.size();i++) {
            if ("name3".equals(ruleNodes.get(i).getName())) {
                name3Index = i;
                break;
            }
        }

        RuleNode ruleNode4 = new RuleNode();
        ruleNode4.setName("name4");
        ruleNode4.setType("type4");
        ruleNode4.setConfiguration(mapper.readTree("\"key4\": \"val4\""));

        ruleNodes.set(name3Index, ruleNode4);

        RuleChainMetaData updatedRuleChainMetaData = ruleChainService.saveRuleChainMetaData(tenantId, savedRuleChainMetaData);

        Assert.assertEquals(3, updatedRuleChainMetaData.getNodes().size());
        Assert.assertEquals(3, updatedRuleChainMetaData.getConnections().size());

        for (RuleNode ruleNode : updatedRuleChainMetaData.getNodes()) {
            Assert.assertNotNull(ruleNode.getId());
            List<EntityRelation> relations = ruleChainService.getRuleNodeRelations(tenantId, ruleNode.getId());
            if ("name1".equals(ruleNode.getName())) {
                Assert.assertEquals(2, relations.size());
            } else if ("name2".equals(ruleNode.getName())) {
                Assert.assertEquals(1, relations.size());
            } else if ("name4".equals(ruleNode.getName())) {
                Assert.assertEquals(0, relations.size());
            }
        }

        List<RuleNode> loadedRuleNodes = ruleChainService.getRuleChainNodes(tenantId, savedRuleChainMetaData.getRuleChainId());

        Collections.sort(updatedRuleChainMetaData.getNodes(), ruleNodeIdComparator);
        Collections.sort(loadedRuleNodes, ruleNodeIdComparator);

        Assert.assertEquals(updatedRuleChainMetaData.getNodes(), loadedRuleNodes);

        ruleChainService.deleteRuleChainById(tenantId, savedRuleChainMetaData.getRuleChainId());
    }

    @Test
    public void testGetDefaultEdgeRuleChains() throws Exception {
        RuleChainId ruleChainId = saveRuleChainAndSetDefaultEdge("Default Edge Rule Chain 1");
        saveRuleChainAndSetDefaultEdge("Default Edge Rule Chain 2");
        List<RuleChain> result = ruleChainService.findDefaultEdgeRuleChainsByTenantId(tenantId).get();
        Assert.assertEquals(2, result.size());

        ruleChainService.removeDefaultEdgeRuleChain(tenantId, ruleChainId);

        result = ruleChainService.findDefaultEdgeRuleChainsByTenantId(tenantId).get();
        Assert.assertEquals(1, result.size());
    }

    private RuleChainId saveRuleChainAndSetDefaultEdge(String name) {
        RuleChain edgeRuleChain = new RuleChain();
        edgeRuleChain.setTenantId(tenantId);
        edgeRuleChain.setType(RuleChainType.EDGE);
        edgeRuleChain.setName(name);
        RuleChain savedEdgeRuleChain = ruleChainService.saveRuleChain(edgeRuleChain);
        ruleChainService.addDefaultEdgeRuleChain(tenantId, savedEdgeRuleChain.getId());
        return savedEdgeRuleChain.getId();
    }

    private RuleChainMetaData createRuleChainMetadata() throws Exception {
        RuleChain ruleChain = new RuleChain();
        ruleChain.setName("My RuleChain");
        ruleChain.setTenantId(tenantId);
        RuleChain savedRuleChain = ruleChainService.saveRuleChain(ruleChain);

        RuleChainMetaData ruleChainMetaData = new RuleChainMetaData();
        ruleChainMetaData.setRuleChainId(savedRuleChain.getId());

        ObjectMapper mapper = new ObjectMapper();

        RuleNode ruleNode1 = new RuleNode();
        ruleNode1.setName("name1");
        ruleNode1.setType("type1");
        ruleNode1.setConfiguration(mapper.readTree("\"key1\": \"val1\""));

        RuleNode ruleNode2 = new RuleNode();
        ruleNode2.setName("name2");
        ruleNode2.setType("type2");
        ruleNode2.setConfiguration(mapper.readTree("\"key2\": \"val2\""));

        RuleNode ruleNode3 = new RuleNode();
        ruleNode3.setName("name3");
        ruleNode3.setType("type3");
        ruleNode3.setConfiguration(mapper.readTree("\"key3\": \"val3\""));

        List<RuleNode> ruleNodes = new ArrayList<>();
        ruleNodes.add(ruleNode1);
        ruleNodes.add(ruleNode2);
        ruleNodes.add(ruleNode3);
        ruleChainMetaData.setFirstNodeIndex(0);
        ruleChainMetaData.setNodes(ruleNodes);

        ruleChainMetaData.addConnectionInfo(0,1,"success");
        ruleChainMetaData.addConnectionInfo(0,2,"fail");
        ruleChainMetaData.addConnectionInfo(1,2,"success");

        return ruleChainService.saveRuleChainMetaData(tenantId, ruleChainMetaData);
    }


}<|MERGE_RESOLUTION|>--- conflicted
+++ resolved
@@ -145,11 +145,7 @@
         PageLink pageLink = new PageLink(16);
         PageData<RuleChain> pageData = null;
         do {
-<<<<<<< HEAD
-            pageData = ruleChainService.findTenantRuleChainsByType(tenantId, RuleChainType.SYSTEM, pageLink);
-=======
             pageData = ruleChainService.findTenantRuleChainsByType(tenantId, RuleChainType.CORE, pageLink);
->>>>>>> f5ab5d7a
             loadedRuleChains.addAll(pageData.getData());
             if (pageData.hasNext()) {
                 pageLink = pageLink.nextPageLink();
@@ -163,13 +159,8 @@
 
         ruleChainService.deleteRuleChainsByTenantId(tenantId);
 
-<<<<<<< HEAD
         pageLink = new PageLink(31);
-        pageData = ruleChainService.findTenantRuleChainsByType(tenantId, RuleChainType.SYSTEM, pageLink);
-=======
-        pageLink = new TextPageLink(31);
         pageData = ruleChainService.findTenantRuleChainsByType(tenantId, RuleChainType.CORE, pageLink);
->>>>>>> f5ab5d7a
         Assert.assertFalse(pageData.hasNext());
         Assert.assertTrue(pageData.getData().isEmpty());
 
@@ -205,11 +196,7 @@
         PageLink pageLink = new PageLink(19, 0, name1);
         PageData<RuleChain> pageData = null;
         do {
-<<<<<<< HEAD
-            pageData = ruleChainService.findTenantRuleChainsByType(tenantId, RuleChainType.SYSTEM, pageLink);
-=======
             pageData = ruleChainService.findTenantRuleChainsByType(tenantId, RuleChainType.CORE, pageLink);
->>>>>>> f5ab5d7a
             loadedRuleChainsName1.addAll(pageData.getData());
             if (pageData.hasNext()) {
                 pageLink = pageLink.nextPageLink();
@@ -224,11 +211,7 @@
         List<RuleChain> loadedRuleChainsName2 = new ArrayList<>();
         pageLink = new PageLink(4, 0, name2);
         do {
-<<<<<<< HEAD
-            pageData = ruleChainService.findTenantRuleChainsByType(tenantId, RuleChainType.SYSTEM, pageLink);
-=======
             pageData = ruleChainService.findTenantRuleChainsByType(tenantId, RuleChainType.CORE, pageLink);
->>>>>>> f5ab5d7a
             loadedRuleChainsName2.addAll(pageData.getData());
             if (pageData.hasNext()) {
                 pageLink = pageLink.nextPageLink();
@@ -244,13 +227,8 @@
             ruleChainService.deleteRuleChainById(tenantId, ruleChain.getId());
         }
 
-<<<<<<< HEAD
         pageLink = new PageLink(4, 0, name1);
-        pageData = ruleChainService.findTenantRuleChainsByType(tenantId, RuleChainType.SYSTEM, pageLink);
-=======
-        pageLink = new TextPageLink(4, name1);
         pageData = ruleChainService.findTenantRuleChainsByType(tenantId, RuleChainType.CORE, pageLink);
->>>>>>> f5ab5d7a
         Assert.assertFalse(pageData.hasNext());
         Assert.assertEquals(0, pageData.getData().size());
 
@@ -258,13 +236,8 @@
             ruleChainService.deleteRuleChainById(tenantId, ruleChain.getId());
         }
 
-<<<<<<< HEAD
         pageLink = new PageLink(4, 0, name2);
-        pageData = ruleChainService.findTenantRuleChainsByType(tenantId, RuleChainType.SYSTEM, pageLink);
-=======
-        pageLink = new TextPageLink(4, name2);
         pageData = ruleChainService.findTenantRuleChainsByType(tenantId, RuleChainType.CORE, pageLink);
->>>>>>> f5ab5d7a
         Assert.assertFalse(pageData.hasNext());
         Assert.assertEquals(0, pageData.getData().size());
     }
