DROP TABLE IF EXISTS admin_settings;
DROP TABLE IF EXISTS alarm;
DROP TABLE IF EXISTS asset;
DROP TABLE IF EXISTS audit_log;
DROP TABLE IF EXISTS attribute_kv;
DROP TABLE IF EXISTS component_descriptor;
DROP TABLE IF EXISTS customer;
DROP TABLE IF EXISTS dashboard;
DROP TABLE IF EXISTS device;
DROP TABLE IF EXISTS device_credentials;
DROP TABLE IF EXISTS event;
DROP TABLE IF EXISTS relation;
DROP TABLE IF EXISTS tb_user;
DROP TABLE IF EXISTS tenant;
DROP TABLE IF EXISTS ts_kv;
DROP TABLE IF EXISTS ts_kv_latest;
DROP TABLE IF EXISTS ts_kv_dictionary;
DROP TABLE IF EXISTS user_credentials;
DROP TABLE IF EXISTS widget_type;
DROP TABLE IF EXISTS widgets_bundle;
DROP TABLE IF EXISTS rule_node_state;
DROP TABLE IF EXISTS rule_node;
DROP TABLE IF EXISTS rule_chain;
DROP TABLE IF EXISTS entity_view;
DROP TABLE IF EXISTS device_profile;
DROP TABLE IF EXISTS tenant_profile;
<<<<<<< HEAD
DROP TABLE IF EXISTS edge;
DROP TABLE IF EXISTS edge_event;
DROP TABLE IF EXISTS tb_schema_settings;
=======
DROP TABLE IF EXISTS tb_schema_settings;
DROP TABLE IF EXISTS oauth2_client_registration;
DROP TABLE IF EXISTS oauth2_client_registration_info;
DROP TABLE IF EXISTS oauth2_client_registration_template;
DROP TABLE IF EXISTS api_usage_state;
>>>>>>> 146e6126
<|MERGE_RESOLUTION|>--- conflicted
+++ resolved
@@ -24,14 +24,10 @@
 DROP TABLE IF EXISTS entity_view;
 DROP TABLE IF EXISTS device_profile;
 DROP TABLE IF EXISTS tenant_profile;
-<<<<<<< HEAD
 DROP TABLE IF EXISTS edge;
 DROP TABLE IF EXISTS edge_event;
-DROP TABLE IF EXISTS tb_schema_settings;
-=======
 DROP TABLE IF EXISTS tb_schema_settings;
 DROP TABLE IF EXISTS oauth2_client_registration;
 DROP TABLE IF EXISTS oauth2_client_registration_info;
 DROP TABLE IF EXISTS oauth2_client_registration_template;
-DROP TABLE IF EXISTS api_usage_state;
->>>>>>> 146e6126
+DROP TABLE IF EXISTS api_usage_state;