/**
 * Copyright © 2016-2020 The Thingsboard Authors
 *
 * Licensed under the Apache License, Version 2.0 (the "License");
 * you may not use this file except in compliance with the License.
 * You may obtain a copy of the License at
 *
 *     http://www.apache.org/licenses/LICENSE-2.0
 *
 * Unless required by applicable law or agreed to in writing, software
 * distributed under the License is distributed on an "AS IS" BASIS,
 * WITHOUT WARRANTIES OR CONDITIONS OF ANY KIND, either express or implied.
 * See the License for the specific language governing permissions and
 * limitations under the License.
 */
package org.thingsboard.server.dao.device;

import com.google.common.util.concurrent.ListenableFuture;
import org.thingsboard.server.common.data.Device;
import org.thingsboard.server.common.data.DeviceInfo;
import org.thingsboard.server.common.data.EntitySubtype;
import org.thingsboard.server.common.data.id.TenantId;
import org.thingsboard.server.common.data.page.PageData;
import org.thingsboard.server.common.data.page.PageLink;
import org.thingsboard.server.common.data.page.TimePageLink;
import org.thingsboard.server.dao.Dao;
import org.thingsboard.server.dao.TenantEntityDao;

import java.util.List;
import java.util.Optional;
import java.util.UUID;

/**
 * The Interface DeviceDao.
 *
 */
public interface DeviceDao extends Dao<Device>, TenantEntityDao {

    /**
     * Find device info by id.
     *
     * @param tenantId the tenant id
     * @param deviceId the device id
     * @return the device info object
     */
    DeviceInfo findDeviceInfoById(TenantId tenantId, UUID deviceId);

    /**
     * Save or update device object
     *
     * @param device the device object
     * @return saved device object
     */
    Device save(TenantId tenantId, Device device);

    /**
     * Find devices by tenantId and page link.
     *
     * @param tenantId the tenantId
     * @param pageLink the page link
     * @return the list of device objects
     */
    PageData<Device> findDevicesByTenantId(UUID tenantId, PageLink pageLink);

    /**
     * Find device infos by tenantId and page link.
     *
     * @param tenantId the tenantId
     * @param pageLink the page link
     * @return the list of device info objects
     */
    PageData<DeviceInfo> findDeviceInfosByTenantId(UUID tenantId, PageLink pageLink);

    /**
     * Find devices by tenantId, type and page link.
     *
     * @param tenantId the tenantId
     * @param type the type
     * @param pageLink the page link
     * @return the list of device objects
     */
    PageData<Device> findDevicesByTenantIdAndType(UUID tenantId, String type, PageLink pageLink);

    /**
     * Find device infos by tenantId, type and page link.
     *
     * @param tenantId the tenantId
     * @param type the type
     * @param pageLink the page link
     * @return the list of device info objects
     */
    PageData<DeviceInfo> findDeviceInfosByTenantIdAndType(UUID tenantId, String type, PageLink pageLink);

    /**
     * Find device infos by tenantId, deviceProfileId and page link.
     *
     * @param tenantId the tenantId
     * @param deviceProfileId the deviceProfileId
     * @param pageLink the page link
     * @return the list of device info objects
     */
    PageData<DeviceInfo> findDeviceInfosByTenantIdAndDeviceProfileId(UUID tenantId, UUID deviceProfileId, PageLink pageLink);

    /**
     * Find devices by tenantId and devices Ids.
     *
     * @param tenantId the tenantId
     * @param deviceIds the device Ids
     * @return the list of device objects
     */
    ListenableFuture<List<Device>> findDevicesByTenantIdAndIdsAsync(UUID tenantId, List<UUID> deviceIds);

    /**
     * Find devices by tenantId, customerId and page link.
     *
     * @param tenantId the tenantId
     * @param customerId the customerId
     * @param pageLink the page link
     * @return the list of device objects
     */
    PageData<Device> findDevicesByTenantIdAndCustomerId(UUID tenantId, UUID customerId, PageLink pageLink);

    /**
     * Find device infos by tenantId, customerId and page link.
     *
     * @param tenantId the tenantId
     * @param customerId the customerId
     * @param pageLink the page link
     * @return the list of device info objects
     */
    PageData<DeviceInfo> findDeviceInfosByTenantIdAndCustomerId(UUID tenantId, UUID customerId, PageLink pageLink);

    /**
     * Find devices by tenantId, customerId, type and page link.
     *
     * @param tenantId the tenantId
     * @param customerId the customerId
     * @param type the type
     * @param pageLink the page link
     * @return the list of device objects
     */
    PageData<Device> findDevicesByTenantIdAndCustomerIdAndType(UUID tenantId, UUID customerId, String type, PageLink pageLink);

    /**
     * Find device infos by tenantId, customerId, type and page link.
     *
     * @param tenantId the tenantId
     * @param customerId the customerId
     * @param type the type
     * @param pageLink the page link
     * @return the list of device info objects
     */
    PageData<DeviceInfo> findDeviceInfosByTenantIdAndCustomerIdAndType(UUID tenantId, UUID customerId, String type, PageLink pageLink);

    /**
     * Find device infos by tenantId, customerId, deviceProfileId and page link.
     *
     * @param tenantId the tenantId
     * @param customerId the customerId
     * @param deviceProfileId the deviceProfileId
     * @param pageLink the page link
     * @return the list of device info objects
     */
    PageData<DeviceInfo> findDeviceInfosByTenantIdAndCustomerIdAndDeviceProfileId(UUID tenantId, UUID customerId, UUID deviceProfileId, PageLink pageLink);

    /**
     * Find devices by tenantId, customerId and devices Ids.
     *
     * @param tenantId the tenantId
     * @param customerId the customerId
     * @param deviceIds the device Ids
     * @return the list of device objects
     */
    ListenableFuture<List<Device>> findDevicesByTenantIdCustomerIdAndIdsAsync(UUID tenantId, UUID customerId, List<UUID> deviceIds);

    /**
     * Find devices by tenantId and device name.
     *
     * @param tenantId the tenantId
     * @param name the device name
     * @return the optional device object
     */
    Optional<Device> findDeviceByTenantIdAndName(UUID tenantId, String name);

    /**
     * Find tenants device types.
     *
     * @return the list of tenant device type objects
     */
    ListenableFuture<List<EntitySubtype>> findTenantDeviceTypesAsync(UUID tenantId);

    /**
     * Find devices by tenantId and device id.
     * @param tenantId the tenant Id
     * @param id the device Id
     * @return the device object
     */
    Device findDeviceByTenantIdAndId(TenantId tenantId, UUID id);

    /**
     * Find devices by tenantId and device id.
     * @param tenantId tenantId the tenantId
     * @param id the deviceId
     * @return the device object
     */
    ListenableFuture<Device> findDeviceByTenantIdAndIdAsync(TenantId tenantId, UUID id);

    Long countDevicesByDeviceProfileId(TenantId tenantId, UUID deviceProfileId);

    /**
     * Find devices by tenantId, profileId and page link.
     *
     * @param tenantId the tenantId
     * @param profileId the profileId
     * @param pageLink the page link
     * @return the list of device objects
     */
    PageData<Device> findDevicesByTenantIdAndProfileId(UUID tenantId, UUID profileId, PageLink pageLink);
<<<<<<< HEAD


    /**
     * Find devices by tenantId, edgeId and page link.
     *
     * @param tenantId the tenantId
     * @param edgeId the edgeId
     * @param pageLink the page link
     * @return the list of device objects
     */
    PageData<Device> findDevicesByTenantIdAndEdgeId(UUID tenantId, UUID edgeId, TimePageLink pageLink);
=======
>>>>>>> 146e6126
}<|MERGE_RESOLUTION|>--- conflicted
+++ resolved
@@ -216,7 +216,6 @@
      * @return the list of device objects
      */
     PageData<Device> findDevicesByTenantIdAndProfileId(UUID tenantId, UUID profileId, PageLink pageLink);
-<<<<<<< HEAD
 
 
     /**
@@ -228,6 +227,4 @@
      * @return the list of device objects
      */
     PageData<Device> findDevicesByTenantIdAndEdgeId(UUID tenantId, UUID edgeId, TimePageLink pageLink);
-=======
->>>>>>> 146e6126
 }