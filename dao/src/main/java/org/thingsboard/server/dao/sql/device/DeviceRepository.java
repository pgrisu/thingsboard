--- conflicted
+++ resolved
@@ -130,19 +130,11 @@
             "AND (:edgeId IS NULL OR d.id IN (SELECT re.toId FROM RelationEntity re WHERE re.toType = 'DEVICE' AND re.relationTypeGroup = 'EDGE' AND re.relationType = 'Contains' AND re.fromType = 'EDGE' AND re.fromId = uuid(:edgeId))) " +
             "AND ((:deviceType) IS NULL OR d.type = :deviceType) " +
             "AND (:deviceProfileId IS NULL OR d.deviceProfileId = uuid(:deviceProfileId)) " +
-<<<<<<< HEAD
             "AND ((:filterByActive) = FALSE OR d.active = :deviceActive) " +
-            "AND (LOWER(d.name) LIKE LOWER(CONCAT('%', :textSearch, '%')) " +
-            "OR LOWER(d.label) LIKE LOWER(CONCAT('%', :textSearch, '%')) " +
-            "OR LOWER(d.type) LIKE LOWER(CONCAT('%', :textSearch, '%')) " +
-            "OR LOWER(d.customerTitle) LIKE LOWER(CONCAT('%', :textSearch, '%')))")
-=======
-            "AND ((:filterByActive) IS FALSE OR d.active = :deviceActive) " +
             "AND (:textSearch IS NULL OR ilike(d.name, CONCAT('%', :textSearch, '%')) = true " +
             "OR ilike(d.label, CONCAT('%', :textSearch, '%')) = true " +
             "OR ilike(d.type, CONCAT('%', :textSearch, '%')) = true " +
             "OR ilike(d.customerTitle, CONCAT('%', :textSearch, '%')) = true)")
->>>>>>> 5cc0dc6d
     Page<DeviceInfoEntity> findDeviceInfosByFilter(@Param("tenantId") UUID tenantId,
                                                    @Param("customerId") String customerId,
                                                    @Param("edgeId") String edgeId,
