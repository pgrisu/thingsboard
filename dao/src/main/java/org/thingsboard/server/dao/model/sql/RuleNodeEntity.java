--- conflicted
+++ resolved
@@ -49,15 +49,9 @@
     @Column(name = ModelConstants.RULE_NODE_NAME_PROPERTY)
     private String name;
 
-<<<<<<< HEAD
-    @Column(name = ModelConstants.SEARCH_TEXT_PROPERTY)
-    private String searchText;
-
     @Column(name = ModelConstants.RULE_NODE_VERSION_PROPERTY)
     private int configurationVersion;
 
-=======
->>>>>>> 80baf9f5
     @Type(type = "json")
     @Column(name = ModelConstants.RULE_NODE_CONFIGURATION_PROPERTY)
     private JsonNode configuration;
@@ -90,11 +84,7 @@
         this.name = ruleNode.getName();
         this.debugMode = ruleNode.isDebugMode();
         this.singletonMode = ruleNode.isSingletonMode();
-<<<<<<< HEAD
-        this.searchText = ruleNode.getName();
         this.configurationVersion = ruleNode.getConfigurationVersion();
-=======
->>>>>>> 80baf9f5
         this.configuration = ruleNode.getConfiguration();
         this.additionalInfo = ruleNode.getAdditionalInfo();
         if (ruleNode.getExternalId() != null) {
