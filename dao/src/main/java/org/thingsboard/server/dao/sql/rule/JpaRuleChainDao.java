/**
 * Copyright © 2016-2020 The Thingsboard Authors
 *
 * Licensed under the Apache License, Version 2.0 (the "License");
 * you may not use this file except in compliance with the License.
 * You may obtain a copy of the License at
 *
 *     http://www.apache.org/licenses/LICENSE-2.0
 *
 * Unless required by applicable law or agreed to in writing, software
 * distributed under the License is distributed on an "AS IS" BASIS,
 * WITHOUT WARRANTIES OR CONDITIONS OF ANY KIND, either express or implied.
 * See the License for the specific language governing permissions and
 * limitations under the License.
 */
package org.thingsboard.server.dao.sql.rule;

import com.google.common.util.concurrent.Futures;
import com.google.common.util.concurrent.ListenableFuture;
import com.google.common.util.concurrent.MoreExecutors;
import lombok.extern.slf4j.Slf4j;
import org.springframework.beans.factory.annotation.Autowired;
import org.springframework.data.repository.CrudRepository;
import org.springframework.stereotype.Component;
import org.thingsboard.server.common.data.EntityType;
import org.thingsboard.server.common.data.UUIDConverter;
<<<<<<< HEAD
import org.thingsboard.server.common.data.page.PageData;
import org.thingsboard.server.common.data.page.PageLink;
=======
import org.thingsboard.server.common.data.edge.Edge;
import org.thingsboard.server.common.data.id.EdgeId;
import org.thingsboard.server.common.data.id.RuleChainId;
import org.thingsboard.server.common.data.id.TenantId;
import org.thingsboard.server.common.data.page.TextPageLink;
import org.thingsboard.server.common.data.page.TimePageLink;
import org.thingsboard.server.common.data.relation.EntityRelation;
import org.thingsboard.server.common.data.relation.RelationTypeGroup;
>>>>>>> f5ab5d7a
import org.thingsboard.server.common.data.rule.RuleChain;
import org.thingsboard.server.common.data.rule.RuleChainType;
import org.thingsboard.server.dao.DaoUtil;
import org.thingsboard.server.dao.model.sql.RuleChainEntity;
import org.thingsboard.server.dao.relation.RelationDao;
import org.thingsboard.server.dao.rule.RuleChainDao;
import org.thingsboard.server.dao.sql.JpaAbstractSearchTextDao;
import org.thingsboard.server.dao.util.SqlDao;

<<<<<<< HEAD
=======
import java.util.ArrayList;
import java.util.List;
>>>>>>> f5ab5d7a
import java.util.Objects;
import java.util.UUID;

@Slf4j
@Component
@SqlDao
public class JpaRuleChainDao extends JpaAbstractSearchTextDao<RuleChainEntity, RuleChain> implements RuleChainDao {

    @Autowired
    private RuleChainRepository ruleChainRepository;

    @Autowired
    private RelationDao relationDao;

    @Override
    protected Class getEntityClass() {
        return RuleChainEntity.class;
    }

    @Override
    protected CrudRepository getCrudRepository() {
        return ruleChainRepository;
    }

    @Override
<<<<<<< HEAD
    public PageData<RuleChain> findRuleChainsByTenantId(UUID tenantId, PageLink pageLink) {
        log.debug("Try to find rule chains by tenantId [{}] and pageLink [{}]", tenantId, pageLink);
        return DaoUtil.toPageData(ruleChainRepository
=======
    public List<RuleChain> findRuleChainsByTenantId(UUID tenantId, TextPageLink pageLink) {
        log.debug("Try to find rule chains by tenantId [{}] and pageLink [{}]", tenantId, pageLink);
        return DaoUtil.convertDataList(ruleChainRepository
>>>>>>> f5ab5d7a
                .findByTenantId(
                        UUIDConverter.fromTimeUUID(tenantId),
                        Objects.toString(pageLink.getTextSearch(), ""),
                        DaoUtil.toPageable(pageLink)));
    }

    @Override
    public PageData<RuleChain> findRuleChainsByTenantIdAndType(UUID tenantId, RuleChainType type, PageLink pageLink) {
        log.debug("Try to find rule chains by tenantId [{}], type [{}] and pageLink [{}]", tenantId, type, pageLink);
        return DaoUtil.toPageData(ruleChainRepository
                .findByTenantIdAndType(
                        UUIDConverter.fromTimeUUID(tenantId),
                        type,
                        Objects.toString(pageLink.getTextSearch(), ""),
                        DaoUtil.toPageable(pageLink)));
    }

    @Override
    public PageData<RuleChain> findRuleChainsByTenantIdAndEdgeId(UUID tenantId, UUID edgeId, PageLink pageLink) {
        log.debug("Try to find rule chains by tenantId [{}], edgeId [{}] and pageLink [{}]", tenantId, edgeId, pageLink);
        return DaoUtil.toPageData(ruleChainRepository
                .findByTenantIdAndEdgeId(
                        UUIDConverter.fromTimeUUID(tenantId),
                        UUIDConverter.fromTimeUUID(edgeId),
                        Objects.toString(pageLink.getTextSearch(), ""),
                        DaoUtil.toPageable(pageLink)));
    }

    @Override
    public List<RuleChain> findRuleChainsByTenantIdAndType(UUID tenantId, RuleChainType type, TextPageLink pageLink) {
        log.debug("Try to find rule chains by tenantId [{}], type [{}] and pageLink [{}]", tenantId, type, pageLink);
        return DaoUtil.convertDataList(ruleChainRepository
                .findByTenantIdAndType(
                        UUIDConverter.fromTimeUUID(tenantId),
                        type,
                        Objects.toString(pageLink.getTextSearch(), ""),
                        pageLink.getIdOffset() == null ? NULL_UUID_STR : UUIDConverter.fromTimeUUID(pageLink.getIdOffset()),
                        PageRequest.of(0, pageLink.getLimit())));
    }

    @Override
    public ListenableFuture<List<RuleChain>> findRuleChainsByTenantIdAndEdgeId(UUID tenantId, UUID edgeId, TimePageLink pageLink) {
        log.debug("Try to find rule chains by tenantId [{}], edgeId [{}] and pageLink [{}]", tenantId, edgeId, pageLink);
        ListenableFuture<List<EntityRelation>> relations = relationDao.findRelations(new TenantId(tenantId), new EdgeId(edgeId), EntityRelation.CONTAINS_TYPE, RelationTypeGroup.EDGE, EntityType.RULE_CHAIN, pageLink);
        return Futures.transformAsync(relations, input -> {
            List<ListenableFuture<RuleChain>> ruleChainFutures = new ArrayList<>(input.size());
            for (EntityRelation relation : input) {
                ruleChainFutures.add(findByIdAsync(new TenantId(tenantId), relation.getTo().getId()));
            }
            return Futures.successfulAsList(ruleChainFutures);
        }, MoreExecutors.directExecutor());
    }

    @Override
    public ListenableFuture<List<RuleChain>> findDefaultEdgeRuleChainsByTenantId(UUID tenantId) {
        log.debug("Try to find default edge rule chains by tenantId [{}]", tenantId);
        ListenableFuture<List<EntityRelation>> relations = relationDao.findAllByFromAndType(new TenantId(tenantId), new TenantId(tenantId), EntityRelation.CONTAINS_TYPE, RelationTypeGroup.EDGE_DEFAULT_RULE_CHAIN);
        return Futures.transformAsync(relations, input -> {
            List<ListenableFuture<RuleChain>> ruleChainsFutures = new ArrayList<>(input.size());
            for (EntityRelation relation : input) {
                ruleChainsFutures.add(findByIdAsync(new TenantId(tenantId), relation.getTo().getId()));
            }
            return Futures.successfulAsList(ruleChainsFutures);
        }, MoreExecutors.directExecutor());
    }
}<|MERGE_RESOLUTION|>--- conflicted
+++ resolved
@@ -24,19 +24,13 @@
 import org.springframework.stereotype.Component;
 import org.thingsboard.server.common.data.EntityType;
 import org.thingsboard.server.common.data.UUIDConverter;
-<<<<<<< HEAD
+import org.thingsboard.server.common.data.id.EdgeId;
+import org.thingsboard.server.common.data.id.TenantId;
 import org.thingsboard.server.common.data.page.PageData;
 import org.thingsboard.server.common.data.page.PageLink;
-=======
-import org.thingsboard.server.common.data.edge.Edge;
-import org.thingsboard.server.common.data.id.EdgeId;
-import org.thingsboard.server.common.data.id.RuleChainId;
-import org.thingsboard.server.common.data.id.TenantId;
-import org.thingsboard.server.common.data.page.TextPageLink;
 import org.thingsboard.server.common.data.page.TimePageLink;
 import org.thingsboard.server.common.data.relation.EntityRelation;
 import org.thingsboard.server.common.data.relation.RelationTypeGroup;
->>>>>>> f5ab5d7a
 import org.thingsboard.server.common.data.rule.RuleChain;
 import org.thingsboard.server.common.data.rule.RuleChainType;
 import org.thingsboard.server.dao.DaoUtil;
@@ -46,11 +40,9 @@
 import org.thingsboard.server.dao.sql.JpaAbstractSearchTextDao;
 import org.thingsboard.server.dao.util.SqlDao;
 
-<<<<<<< HEAD
-=======
 import java.util.ArrayList;
+import java.util.Collections;
 import java.util.List;
->>>>>>> f5ab5d7a
 import java.util.Objects;
 import java.util.UUID;
 
@@ -76,15 +68,9 @@
     }
 
     @Override
-<<<<<<< HEAD
     public PageData<RuleChain> findRuleChainsByTenantId(UUID tenantId, PageLink pageLink) {
         log.debug("Try to find rule chains by tenantId [{}] and pageLink [{}]", tenantId, pageLink);
         return DaoUtil.toPageData(ruleChainRepository
-=======
-    public List<RuleChain> findRuleChainsByTenantId(UUID tenantId, TextPageLink pageLink) {
-        log.debug("Try to find rule chains by tenantId [{}] and pageLink [{}]", tenantId, pageLink);
-        return DaoUtil.convertDataList(ruleChainRepository
->>>>>>> f5ab5d7a
                 .findByTenantId(
                         UUIDConverter.fromTimeUUID(tenantId),
                         Objects.toString(pageLink.getTextSearch(), ""),
@@ -103,51 +89,40 @@
     }
 
     @Override
-    public PageData<RuleChain> findRuleChainsByTenantIdAndEdgeId(UUID tenantId, UUID edgeId, PageLink pageLink) {
+    public ListenableFuture<PageData<RuleChain>> findRuleChainsByTenantIdAndEdgeId(UUID tenantId, UUID edgeId, TimePageLink pageLink) {
         log.debug("Try to find rule chains by tenantId [{}], edgeId [{}] and pageLink [{}]", tenantId, edgeId, pageLink);
-        return DaoUtil.toPageData(ruleChainRepository
-                .findByTenantIdAndEdgeId(
-                        UUIDConverter.fromTimeUUID(tenantId),
-                        UUIDConverter.fromTimeUUID(edgeId),
-                        Objects.toString(pageLink.getTextSearch(), ""),
-                        DaoUtil.toPageable(pageLink)));
-    }
-
-    @Override
-    public List<RuleChain> findRuleChainsByTenantIdAndType(UUID tenantId, RuleChainType type, TextPageLink pageLink) {
-        log.debug("Try to find rule chains by tenantId [{}], type [{}] and pageLink [{}]", tenantId, type, pageLink);
-        return DaoUtil.convertDataList(ruleChainRepository
-                .findByTenantIdAndType(
-                        UUIDConverter.fromTimeUUID(tenantId),
-                        type,
-                        Objects.toString(pageLink.getTextSearch(), ""),
-                        pageLink.getIdOffset() == null ? NULL_UUID_STR : UUIDConverter.fromTimeUUID(pageLink.getIdOffset()),
-                        PageRequest.of(0, pageLink.getLimit())));
-    }
-
-    @Override
-    public ListenableFuture<List<RuleChain>> findRuleChainsByTenantIdAndEdgeId(UUID tenantId, UUID edgeId, TimePageLink pageLink) {
-        log.debug("Try to find rule chains by tenantId [{}], edgeId [{}] and pageLink [{}]", tenantId, edgeId, pageLink);
-        ListenableFuture<List<EntityRelation>> relations = relationDao.findRelations(new TenantId(tenantId), new EdgeId(edgeId), EntityRelation.CONTAINS_TYPE, RelationTypeGroup.EDGE, EntityType.RULE_CHAIN, pageLink);
-        return Futures.transformAsync(relations, input -> {
-            List<ListenableFuture<RuleChain>> ruleChainFutures = new ArrayList<>(input.size());
-            for (EntityRelation relation : input) {
-                ruleChainFutures.add(findByIdAsync(new TenantId(tenantId), relation.getTo().getId()));
+        ListenableFuture<PageData<EntityRelation>> relations =
+                relationDao.findRelations(new TenantId(tenantId), new EdgeId(edgeId), EntityRelation.CONTAINS_TYPE, RelationTypeGroup.EDGE, EntityType.RULE_CHAIN, pageLink);
+        return Futures.transformAsync(relations, relationsData -> {
+            if (relationsData != null && relationsData.getData() != null && !relationsData.getData().isEmpty()) {
+                List<ListenableFuture<RuleChain>> ruleChainFutures = new ArrayList<>(relationsData.getData().size());
+                for (EntityRelation relation : relationsData.getData()) {
+                    ruleChainFutures.add(findByIdAsync(new TenantId(tenantId), relation.getTo().getId()));
+                }
+                return Futures.transform(Futures.successfulAsList(ruleChainFutures),
+                        ruleChains -> new PageData<>(ruleChains, relationsData.getTotalPages(), relationsData.getTotalElements(),
+                                relationsData.hasNext()), MoreExecutors.directExecutor());
+            } else {
+                return Futures.immediateFuture(new PageData<>());
             }
-            return Futures.successfulAsList(ruleChainFutures);
         }, MoreExecutors.directExecutor());
     }
 
     @Override
     public ListenableFuture<List<RuleChain>> findDefaultEdgeRuleChainsByTenantId(UUID tenantId) {
         log.debug("Try to find default edge rule chains by tenantId [{}]", tenantId);
-        ListenableFuture<List<EntityRelation>> relations = relationDao.findAllByFromAndType(new TenantId(tenantId), new TenantId(tenantId), EntityRelation.CONTAINS_TYPE, RelationTypeGroup.EDGE_DEFAULT_RULE_CHAIN);
+        ListenableFuture<List<EntityRelation>> relations =
+                relationDao.findAllByFromAndType(new TenantId(tenantId), new TenantId(tenantId), EntityRelation.CONTAINS_TYPE, RelationTypeGroup.EDGE_DEFAULT_RULE_CHAIN);
         return Futures.transformAsync(relations, input -> {
-            List<ListenableFuture<RuleChain>> ruleChainsFutures = new ArrayList<>(input.size());
-            for (EntityRelation relation : input) {
-                ruleChainsFutures.add(findByIdAsync(new TenantId(tenantId), relation.getTo().getId()));
+            if (input != null && !input.isEmpty()) {
+                List<ListenableFuture<RuleChain>> ruleChainsFutures = new ArrayList<>(input.size());
+                for (EntityRelation relation : input) {
+                    ruleChainsFutures.add(findByIdAsync(new TenantId(tenantId), relation.getTo().getId()));
+                }
+                return Futures.successfulAsList(ruleChainsFutures);
+            } else {
+                return Futures.immediateFuture(Collections.emptyList());
             }
-            return Futures.successfulAsList(ruleChainsFutures);
         }, MoreExecutors.directExecutor());
     }
 }