--- conflicted
+++ resolved
@@ -123,25 +123,4 @@
 
     @Query("SELECT DISTINCT a.type FROM AssetEntity a WHERE a.tenantId = :tenantId")
     List<String> findTenantAssetTypes(@Param("tenantId") String tenantId);
-<<<<<<< HEAD
-
-    @Query("SELECT a FROM AssetEntity a WHERE a.tenantId = :tenantId " +
-            "AND a.edgeId = :edgeId " +
-            "AND LOWER(a.searchText) LIKE LOWER(CONCAT(:textSearch, '%'))")
-    Page<AssetEntity> findByTenantIdAndEdgeId(@Param("tenantId") String tenantId,
-                                              @Param("edgeId") String edgeId,
-                                              @Param("textSearch") String textSearch,
-                                              Pageable pageable);
-
-    @Query("SELECT a FROM AssetEntity a WHERE a.tenantId = :tenantId " +
-            "AND a.edgeId = :edgeId AND a.type = :type " +
-            "AND LOWER(a.searchText) LIKE LOWER(CONCAT(:textSearch, '%'))")
-    Page<AssetEntity> findByTenantIdAndEdgeIdAndType(@Param("tenantId") String tenantId,
-                                                     @Param("edgeId") String edgeId,
-                                                     @Param("type") String type,
-                                                     @Param("textSearch") String textSearch,
-                                                     Pageable pageable);
-
-=======
->>>>>>> f5ab5d7a
 }