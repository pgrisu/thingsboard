/**
 * Copyright © 2016-2020 The Thingsboard Authors
 *
 * Licensed under the Apache License, Version 2.0 (the "License");
 * you may not use this file except in compliance with the License.
 * You may obtain a copy of the License at
 *
 *     http://www.apache.org/licenses/LICENSE-2.0
 *
 * Unless required by applicable law or agreed to in writing, software
 * distributed under the License is distributed on an "AS IS" BASIS,
 * WITHOUT WARRANTIES OR CONDITIONS OF ANY KIND, either express or implied.
 * See the License for the specific language governing permissions and
 * limitations under the License.
 */
package org.thingsboard.server.dao.sql.asset;

import com.google.common.util.concurrent.Futures;
import com.google.common.util.concurrent.ListenableFuture;
import com.google.common.util.concurrent.MoreExecutors;
import lombok.extern.slf4j.Slf4j;
import org.springframework.beans.factory.annotation.Autowired;
import org.springframework.data.repository.CrudRepository;
import org.springframework.stereotype.Component;
import org.thingsboard.server.common.data.Device;
import org.thingsboard.server.common.data.EntitySubtype;
import org.thingsboard.server.common.data.EntityType;
import org.thingsboard.server.common.data.asset.Asset;
import org.thingsboard.server.common.data.asset.AssetInfo;
import org.thingsboard.server.common.data.id.EdgeId;
import org.thingsboard.server.common.data.id.TenantId;
import org.thingsboard.server.common.data.page.PageData;
import org.thingsboard.server.common.data.page.PageLink;
import org.thingsboard.server.common.data.page.TimePageLink;
import org.thingsboard.server.common.data.relation.EntityRelation;
import org.thingsboard.server.common.data.relation.RelationTypeGroup;
import org.thingsboard.server.dao.DaoUtil;
import org.thingsboard.server.dao.asset.AssetDao;
import org.thingsboard.server.dao.model.sql.AssetEntity;
import org.thingsboard.server.dao.model.sql.AssetInfoEntity;
import org.thingsboard.server.dao.relation.RelationDao;
import org.thingsboard.server.dao.sql.JpaAbstractSearchTextDao;

import java.util.ArrayList;
import java.util.Collections;
import java.util.List;
import java.util.Objects;
import java.util.Optional;
import java.util.UUID;

/**
 * Created by Valerii Sosliuk on 5/19/2017.
 */
@Component
<<<<<<< HEAD
@SqlDao
@Slf4j
=======
>>>>>>> 40e13cce
public class JpaAssetDao extends JpaAbstractSearchTextDao<AssetEntity, Asset> implements AssetDao {

    @Autowired
    private AssetRepository assetRepository;

    @Autowired
    private RelationDao relationDao;

    @Override
    protected Class<AssetEntity> getEntityClass() {
        return AssetEntity.class;
    }

    @Override
    protected CrudRepository<AssetEntity, UUID> getCrudRepository() {
        return assetRepository;
    }

    @Override
    public AssetInfo findAssetInfoById(TenantId tenantId, UUID assetId) {
        return DaoUtil.getData(assetRepository.findAssetInfoById(assetId));
    }

    @Override
    public PageData<Asset> findAssetsByTenantId(UUID tenantId, PageLink pageLink) {
        return DaoUtil.toPageData(assetRepository
                .findByTenantId(
                        tenantId,
                        Objects.toString(pageLink.getTextSearch(), ""),
                        DaoUtil.toPageable(pageLink)));
    }

    @Override
    public PageData<AssetInfo> findAssetInfosByTenantId(UUID tenantId, PageLink pageLink) {
        return DaoUtil.toPageData(
                assetRepository.findAssetInfosByTenantId(
                        tenantId,
                        Objects.toString(pageLink.getTextSearch(), ""),
                        DaoUtil.toPageable(pageLink, AssetInfoEntity.assetInfoColumnMap)));
    }

    @Override
    public ListenableFuture<List<Asset>> findAssetsByTenantIdAndIdsAsync(UUID tenantId, List<UUID> assetIds) {
        return service.submit(() ->
                DaoUtil.convertDataList(assetRepository.findByTenantIdAndIdIn(tenantId, assetIds)));
    }

    @Override
    public PageData<Asset> findAssetsByTenantIdAndCustomerId(UUID tenantId, UUID customerId, PageLink pageLink) {
        return DaoUtil.toPageData(assetRepository
                .findByTenantIdAndCustomerId(
                        tenantId,
                        customerId,
                        Objects.toString(pageLink.getTextSearch(), ""),
                        DaoUtil.toPageable(pageLink)));
    }

    @Override
    public PageData<AssetInfo> findAssetInfosByTenantIdAndCustomerId(UUID tenantId, UUID customerId, PageLink pageLink) {
        return DaoUtil.toPageData(
                assetRepository.findAssetInfosByTenantIdAndCustomerId(
                        tenantId,
                        customerId,
                        Objects.toString(pageLink.getTextSearch(), ""),
                        DaoUtil.toPageable(pageLink, AssetInfoEntity.assetInfoColumnMap)));
    }

    @Override
    public ListenableFuture<List<Asset>> findAssetsByTenantIdAndCustomerIdAndIdsAsync(UUID tenantId, UUID customerId, List<UUID> assetIds) {
        return service.submit(() ->
                DaoUtil.convertDataList(assetRepository.findByTenantIdAndCustomerIdAndIdIn(tenantId, customerId, assetIds)));
    }

    @Override
    public Optional<Asset> findAssetsByTenantIdAndName(UUID tenantId, String name) {
        Asset asset = DaoUtil.getData(assetRepository.findByTenantIdAndName(tenantId, name));
        return Optional.ofNullable(asset);
    }

    @Override
    public PageData<Asset> findAssetsByTenantIdAndType(UUID tenantId, String type, PageLink pageLink) {
        return DaoUtil.toPageData(assetRepository
                .findByTenantIdAndType(
                        tenantId,
                        type,
                        Objects.toString(pageLink.getTextSearch(), ""),
                        DaoUtil.toPageable(pageLink)));
    }

    @Override
    public PageData<AssetInfo> findAssetInfosByTenantIdAndType(UUID tenantId, String type, PageLink pageLink) {
        return DaoUtil.toPageData(
                assetRepository.findAssetInfosByTenantIdAndType(
                        tenantId,
                        type,
                        Objects.toString(pageLink.getTextSearch(), ""),
                        DaoUtil.toPageable(pageLink, AssetInfoEntity.assetInfoColumnMap)));
    }

    @Override
    public PageData<Asset> findAssetsByTenantIdAndCustomerIdAndType(UUID tenantId, UUID customerId, String type, PageLink pageLink) {
        return DaoUtil.toPageData(assetRepository
                .findByTenantIdAndCustomerIdAndType(
                        tenantId,
                        customerId,
                        type,
                        Objects.toString(pageLink.getTextSearch(), ""),
                        DaoUtil.toPageable(pageLink)));
    }

    @Override
    public PageData<AssetInfo> findAssetInfosByTenantIdAndCustomerIdAndType(UUID tenantId, UUID customerId, String type, PageLink pageLink) {
        return DaoUtil.toPageData(
                assetRepository.findAssetInfosByTenantIdAndCustomerIdAndType(
                        tenantId,
                        customerId,
                        type,
                        Objects.toString(pageLink.getTextSearch(), ""),
                        DaoUtil.toPageable(pageLink, AssetInfoEntity.assetInfoColumnMap)));
    }

    @Override
    public ListenableFuture<List<EntitySubtype>> findTenantAssetTypesAsync(UUID tenantId) {
        return service.submit(() -> convertTenantAssetTypesToDto(tenantId, assetRepository.findTenantAssetTypes(tenantId)));
    }

    private List<EntitySubtype> convertTenantAssetTypesToDto(UUID tenantId, List<String> types) {
        List<EntitySubtype> list = Collections.emptyList();
        if (types != null && !types.isEmpty()) {
            list = new ArrayList<>();
            for (String type : types) {
                list.add(new EntitySubtype(new TenantId(tenantId), EntityType.ASSET, type));
            }
        }
        return list;
    }

    @Override
    public ListenableFuture<PageData<Asset>> findAssetsByTenantIdAndEdgeId(UUID tenantId, UUID edgeId, TimePageLink pageLink) {
        log.debug("Try to find assets by tenantId [{}], edgeId [{}] and pageLink [{}]", tenantId, edgeId, pageLink);
        ListenableFuture<PageData<EntityRelation>> relations =
                relationDao.findRelations(new TenantId(tenantId), new EdgeId(edgeId), EntityRelation.CONTAINS_TYPE, RelationTypeGroup.EDGE, EntityType.ASSET, pageLink);
        return Futures.transformAsync(relations, relationsData -> {
            if (relationsData != null && relationsData.getData() != null && !relationsData.getData().isEmpty()) {
                List<ListenableFuture<Asset>> assetFutures = new ArrayList<>(relationsData.getData().size());
                for (EntityRelation relation : relationsData.getData()) {
                    assetFutures.add(findByIdAsync(new TenantId(tenantId), relation.getTo().getId()));
                }
                return Futures.transform(Futures.successfulAsList(assetFutures),
                        assets -> new PageData<>(assets, relationsData.getTotalPages(), relationsData.getTotalElements(),
                                relationsData.hasNext()), MoreExecutors.directExecutor());
            } else {
                return Futures.immediateFuture(new PageData<>());
            }
        }, MoreExecutors.directExecutor());
    }
}<|MERGE_RESOLUTION|>--- conflicted
+++ resolved
@@ -22,7 +22,6 @@
 import org.springframework.beans.factory.annotation.Autowired;
 import org.springframework.data.repository.CrudRepository;
 import org.springframework.stereotype.Component;
-import org.thingsboard.server.common.data.Device;
 import org.thingsboard.server.common.data.EntitySubtype;
 import org.thingsboard.server.common.data.EntityType;
 import org.thingsboard.server.common.data.asset.Asset;
@@ -52,11 +51,7 @@
  * Created by Valerii Sosliuk on 5/19/2017.
  */
 @Component
-<<<<<<< HEAD
-@SqlDao
 @Slf4j
-=======
->>>>>>> 40e13cce
 public class JpaAssetDao extends JpaAbstractSearchTextDao<AssetEntity, Asset> implements AssetDao {
 
     @Autowired
@@ -195,22 +190,13 @@
     }
 
     @Override
-    public ListenableFuture<PageData<Asset>> findAssetsByTenantIdAndEdgeId(UUID tenantId, UUID edgeId, TimePageLink pageLink) {
+    public PageData<Asset> findAssetsByTenantIdAndEdgeId(UUID tenantId, UUID edgeId, PageLink pageLink) {
         log.debug("Try to find assets by tenantId [{}], edgeId [{}] and pageLink [{}]", tenantId, edgeId, pageLink);
-        ListenableFuture<PageData<EntityRelation>> relations =
-                relationDao.findRelations(new TenantId(tenantId), new EdgeId(edgeId), EntityRelation.CONTAINS_TYPE, RelationTypeGroup.EDGE, EntityType.ASSET, pageLink);
-        return Futures.transformAsync(relations, relationsData -> {
-            if (relationsData != null && relationsData.getData() != null && !relationsData.getData().isEmpty()) {
-                List<ListenableFuture<Asset>> assetFutures = new ArrayList<>(relationsData.getData().size());
-                for (EntityRelation relation : relationsData.getData()) {
-                    assetFutures.add(findByIdAsync(new TenantId(tenantId), relation.getTo().getId()));
-                }
-                return Futures.transform(Futures.successfulAsList(assetFutures),
-                        assets -> new PageData<>(assets, relationsData.getTotalPages(), relationsData.getTotalElements(),
-                                relationsData.hasNext()), MoreExecutors.directExecutor());
-            } else {
-                return Futures.immediateFuture(new PageData<>());
-            }
-        }, MoreExecutors.directExecutor());
+        return DaoUtil.toPageData(assetRepository
+                .findByTenantIdAndEdgeId(
+                        tenantId,
+                        edgeId,
+                        Objects.toString(pageLink.getTextSearch(), ""),
+                        DaoUtil.toPageable(pageLink)));
     }
 }