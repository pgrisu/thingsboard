--- conflicted
+++ resolved
@@ -33,15 +33,12 @@
 import org.thingsboard.server.common.data.id.TenantProfileId;
 import org.thingsboard.server.common.data.page.PageData;
 import org.thingsboard.server.common.data.page.PageLink;
-import org.thingsboard.server.dao.alarm.rule.AlarmRuleService;
 import org.thingsboard.server.dao.asset.AssetProfileService;
 import org.thingsboard.server.dao.device.DeviceProfileService;
 import org.thingsboard.server.dao.entity.AbstractCachedEntityService;
 import org.thingsboard.server.dao.eventsourcing.DeleteEntityEvent;
 import org.thingsboard.server.dao.eventsourcing.SaveEntityEvent;
 import org.thingsboard.server.dao.mobile.MobileAppSettingsService;
-import org.thingsboard.server.dao.notification.NotificationRequestService;
-import org.thingsboard.server.dao.notification.NotificationRuleService;
 import org.thingsboard.server.dao.notification.NotificationSettingsService;
 import org.thingsboard.server.dao.service.PaginatedRemover;
 import org.thingsboard.server.dao.service.Validator;
@@ -80,9 +77,6 @@
     @Autowired
     private AdminSettingsService adminSettingsService;
     @Autowired
-    private AlarmRuleService alarmRuleService;
-
-    @Autowired
     private NotificationSettingsService notificationSettingsService;
     @Autowired
     private MobileAppSettingsService mobileAppSettingsService;
@@ -170,12 +164,8 @@
 
         userService.deleteAllByTenantId(tenantId);
         adminSettingsService.deleteAdminSettingsByTenantId(tenantId);
-<<<<<<< HEAD
-        alarmRuleService.deleteAlarmRulesByTenantId(tenantId);
-=======
         mobileAppSettingsService.deleteByTenantId(tenantId);
         notificationSettingsService.deleteNotificationSettings(tenantId);
->>>>>>> 9b9988a4
         tenantDao.removeById(tenantId, tenantId.getId());
         publishEvictEvent(new TenantEvictEvent(tenantId, true));
 
@@ -185,7 +175,7 @@
                 EntityType.DASHBOARD, EntityType.EDGE, EntityType.RULE_CHAIN, EntityType.API_USAGE_STATE,
                 EntityType.TB_RESOURCE, EntityType.OTA_PACKAGE, EntityType.RPC, EntityType.QUEUE,
                 EntityType.NOTIFICATION_REQUEST, EntityType.NOTIFICATION_RULE, EntityType.NOTIFICATION_TEMPLATE,
-                EntityType.NOTIFICATION_TARGET, EntityType.QUEUE_STATS, EntityType.CUSTOMER
+                EntityType.NOTIFICATION_TARGET, EntityType.QUEUE_STATS, EntityType.CUSTOMER, EntityType.ALARM_RULE
         );
         eventPublisher.publishEvent(DeleteEntityEvent.builder().tenantId(tenantId).entityId(tenantId).entity(tenant).build());
     }
