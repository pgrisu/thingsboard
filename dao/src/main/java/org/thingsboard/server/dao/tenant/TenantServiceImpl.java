--- conflicted
+++ resolved
@@ -177,12 +177,8 @@
                 EntityType.DASHBOARD, EntityType.EDGE, EntityType.RULE_CHAIN, EntityType.API_USAGE_STATE,
                 EntityType.TB_RESOURCE, EntityType.OTA_PACKAGE, EntityType.RPC, EntityType.QUEUE,
                 EntityType.NOTIFICATION_REQUEST, EntityType.NOTIFICATION_RULE, EntityType.NOTIFICATION_TEMPLATE,
-<<<<<<< HEAD
-                EntityType.NOTIFICATION_TARGET, EntityType.QUEUE_STATS, EntityType.CUSTOMER, EntityType.ALARM_RULE
-=======
                 EntityType.NOTIFICATION_TARGET, EntityType.QUEUE_STATS, EntityType.CUSTOMER,
-                EntityType.DOMAIN, EntityType.MOBILE_APP, EntityType.OAUTH2_CLIENT
->>>>>>> 1b890ac0
+                EntityType.DOMAIN, EntityType.MOBILE_APP, EntityType.OAUTH2_CLIENT, EntityType.ALARM_RULE
         );
     }
 
