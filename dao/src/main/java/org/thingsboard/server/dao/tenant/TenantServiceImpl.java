/**
 * Copyright © 2016-2024 The Thingsboard Authors
 *
 * Licensed under the Apache License, Version 2.0 (the "License");
 * you may not use this file except in compliance with the License.
 * You may obtain a copy of the License at
 *
 *     http://www.apache.org/licenses/LICENSE-2.0
 *
 * Unless required by applicable law or agreed to in writing, software
 * distributed under the License is distributed on an "AS IS" BASIS,
 * WITHOUT WARRANTIES OR CONDITIONS OF ANY KIND, either express or implied.
 * See the License for the specific language governing permissions and
 * limitations under the License.
 */
package org.thingsboard.server.dao.tenant;

import com.google.common.util.concurrent.ListenableFuture;
import lombok.extern.slf4j.Slf4j;
import org.springframework.beans.factory.annotation.Autowired;
import org.springframework.context.annotation.Lazy;
import org.springframework.stereotype.Service;
import org.springframework.transaction.annotation.Transactional;
import org.springframework.transaction.event.TransactionalEventListener;
import org.thingsboard.server.cache.TbTransactionalCache;
import org.thingsboard.server.common.data.EntityType;
import org.thingsboard.server.common.data.Tenant;
import org.thingsboard.server.common.data.TenantInfo;
import org.thingsboard.server.common.data.TenantProfile;
import org.thingsboard.server.common.data.id.EntityId;
import org.thingsboard.server.common.data.id.HasId;
import org.thingsboard.server.common.data.id.TenantId;
import org.thingsboard.server.common.data.id.TenantProfileId;
import org.thingsboard.server.common.data.page.PageData;
import org.thingsboard.server.common.data.page.PageLink;
import org.thingsboard.server.dao.asset.AssetProfileService;
import org.thingsboard.server.dao.device.DeviceProfileService;
import org.thingsboard.server.dao.entity.AbstractCachedEntityService;
import org.thingsboard.server.dao.eventsourcing.DeleteEntityEvent;
import org.thingsboard.server.dao.eventsourcing.SaveEntityEvent;
<<<<<<< HEAD
import org.thingsboard.server.dao.mobile.MobileAppSettingsService;
import org.thingsboard.server.dao.notification.NotificationRequestService;
import org.thingsboard.server.dao.notification.NotificationRuleService;
=======
>>>>>>> 20d074e8
import org.thingsboard.server.dao.notification.NotificationSettingsService;
import org.thingsboard.server.dao.service.PaginatedRemover;
import org.thingsboard.server.dao.service.Validator;
import org.thingsboard.server.dao.service.validator.TenantDataValidator;
import org.thingsboard.server.dao.settings.AdminSettingsService;
import org.thingsboard.server.dao.usagerecord.ApiUsageStateService;
import org.thingsboard.server.dao.user.UserService;

import java.util.List;
import java.util.Optional;
import java.util.function.Consumer;

import static org.thingsboard.server.dao.service.Validator.validateId;

@Service("TenantDaoService")
@Slf4j
public class TenantServiceImpl extends AbstractCachedEntityService<TenantId, Tenant, TenantEvictEvent> implements TenantService {

    private static final String DEFAULT_TENANT_REGION = "Global";
    public static final String INCORRECT_TENANT_ID = "Incorrect tenantId ";

    @Autowired
    private TenantDao tenantDao;
    @Autowired
    private TenantProfileService tenantProfileService;
    @Autowired
    @Lazy
    private UserService userService;
    @Autowired
    private AssetProfileService assetProfileService;
    @Autowired
    private DeviceProfileService deviceProfileService;
    @Lazy
    @Autowired
    private ApiUsageStateService apiUsageStateService;
<<<<<<< HEAD

    @Autowired
    private WidgetsBundleService widgetsBundleService;

    @Autowired
    private WidgetTypeService widgetTypeService;

    @Autowired
    private DashboardService dashboardService;

    @Autowired
    private RuleChainService ruleChainService;

    @Autowired
    private ResourceService resourceService;

    @Autowired
    @Lazy
    private OtaPackageService otaPackageService;

    @Autowired
    private RpcService rpcService;

    @Autowired
    private DataValidator<Tenant> tenantValidator;

    @Lazy
    @Autowired
    private QueueService queueService;

    @Lazy
    @Autowired
    private QueueStatsService queueStatsService;

    @Lazy
    @Autowired
    private MobileAppSettingsService mobileAppSettingsService;

=======
>>>>>>> 20d074e8
    @Autowired
    private AdminSettingsService adminSettingsService;
    @Autowired
    private NotificationSettingsService notificationSettingsService;
    @Autowired
    private TenantDataValidator tenantValidator;
    @Autowired
    protected TbTransactionalCache<TenantId, Boolean> existsTenantCache;

    @TransactionalEventListener(classes = TenantEvictEvent.class)
    @Override
    public void handleEvictEvent(TenantEvictEvent event) {
        TenantId tenantId = event.getTenantId();
        cache.evict(tenantId);
        if (event.isInvalidateExists()) {
            existsTenantCache.evict(tenantId);
        }
    }

    @Override
    public Tenant findTenantById(TenantId tenantId) {
        log.trace("Executing findTenantById [{}]", tenantId);
        Validator.validateId(tenantId, id -> INCORRECT_TENANT_ID + id);

        return cache.getAndPutInTransaction(tenantId, () -> tenantDao.findById(tenantId, tenantId.getId()), true);
    }

    @Override
    public TenantInfo findTenantInfoById(TenantId tenantId) {
        log.trace("Executing findTenantInfoById [{}]", tenantId);
        validateId(tenantId, id -> INCORRECT_TENANT_ID + id);
        return tenantDao.findTenantInfoById(tenantId, tenantId.getId());
    }

    @Override
    public ListenableFuture<Tenant> findTenantByIdAsync(TenantId callerId, TenantId tenantId) {
        log.trace("Executing findTenantByIdAsync [{}]", tenantId);
        validateId(tenantId, id -> INCORRECT_TENANT_ID + id);
        return tenantDao.findByIdAsync(callerId, tenantId.getId());
    }

    @Override
    @Transactional
    public Tenant saveTenant(Tenant tenant) {
        return saveTenant(tenant, null);
    }

    @Override
    @Transactional
    public Tenant saveTenant(Tenant tenant, Consumer<TenantId> defaultEntitiesCreator) {
        log.trace("Executing saveTenant [{}]", tenant);
        tenant.setRegion(DEFAULT_TENANT_REGION);
        if (tenant.getTenantProfileId() == null) {
            TenantProfile tenantProfile = this.tenantProfileService.findOrCreateDefaultTenantProfile(TenantId.SYS_TENANT_ID);
            tenant.setTenantProfileId(tenantProfile.getId());
        }
        tenantValidator.validate(tenant, Tenant::getId);
        boolean create = tenant.getId() == null;

        Tenant savedTenant = tenantDao.save(tenant.getId(), tenant);
        TenantId tenantId = savedTenant.getId();
        publishEvictEvent(new TenantEvictEvent(tenantId, create));
        eventPublisher.publishEvent(SaveEntityEvent.builder().tenantId(tenantId)
                .entityId(tenantId).entity(savedTenant).created(create).build());

        if (create) {
            deviceProfileService.createDefaultDeviceProfile(tenantId);
            assetProfileService.createDefaultAssetProfile(tenantId);
            apiUsageStateService.createDefaultApiUsageState(tenantId, null);
            notificationSettingsService.createDefaultNotificationConfigs(tenantId);
            if (defaultEntitiesCreator != null) {
                defaultEntitiesCreator.accept(tenantId);
            }
        }
        return savedTenant;
    }

    @Override
    public void deleteTenant(TenantId tenantId) {
        log.trace("Executing deleteTenant [{}]", tenantId);
        Tenant tenant = findTenantById(tenantId);
        Validator.validateId(tenantId, id -> INCORRECT_TENANT_ID + id);

        userService.deleteAllByTenantId(tenantId);
        adminSettingsService.deleteAdminSettingsByTenantId(tenantId);
        notificationSettingsService.deleteNotificationSettings(tenantId);
        tenantDao.removeById(tenantId, tenantId.getId());
        publishEvictEvent(new TenantEvictEvent(tenantId, true));
<<<<<<< HEAD
        eventPublisher.publishEvent(DeleteEntityEvent.builder().tenantId(tenantId)
                .entity(tenant).entityId(tenantId).build());
        relationService.deleteEntityRelations(tenantId, tenantId);
        alarmService.deleteEntityAlarmRecordsByTenantId(tenantId);
        queueStatsService.deleteByTenantId(tenantId);
        mobileAppSettingsService.deleteByTenantId(tenantId);
=======

        cleanUpService.removeTenantEntities(tenantId, // don't forget to implement deleteEntity from EntityDaoService when adding entity type to this list
                EntityType.ENTITY_VIEW, EntityType.WIDGETS_BUNDLE, EntityType.WIDGET_TYPE,
                EntityType.ASSET, EntityType.ASSET_PROFILE, EntityType.DEVICE, EntityType.DEVICE_PROFILE,
                EntityType.DASHBOARD, EntityType.EDGE, EntityType.RULE_CHAIN, EntityType.API_USAGE_STATE,
                EntityType.TB_RESOURCE, EntityType.OTA_PACKAGE, EntityType.RPC, EntityType.QUEUE,
                EntityType.NOTIFICATION_REQUEST, EntityType.NOTIFICATION_RULE, EntityType.NOTIFICATION_TEMPLATE,
                EntityType.NOTIFICATION_TARGET, EntityType.QUEUE_STATS, EntityType.CUSTOMER
        );
        eventPublisher.publishEvent(DeleteEntityEvent.builder().tenantId(tenantId).entityId(tenantId).entity(tenant).build());
>>>>>>> 20d074e8
    }

    @Override
    public PageData<Tenant> findTenants(PageLink pageLink) {
        log.trace("Executing findTenants pageLink [{}]", pageLink);
        Validator.validatePageLink(pageLink);
        return tenantDao.findTenants(TenantId.SYS_TENANT_ID, pageLink);
    }

    @Override
    public PageData<TenantInfo> findTenantInfos(PageLink pageLink) {
        log.trace("Executing findTenantInfos pageLink [{}]", pageLink);
        Validator.validatePageLink(pageLink);
        return tenantDao.findTenantInfos(TenantId.SYS_TENANT_ID, pageLink);
    }

    @Override
    public List<TenantId> findTenantIdsByTenantProfileId(TenantProfileId tenantProfileId) {
        log.trace("Executing findTenantsByTenantProfileId [{}]", tenantProfileId);
        return tenantDao.findTenantIdsByTenantProfileId(tenantProfileId);
    }

    @Override
    public void deleteTenants() {
        log.trace("Executing deleteTenants");
        tenantsRemover.removeEntities(TenantId.SYS_TENANT_ID, TenantId.SYS_TENANT_ID);
    }

    @Override
    public PageData<TenantId> findTenantsIds(PageLink pageLink) {
        log.trace("Executing findTenantsIds");
        Validator.validatePageLink(pageLink);
        return tenantDao.findTenantsIds(pageLink);
    }

    @Override
    public boolean tenantExists(TenantId tenantId) {
        return existsTenantCache.getAndPutInTransaction(tenantId, () -> tenantDao.existsById(tenantId, tenantId.getId()), false);
    }

    private PaginatedRemover<TenantId, Tenant> tenantsRemover = new PaginatedRemover<>() {

        @Override
        protected PageData<Tenant> findEntities(TenantId tenantId, TenantId id, PageLink pageLink) {
            return tenantDao.findTenants(tenantId, pageLink);
        }

        @Override
        protected void removeEntity(TenantId tenantId, Tenant entity) {
            deleteTenant(TenantId.fromUUID(entity.getUuidId()));
        }
    };

    @Override
    public Optional<HasId<?>> findEntity(TenantId tenantId, EntityId entityId) {
        return Optional.ofNullable(findTenantById(new TenantId(entityId.getId())));
    }

    @Override
    public EntityType getEntityType() {
        return EntityType.TENANT;
    }

}<|MERGE_RESOLUTION|>--- conflicted
+++ resolved
@@ -38,12 +38,9 @@
 import org.thingsboard.server.dao.entity.AbstractCachedEntityService;
 import org.thingsboard.server.dao.eventsourcing.DeleteEntityEvent;
 import org.thingsboard.server.dao.eventsourcing.SaveEntityEvent;
-<<<<<<< HEAD
 import org.thingsboard.server.dao.mobile.MobileAppSettingsService;
 import org.thingsboard.server.dao.notification.NotificationRequestService;
 import org.thingsboard.server.dao.notification.NotificationRuleService;
-=======
->>>>>>> 20d074e8
 import org.thingsboard.server.dao.notification.NotificationSettingsService;
 import org.thingsboard.server.dao.service.PaginatedRemover;
 import org.thingsboard.server.dao.service.Validator;
@@ -79,51 +76,12 @@
     @Lazy
     @Autowired
     private ApiUsageStateService apiUsageStateService;
-<<<<<<< HEAD
-
-    @Autowired
-    private WidgetsBundleService widgetsBundleService;
-
-    @Autowired
-    private WidgetTypeService widgetTypeService;
-
-    @Autowired
-    private DashboardService dashboardService;
-
-    @Autowired
-    private RuleChainService ruleChainService;
-
-    @Autowired
-    private ResourceService resourceService;
-
-    @Autowired
-    @Lazy
-    private OtaPackageService otaPackageService;
-
-    @Autowired
-    private RpcService rpcService;
-
-    @Autowired
-    private DataValidator<Tenant> tenantValidator;
-
-    @Lazy
-    @Autowired
-    private QueueService queueService;
-
-    @Lazy
-    @Autowired
-    private QueueStatsService queueStatsService;
-
-    @Lazy
+    @Autowired
+    private AdminSettingsService adminSettingsService;
+    @Autowired
+    private NotificationSettingsService notificationSettingsService;
     @Autowired
     private MobileAppSettingsService mobileAppSettingsService;
-
-=======
->>>>>>> 20d074e8
-    @Autowired
-    private AdminSettingsService adminSettingsService;
-    @Autowired
-    private NotificationSettingsService notificationSettingsService;
     @Autowired
     private TenantDataValidator tenantValidator;
     @Autowired
@@ -205,17 +163,10 @@
 
         userService.deleteAllByTenantId(tenantId);
         adminSettingsService.deleteAdminSettingsByTenantId(tenantId);
+        mobileAppSettingsService.deleteByTenantId(tenantId);
         notificationSettingsService.deleteNotificationSettings(tenantId);
         tenantDao.removeById(tenantId, tenantId.getId());
         publishEvictEvent(new TenantEvictEvent(tenantId, true));
-<<<<<<< HEAD
-        eventPublisher.publishEvent(DeleteEntityEvent.builder().tenantId(tenantId)
-                .entity(tenant).entityId(tenantId).build());
-        relationService.deleteEntityRelations(tenantId, tenantId);
-        alarmService.deleteEntityAlarmRecordsByTenantId(tenantId);
-        queueStatsService.deleteByTenantId(tenantId);
-        mobileAppSettingsService.deleteByTenantId(tenantId);
-=======
 
         cleanUpService.removeTenantEntities(tenantId, // don't forget to implement deleteEntity from EntityDaoService when adding entity type to this list
                 EntityType.ENTITY_VIEW, EntityType.WIDGETS_BUNDLE, EntityType.WIDGET_TYPE,
@@ -226,7 +177,6 @@
                 EntityType.NOTIFICATION_TARGET, EntityType.QUEUE_STATS, EntityType.CUSTOMER
         );
         eventPublisher.publishEvent(DeleteEntityEvent.builder().tenantId(tenantId).entityId(tenantId).entity(tenant).build());
->>>>>>> 20d074e8
     }
 
     @Override
