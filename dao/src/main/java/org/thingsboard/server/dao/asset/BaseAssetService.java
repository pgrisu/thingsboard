--- conflicted
+++ resolved
@@ -125,12 +125,8 @@
         Asset savedAsset;
         AssetCacheEvictEvent evictEvent = new AssetCacheEvictEvent(asset.getTenantId(), asset.getName(), oldAsset != null ? oldAsset.getName() : null);
         try {
-<<<<<<< HEAD
             savedAsset = assetDao.saveAndFlush(asset.getTenantId(), asset);
-=======
-            savedAsset = assetDao.save(asset.getTenantId(), asset);
             publishEvictEvent(evictEvent);
->>>>>>> 2b8bf197
         } catch (Exception t) {
             handleEvictEvent(evictEvent);
             ConstraintViolationException e = extractConstraintViolationException(t).orElse(null);
