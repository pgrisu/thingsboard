--
-- Copyright © 2016-2020 The Thingsboard Authors
--
-- Licensed under the Apache License, Version 2.0 (the "License");
-- you may not use this file except in compliance with the License.
-- You may obtain a copy of the License at
--
--     http://www.apache.org/licenses/LICENSE-2.0
--
-- Unless required by applicable law or agreed to in writing, software
-- distributed under the License is distributed on an "AS IS" BASIS,
-- WITHOUT WARRANTIES OR CONDITIONS OF ANY KIND, either express or implied.
-- See the License for the specific language governing permissions and
-- limitations under the License.
--

CREATE TABLE IF NOT EXISTS tb_schema_settings
(
    schema_version bigint NOT NULL,
    CONSTRAINT tb_schema_settings_pkey PRIMARY KEY (schema_version)
);

CREATE OR REPLACE PROCEDURE insert_tb_schema_settings()
    LANGUAGE plpgsql AS
$$
BEGIN
    IF (SELECT COUNT(*) FROM tb_schema_settings) = 0 THEN
        INSERT INTO tb_schema_settings (schema_version) VALUES (3002000);
    END IF;
END;
$$;

call insert_tb_schema_settings();

CREATE TABLE IF NOT EXISTS admin_settings (
    id uuid NOT NULL CONSTRAINT admin_settings_pkey PRIMARY KEY,
    created_time bigint NOT NULL,
    json_value varchar,
    key varchar(255)
);

CREATE TABLE IF NOT EXISTS alarm (
    id uuid NOT NULL CONSTRAINT alarm_pkey PRIMARY KEY,
    created_time bigint NOT NULL,
    ack_ts bigint,
    clear_ts bigint,
    additional_info varchar,
    end_ts bigint,
    originator_id uuid,
    originator_type integer,
    propagate boolean,
    severity varchar(255),
    start_ts bigint,
    status varchar(255),
    tenant_id uuid,
    propagate_relation_types varchar,
    type varchar(255)
);

CREATE TABLE IF NOT EXISTS asset (
    id uuid NOT NULL CONSTRAINT asset_pkey PRIMARY KEY,
    created_time bigint NOT NULL,
    additional_info varchar,
    customer_id uuid,
    name varchar(255),
    label varchar(255),
    search_text varchar(255),
    tenant_id uuid,
    type varchar(255),
    CONSTRAINT asset_name_unq_key UNIQUE (tenant_id, name)
);

CREATE TABLE IF NOT EXISTS audit_log (
    id uuid NOT NULL CONSTRAINT audit_log_pkey PRIMARY KEY,
    created_time bigint NOT NULL,
    tenant_id uuid,
    customer_id uuid,
    entity_id uuid,
    entity_type varchar(255),
    entity_name varchar(255),
    user_id uuid,
    user_name varchar(255),
    action_type varchar(255),
    action_data varchar(1000000),
    action_status varchar(255),
    action_failure_details varchar(1000000)
);

CREATE TABLE IF NOT EXISTS attribute_kv (
  entity_type varchar(255),
  entity_id uuid,
  attribute_type varchar(255),
  attribute_key varchar(255),
  bool_v boolean,
  str_v varchar(10000000),
  long_v bigint,
  dbl_v double precision,
  json_v json,
  last_update_ts bigint,
  CONSTRAINT attribute_kv_pkey PRIMARY KEY (entity_type, entity_id, attribute_type, attribute_key)
);

CREATE TABLE IF NOT EXISTS component_descriptor (
    id uuid NOT NULL CONSTRAINT component_descriptor_pkey PRIMARY KEY,
    created_time bigint NOT NULL,
    actions varchar(255),
    clazz varchar UNIQUE,
    configuration_descriptor varchar,
    name varchar(255),
    scope varchar(255),
    search_text varchar(255),
    type varchar(255)
);

CREATE TABLE IF NOT EXISTS customer (
    id uuid NOT NULL CONSTRAINT customer_pkey PRIMARY KEY,
    created_time bigint NOT NULL,
    additional_info varchar,
    address varchar,
    address2 varchar,
    city varchar(255),
    country varchar(255),
    email varchar(255),
    phone varchar(255),
    search_text varchar(255),
    state varchar(255),
    tenant_id uuid,
    title varchar(255),
    zip varchar(255)
);

CREATE TABLE IF NOT EXISTS dashboard (
    id uuid NOT NULL CONSTRAINT dashboard_pkey PRIMARY KEY,
    created_time bigint NOT NULL,
    configuration varchar(10000000),
    assigned_customers varchar(1000000),
    search_text varchar(255),
    tenant_id uuid,
    title varchar(255)
);

CREATE TABLE IF NOT EXISTS rule_chain (
    id uuid NOT NULL CONSTRAINT rule_chain_pkey PRIMARY KEY,
    created_time bigint NOT NULL,
    additional_info varchar,
    configuration varchar(10000000),
    name varchar(255),
    first_rule_node_id uuid,
    root boolean,
    debug_mode boolean,
    search_text varchar(255),
    tenant_id uuid
);

CREATE TABLE IF NOT EXISTS rule_node (
    id uuid NOT NULL CONSTRAINT rule_node_pkey PRIMARY KEY,
    created_time bigint NOT NULL,
    rule_chain_id uuid,
    additional_info varchar,
    configuration varchar(10000000),
    type varchar(255),
    name varchar(255),
    debug_mode boolean,
    search_text varchar(255)
);

CREATE TABLE IF NOT EXISTS rule_node_state (
    id uuid NOT NULL CONSTRAINT rule_node_state_pkey PRIMARY KEY,
    created_time bigint NOT NULL,
    rule_node_id uuid NOT NULL,
    entity_type varchar(32) NOT NULL,
    entity_id uuid NOT NULL,
    state_data varchar(16384) NOT NULL,
    CONSTRAINT rule_node_state_unq_key UNIQUE (rule_node_id, entity_id),
    CONSTRAINT fk_rule_node_state_node_id FOREIGN KEY (rule_node_id) REFERENCES rule_node(id) ON DELETE CASCADE
);

CREATE TABLE IF NOT EXISTS device_profile (
    id uuid NOT NULL CONSTRAINT device_profile_pkey PRIMARY KEY,
    created_time bigint NOT NULL,
    name varchar(255),
    type varchar(255),
    transport_type varchar(255),
    profile_data jsonb,
    description varchar,
    search_text varchar(255),
    is_default boolean,
    tenant_id uuid,
    default_rule_chain_id uuid,
    CONSTRAINT device_profile_name_unq_key UNIQUE (tenant_id, name),
    CONSTRAINT fk_default_rule_chain_device_profile FOREIGN KEY (default_rule_chain_id) REFERENCES rule_chain(id)
);

CREATE TABLE IF NOT EXISTS device (
    id uuid NOT NULL CONSTRAINT device_pkey PRIMARY KEY,
    created_time bigint NOT NULL,
    additional_info varchar,
    customer_id uuid,
    device_profile_id uuid NOT NULL,
    device_data jsonb,
    type varchar(255),
    name varchar(255),
    label varchar(255),
    search_text varchar(255),
    tenant_id uuid,
    CONSTRAINT device_name_unq_key UNIQUE (tenant_id, name),
    CONSTRAINT fk_device_profile FOREIGN KEY (device_profile_id) REFERENCES device_profile(id)
);

CREATE TABLE IF NOT EXISTS device_credentials (
    id uuid NOT NULL CONSTRAINT device_credentials_pkey PRIMARY KEY,
    created_time bigint NOT NULL,
    credentials_id varchar,
    credentials_type varchar(255),
    credentials_value varchar,
    device_id uuid,
    CONSTRAINT device_credentials_id_unq_key UNIQUE (credentials_id),
    CONSTRAINT device_credentials_device_id_unq_key UNIQUE (device_id)
);

CREATE TABLE IF NOT EXISTS event (
    id uuid NOT NULL CONSTRAINT event_pkey PRIMARY KEY,
    created_time bigint NOT NULL,
    body varchar(10000000),
    entity_id uuid,
    entity_type varchar(255),
    event_type varchar(255),
    event_uid varchar(255),
    tenant_id uuid,
    ts bigint NOT NULL,
    CONSTRAINT event_unq_key UNIQUE (tenant_id, entity_type, entity_id, event_type, event_uid)
);

CREATE TABLE IF NOT EXISTS relation (
    from_id uuid,
    from_type varchar(255),
    to_id uuid,
    to_type varchar(255),
    relation_type_group varchar(255),
    relation_type varchar(255),
    additional_info varchar,
    CONSTRAINT relation_pkey PRIMARY KEY (from_id, from_type, relation_type_group, relation_type, to_id, to_type)
);
-- ) PARTITION BY LIST (relation_type_group);
--
-- CREATE TABLE other_relations PARTITION OF relation DEFAULT;
-- CREATE TABLE common_relations PARTITION OF relation FOR VALUES IN ('COMMON');
-- CREATE TABLE alarm_relations PARTITION OF relation FOR VALUES IN ('ALARM');
-- CREATE TABLE dashboard_relations PARTITION OF relation FOR VALUES IN ('DASHBOARD');
-- CREATE TABLE rule_relations PARTITION OF relation FOR VALUES IN ('RULE_CHAIN', 'RULE_NODE');

CREATE TABLE IF NOT EXISTS tb_user (
    id uuid NOT NULL CONSTRAINT tb_user_pkey PRIMARY KEY,
    created_time bigint NOT NULL,
    additional_info varchar,
    authority varchar(255),
    customer_id uuid,
    email varchar(255) UNIQUE,
    first_name varchar(255),
    last_name varchar(255),
    search_text varchar(255),
    tenant_id uuid
);

CREATE TABLE IF NOT EXISTS tenant_profile (
    id uuid NOT NULL CONSTRAINT tenant_profile_pkey PRIMARY KEY,
    created_time bigint NOT NULL,
    name varchar(255),
    profile_data jsonb,
    description varchar,
    search_text varchar(255),
    is_default boolean,
    isolated_tb_core boolean,
    isolated_tb_rule_engine boolean,
    CONSTRAINT tenant_profile_name_unq_key UNIQUE (name)
);

CREATE TABLE IF NOT EXISTS tenant (
    id uuid NOT NULL CONSTRAINT tenant_pkey PRIMARY KEY,
    created_time bigint NOT NULL,
    additional_info varchar,
    tenant_profile_id uuid NOT NULL,
    address varchar,
    address2 varchar,
    city varchar(255),
    country varchar(255),
    email varchar(255),
    phone varchar(255),
    region varchar(255),
    search_text varchar(255),
    state varchar(255),
    title varchar(255),
    zip varchar(255),
    CONSTRAINT fk_tenant_profile FOREIGN KEY (tenant_profile_id) REFERENCES tenant_profile(id)
);

CREATE TABLE IF NOT EXISTS user_credentials (
    id uuid NOT NULL CONSTRAINT user_credentials_pkey PRIMARY KEY,
    created_time bigint NOT NULL,
    activate_token varchar(255) UNIQUE,
    enabled boolean,
    password varchar(255),
    reset_token varchar(255) UNIQUE,
    user_id uuid UNIQUE
);

CREATE TABLE IF NOT EXISTS widget_type (
    id uuid NOT NULL CONSTRAINT widget_type_pkey PRIMARY KEY,
    created_time bigint NOT NULL,
    alias varchar(255),
    bundle_alias varchar(255),
    descriptor varchar(1000000),
    name varchar(255),
    tenant_id uuid
);

CREATE TABLE IF NOT EXISTS widgets_bundle (
    id uuid NOT NULL CONSTRAINT widgets_bundle_pkey PRIMARY KEY,
    created_time bigint NOT NULL,
    alias varchar(255),
    search_text varchar(255),
    tenant_id uuid,
    title varchar(255)
);

<<<<<<< HEAD
CREATE TABLE IF NOT EXISTS rule_chain (
    id varchar(31) NOT NULL CONSTRAINT rule_chain_pkey PRIMARY KEY,
    additional_info varchar,
    configuration varchar(10000000),
    name varchar(255),
    type varchar(255),
    first_rule_node_id varchar(31),
    root boolean,
    debug_mode boolean,
    search_text varchar(255),
    tenant_id varchar(31)
);

CREATE TABLE IF NOT EXISTS rule_node (
    id varchar(31) NOT NULL CONSTRAINT rule_node_pkey PRIMARY KEY,
    rule_chain_id varchar(31),
    additional_info varchar,
    configuration varchar(10000000),
    type varchar(255),
    name varchar(255),
    debug_mode boolean,
    search_text varchar(255)
);

=======
>>>>>>> 40e13cce
CREATE TABLE IF NOT EXISTS entity_view (
    id uuid NOT NULL CONSTRAINT entity_view_pkey PRIMARY KEY,
    created_time bigint NOT NULL,
    entity_id uuid,
    entity_type varchar(255),
    tenant_id uuid,
    customer_id uuid,
    type varchar(255),
    name varchar(255),
    keys varchar(10000000),
    start_ts bigint,
    end_ts bigint,
    search_text varchar(255),
    additional_info varchar
);

<<<<<<< HEAD
CREATE TABLE IF NOT EXISTS edge (
    id varchar(31) NOT NULL CONSTRAINT edge_pkey PRIMARY KEY,
    additional_info varchar,
    customer_id varchar(31),
    root_rule_chain_id varchar(31),
    configuration varchar(10000000),
    type varchar(255),
    name varchar(255),
    label varchar(255),
    routing_key varchar(255),
    secret varchar(255),
    search_text varchar(255),
    tenant_id varchar(31),
    CONSTRAINT edge_name_unq_key UNIQUE (tenant_id, name),
    CONSTRAINT edge_routing_key_unq_key UNIQUE (routing_key)
);


CREATE TABLE IF NOT EXISTS edge_event (
    id varchar(31) NOT NULL CONSTRAINT edge_event_pkey PRIMARY KEY,
    edge_id varchar(31),
    edge_event_type varchar(255),
    entity_id varchar(31),
    edge_event_action varchar(255),
    entity_body varchar(10000000),
    tenant_id varchar(31),
    ts bigint NOT NULL
=======
CREATE TABLE IF NOT EXISTS ts_kv_latest
(
    entity_id uuid   NOT NULL,
    key       int    NOT NULL,
    ts        bigint NOT NULL,
    bool_v    boolean,
    str_v     varchar(10000000),
    long_v    bigint,
    dbl_v     double precision,
    json_v    json,
    CONSTRAINT ts_kv_latest_pkey PRIMARY KEY (entity_id, key)
);

CREATE TABLE IF NOT EXISTS ts_kv_dictionary
(
    key    varchar(255) NOT NULL,
    key_id serial UNIQUE,
    CONSTRAINT ts_key_id_pkey PRIMARY KEY (key)
>>>>>>> 40e13cce
);

CREATE OR REPLACE PROCEDURE cleanup_events_by_ttl(IN ttl bigint, IN debug_ttl bigint, INOUT deleted bigint)
    LANGUAGE plpgsql AS
$$
DECLARE
    ttl_ts bigint;
    debug_ttl_ts bigint;
    ttl_deleted_count bigint DEFAULT 0;
    debug_ttl_deleted_count bigint DEFAULT 0;
BEGIN
    IF ttl > 0 THEN
        ttl_ts := (EXTRACT(EPOCH FROM current_timestamp) * 1000 - ttl::bigint * 1000)::bigint;
        EXECUTE format(
                'WITH deleted AS (DELETE FROM event WHERE ts < %L::bigint AND (event_type != %L::varchar AND event_type != %L::varchar) RETURNING *) SELECT count(*) FROM deleted', ttl_ts, 'DEBUG_RULE_NODE', 'DEBUG_RULE_CHAIN') into ttl_deleted_count;
    END IF;
    IF debug_ttl > 0 THEN
        debug_ttl_ts := (EXTRACT(EPOCH FROM current_timestamp) * 1000 - debug_ttl::bigint * 1000)::bigint;
        EXECUTE format(
                'WITH deleted AS (DELETE FROM event WHERE ts < %L::bigint AND (event_type = %L::varchar OR event_type = %L::varchar) RETURNING *) SELECT count(*) FROM deleted', debug_ttl_ts, 'DEBUG_RULE_NODE', 'DEBUG_RULE_CHAIN') into debug_ttl_deleted_count;
    END IF;
    RAISE NOTICE 'Events removed by ttl: %', ttl_deleted_count;
    RAISE NOTICE 'Debug Events removed by ttl: %', debug_ttl_deleted_count;
    deleted := ttl_deleted_count + debug_ttl_deleted_count;
END
$$;

CREATE OR REPLACE FUNCTION to_uuid(IN entity_id varchar, OUT uuid_id uuid) AS
$$
BEGIN
    uuid_id := substring(entity_id, 8, 8) || '-' || substring(entity_id, 4, 4) || '-1' || substring(entity_id, 1, 3) ||
               '-' || substring(entity_id, 16, 4) || '-' || substring(entity_id, 20, 12);
END;
$$ LANGUAGE plpgsql;
<|MERGE_RESOLUTION|>--- conflicted
+++ resolved
@@ -145,6 +145,7 @@
     additional_info varchar,
     configuration varchar(10000000),
     name varchar(255),
+    type varchar(255),
     first_rule_node_id uuid,
     root boolean,
     debug_mode boolean,
@@ -323,33 +324,6 @@
     title varchar(255)
 );
 
-<<<<<<< HEAD
-CREATE TABLE IF NOT EXISTS rule_chain (
-    id varchar(31) NOT NULL CONSTRAINT rule_chain_pkey PRIMARY KEY,
-    additional_info varchar,
-    configuration varchar(10000000),
-    name varchar(255),
-    type varchar(255),
-    first_rule_node_id varchar(31),
-    root boolean,
-    debug_mode boolean,
-    search_text varchar(255),
-    tenant_id varchar(31)
-);
-
-CREATE TABLE IF NOT EXISTS rule_node (
-    id varchar(31) NOT NULL CONSTRAINT rule_node_pkey PRIMARY KEY,
-    rule_chain_id varchar(31),
-    additional_info varchar,
-    configuration varchar(10000000),
-    type varchar(255),
-    name varchar(255),
-    debug_mode boolean,
-    search_text varchar(255)
-);
-
-=======
->>>>>>> 40e13cce
 CREATE TABLE IF NOT EXISTS entity_view (
     id uuid NOT NULL CONSTRAINT entity_view_pkey PRIMARY KEY,
     created_time bigint NOT NULL,
@@ -366,35 +340,6 @@
     additional_info varchar
 );
 
-<<<<<<< HEAD
-CREATE TABLE IF NOT EXISTS edge (
-    id varchar(31) NOT NULL CONSTRAINT edge_pkey PRIMARY KEY,
-    additional_info varchar,
-    customer_id varchar(31),
-    root_rule_chain_id varchar(31),
-    configuration varchar(10000000),
-    type varchar(255),
-    name varchar(255),
-    label varchar(255),
-    routing_key varchar(255),
-    secret varchar(255),
-    search_text varchar(255),
-    tenant_id varchar(31),
-    CONSTRAINT edge_name_unq_key UNIQUE (tenant_id, name),
-    CONSTRAINT edge_routing_key_unq_key UNIQUE (routing_key)
-);
-
-
-CREATE TABLE IF NOT EXISTS edge_event (
-    id varchar(31) NOT NULL CONSTRAINT edge_event_pkey PRIMARY KEY,
-    edge_id varchar(31),
-    edge_event_type varchar(255),
-    entity_id varchar(31),
-    edge_event_action varchar(255),
-    entity_body varchar(10000000),
-    tenant_id varchar(31),
-    ts bigint NOT NULL
-=======
 CREATE TABLE IF NOT EXISTS ts_kv_latest
 (
     entity_id uuid   NOT NULL,
@@ -413,7 +358,34 @@
     key    varchar(255) NOT NULL,
     key_id serial UNIQUE,
     CONSTRAINT ts_key_id_pkey PRIMARY KEY (key)
->>>>>>> 40e13cce
+);
+
+CREATE TABLE IF NOT EXISTS edge (
+    id uuid NOT NULL CONSTRAINT edge_pkey PRIMARY KEY,
+    additional_info varchar,
+    customer_id uuid,
+    root_rule_chain_id uuid,
+    configuration varchar(10000000),
+    type varchar(255),
+    name varchar(255),
+    label varchar(255),
+    routing_key varchar(255),
+    secret varchar(255),
+    search_text varchar(255),
+    tenant_id uuid,
+    CONSTRAINT edge_name_unq_key UNIQUE (tenant_id, name),
+    CONSTRAINT edge_routing_key_unq_key UNIQUE (routing_key)
+);
+
+CREATE TABLE IF NOT EXISTS edge_event (
+    id uuid NOT NULL CONSTRAINT edge_event_pkey PRIMARY KEY,
+    edge_id uuid,
+    edge_event_type varchar(255),
+    entity_id uuid,
+    edge_event_action varchar(255),
+    entity_body varchar(10000000),
+    tenant_id uuid,
+    ts bigint NOT NULL
 );
 
 CREATE OR REPLACE PROCEDURE cleanup_events_by_ttl(IN ttl bigint, IN debug_ttl bigint, INOUT deleted bigint)
