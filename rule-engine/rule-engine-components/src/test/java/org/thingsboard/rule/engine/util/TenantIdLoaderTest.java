--- conflicted
+++ resolved
@@ -361,19 +361,17 @@
                 when(ctx.getNotificationRuleService()).thenReturn(notificationRuleService);
                 doReturn(notificationRule).when(notificationRuleService).findNotificationRuleById(eq(tenantId), any());
                 break;
-<<<<<<< HEAD
             case ALARM_RULE:
                 AlarmRule alarmRule = new AlarmRule();
                 alarmRule.setTenantId(tenantId);
                 when(ctx.getAlarmRuleService()).thenReturn(alarmRuleService);
                 doReturn(alarmRule).when(alarmRuleService).findAlarmRuleById(eq(tenantId), any());
-=======
+                break;
             case QUEUE_STATS:
                 QueueStats queueStats = new QueueStats();
                 queueStats.setTenantId(tenantId);
                 when(ctx.getQueueStatsService()).thenReturn(queueStatsService);
                 doReturn(queueStats).when(queueStatsService).findQueueStatsById(eq(tenantId), any());
->>>>>>> 9b9988a4
                 break;
             default:
                 throw new RuntimeException("Unexpected originator EntityType " + entityType);
