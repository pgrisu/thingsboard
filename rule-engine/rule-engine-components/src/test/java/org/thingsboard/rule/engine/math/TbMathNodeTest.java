/**
 * Copyright © 2016-2023 The Thingsboard Authors
 *
 * Licensed under the Apache License, Version 2.0 (the "License");
 * you may not use this file except in compliance with the License.
 * You may obtain a copy of the License at
 *
 *     http://www.apache.org/licenses/LICENSE-2.0
 *
 * Unless required by applicable law or agreed to in writing, software
 * distributed under the License is distributed on an "AS IS" BASIS,
 * WITHOUT WARRANTIES OR CONDITIONS OF ANY KIND, either express or implied.
 * See the License for the specific language governing permissions and
 * limitations under the License.
 */
package org.thingsboard.rule.engine.math;

import com.fasterxml.jackson.databind.node.ObjectNode;
import com.google.common.util.concurrent.Futures;
import lombok.extern.slf4j.Slf4j;
<<<<<<< HEAD
=======
import org.apache.commons.lang3.tuple.Triple;
import org.assertj.core.api.SoftAssertions;
import org.junit.Assert;
>>>>>>> d41f830d
import org.junit.jupiter.api.AfterEach;
import org.junit.jupiter.api.BeforeEach;
import org.junit.jupiter.api.Test;
import org.junit.jupiter.api.extension.ExtendWith;
import org.junit.jupiter.params.ParameterizedTest;
import org.junit.jupiter.params.provider.Arguments;
import org.junit.jupiter.params.provider.MethodSource;
import org.mockito.ArgumentCaptor;
import org.mockito.Mock;
import org.mockito.junit.jupiter.MockitoExtension;
import org.thingsboard.common.util.AbstractListeningExecutor;
import org.thingsboard.common.util.JacksonUtil;
import org.thingsboard.rule.engine.api.RuleEngineTelemetryService;
import org.thingsboard.rule.engine.api.TbContext;
import org.thingsboard.rule.engine.api.TbNodeConfiguration;
import org.thingsboard.rule.engine.api.TbNodeException;
import org.thingsboard.server.common.data.DataConstants;
import org.thingsboard.server.common.data.id.DeviceId;
import org.thingsboard.server.common.data.id.EntityId;
import org.thingsboard.server.common.data.id.TenantId;
import org.thingsboard.server.common.data.kv.BaseAttributeKvEntry;
import org.thingsboard.server.common.data.kv.BasicTsKvEntry;
import org.thingsboard.server.common.data.kv.DoubleDataEntry;
import org.thingsboard.server.common.data.kv.LongDataEntry;
import org.thingsboard.server.common.data.kv.TsKvEntry;
import org.thingsboard.server.common.data.msg.TbMsgType;
import org.thingsboard.server.common.msg.TbMsg;
import org.thingsboard.server.common.msg.TbMsgMetaData;
import org.thingsboard.server.dao.attributes.AttributesService;
import org.thingsboard.server.dao.timeseries.TimeseriesService;

import java.util.Arrays;
import java.util.List;
import java.util.Optional;
import java.util.UUID;
import java.util.concurrent.CountDownLatch;
import java.util.concurrent.TimeUnit;
import java.util.stream.Collectors;
import java.util.stream.IntStream;
import java.util.stream.Stream;

import static org.assertj.core.api.Assertions.assertThat;
<<<<<<< HEAD
import static org.junit.jupiter.api.Assertions.assertEquals;
import static org.junit.jupiter.api.Assertions.assertFalse;
import static org.junit.jupiter.api.Assertions.assertNotNull;
import static org.junit.jupiter.api.Assertions.assertThrows;
import static org.junit.jupiter.api.Assertions.assertTrue;
=======
>>>>>>> d41f830d
import static org.mockito.ArgumentMatchers.any;
import static org.mockito.ArgumentMatchers.anyDouble;
import static org.mockito.ArgumentMatchers.anyString;
import static org.mockito.ArgumentMatchers.argThat;
import static org.mockito.ArgumentMatchers.eq;
import static org.mockito.BDDMockito.willAnswer;
import static org.mockito.BDDMockito.willReturn;
<<<<<<< HEAD
=======
import static org.mockito.BDDMockito.willThrow;
import static org.mockito.Mockito.lenient;
import static org.mockito.Mockito.mock;
>>>>>>> d41f830d
import static org.mockito.Mockito.never;
import static org.mockito.Mockito.spy;
import static org.mockito.Mockito.timeout;
import static org.mockito.Mockito.times;
import static org.mockito.Mockito.verify;
import static org.mockito.Mockito.when;

@Slf4j
@ExtendWith(MockitoExtension.class)
public class TbMathNodeTest {

    static final int RULE_DISPATCHER_POOL_SIZE = 2;
    static final int DB_CALLBACK_POOL_SIZE = 3;
    static final long TIMEOUT = TimeUnit.SECONDS.toMillis(5);
    private final EntityId originator = DeviceId.fromString("ccd71696-0586-422d-940e-755a41ec3b0d");
    private final TenantId tenantId = TenantId.fromUUID(UUID.fromString("e7f46b23-0c7d-42f5-9b06-fc35ab17af8a"));

    @Mock(lenient = true)
    private TbContext ctx;
    @Mock
    private AttributesService attributesService;
    @Mock
    private TimeseriesService tsService;
    @Mock
    private RuleEngineTelemetryService telemetryService;
    private AbstractListeningExecutor dbCallbackExecutor;
    private AbstractListeningExecutor ruleEngineDispatcherExecutor;

    @BeforeEach
    public void before() {
        dbCallbackExecutor = new DBCallbackExecutor();
        dbCallbackExecutor.init();
        ruleEngineDispatcherExecutor = new RuleDispatcherExecutor();
        ruleEngineDispatcherExecutor.init();

        willReturn(dbCallbackExecutor).given(ctx).getDbCallbackExecutor();
        willReturn(attributesService).given(ctx).getAttributesService();
        willReturn(telemetryService).given(ctx).getTelemetryService();
        willReturn(tsService).given(ctx).getTimeseriesService();
        willReturn(tenantId).given(ctx).getTenantId();
    }

    @AfterEach
    public void after() {
        ruleEngineDispatcherExecutor.executor().shutdownNow();
        dbCallbackExecutor.executor().shutdownNow();
    }

    private TbMathNode initNode(TbRuleNodeMathFunctionType operation, TbMathResult result, TbMathArgument... arguments) {
        return initNode(operation, null, result, arguments);
    }

    private TbMathNode initNodeWithCustomFunction(String expression, TbMathResult result, TbMathArgument... arguments) {
        return initNode(TbRuleNodeMathFunctionType.CUSTOM, expression, result, arguments);
    }

    private TbMathNode initNodeWithCustomFunction(TbContext ctx, String expression, TbMathResult result, TbMathArgument... arguments) {
        return initNode(ctx, TbRuleNodeMathFunctionType.CUSTOM, expression, result, arguments);
    }

    private TbMathNode initNode(TbRuleNodeMathFunctionType operation, String expression, TbMathResult result, TbMathArgument... arguments) {
        return initNode(this.ctx, operation, expression, result, arguments);
    }

    private TbMathNode initNode(TbContext ctx, TbRuleNodeMathFunctionType operation, String expression, TbMathResult result, TbMathArgument... arguments) {
        try {
            TbMathNodeConfiguration configuration = new TbMathNodeConfiguration();
            configuration.setOperation(operation);
            if (TbRuleNodeMathFunctionType.CUSTOM.equals(operation)) {
                configuration.setCustomFunction(expression);
            }
            configuration.setResult(result);
            configuration.setArguments(Arrays.asList(arguments));
            TbMathNode node = new TbMathNode();
            node.init(ctx, new TbNodeConfiguration(JacksonUtil.valueToTree(configuration)));
            return node;
        } catch (TbNodeException ex) {
            throw new IllegalStateException(ex);
        }
    }

    @Test
    public void testExp4j() {
        var node = initNodeWithCustomFunction("2a+3b",
                new TbMathResult(TbMathArgumentType.MESSAGE_BODY, "${key1}", 2, false, false, null),
                new TbMathArgument("a", TbMathArgumentType.MESSAGE_BODY, "${key2}"),
                new TbMathArgument("b", TbMathArgumentType.MESSAGE_BODY, "$[key3]")
        );

        TbMsgMetaData metaData = new TbMsgMetaData();
        metaData.putValue("key1", "firstMsgResult");
        metaData.putValue("key2", "argumentA");
        ObjectNode msgNode = JacksonUtil.newObjectNode()
                .put("key3", "argumentB").put("argumentA", 2).put("argumentB", 2);
        TbMsg msg = TbMsg.newMsg(TbMsgType.POST_TELEMETRY_REQUEST, originator, metaData, msgNode.toString());

        node.onMsg(ctx, msg);

        metaData.putValue("key1", "secondMsgResult");
        metaData.putValue("key2", "argumentC");
        msgNode = JacksonUtil.newObjectNode()
                .put("key3", "argumentD").put("argumentC", 4).put("argumentD", 3);
        msg = TbMsg.newMsg(TbMsgType.POST_TELEMETRY_REQUEST, originator, metaData, msgNode.toString());

        node.onMsg(ctx, msg);

        ArgumentCaptor<TbMsg> msgCaptor = ArgumentCaptor.forClass(TbMsg.class);
        verify(ctx, timeout(TIMEOUT).times(2)).tellSuccess(msgCaptor.capture());

        List<TbMsg> resultMsgs = msgCaptor.getAllValues();
        assertFalse(resultMsgs.isEmpty());
        assertEquals(2, resultMsgs.size());

        for (int i = 0; i < resultMsgs.size(); i++) {
            TbMsg outMsg = resultMsgs.get(i);
            assertNotNull(outMsg);
            assertNotNull(outMsg.getData());
            var resultJson = JacksonUtil.toJsonNode(outMsg.getData());
            String resultKey = i == 0 ? "firstMsgResult" : "secondMsgResult";
            assertTrue(resultJson.has(resultKey));
            assertEquals(i == 0 ? 10 : 17, resultJson.get(resultKey).asInt());
        }
    }

    private static Stream<Arguments> testSimpleTwoArgumentFunction() {
        return Stream.of(
                Arguments.of(TbRuleNodeMathFunctionType.ADD, 2.1, 2.2, 4.3),
                Arguments.of(TbRuleNodeMathFunctionType.SUB, 2.1, 2.2, -0.1),
                Arguments.of(TbRuleNodeMathFunctionType.MULT, 2.1, 2.0, 4.2),
                Arguments.of(TbRuleNodeMathFunctionType.DIV, 4.2, 2.0, 2.1),
                Arguments.of(TbRuleNodeMathFunctionType.ATAN2, 0.5, 0.3, 1.03),
                Arguments.of(TbRuleNodeMathFunctionType.HYPOT, 4, 5, 6.4),
                Arguments.of(TbRuleNodeMathFunctionType.FLOOR_DIV, 5, 3, 1),
                Arguments.of(TbRuleNodeMathFunctionType.FLOOR_MOD, 6, 3, 0),
                Arguments.of(TbRuleNodeMathFunctionType.MIN, 5, 3, 3),
                Arguments.of(TbRuleNodeMathFunctionType.MAX, 5, 3, 5),
                Arguments.of(TbRuleNodeMathFunctionType.POW, 5, 3, 125)
        );
    }

    @ParameterizedTest
    @MethodSource
    public void testSimpleTwoArgumentFunction(TbRuleNodeMathFunctionType function, double arg1, double arg2, double result) {
        var node = initNode(function,
                new TbMathResult(TbMathArgumentType.MESSAGE_BODY, "result", 2, false, false, null),
                new TbMathArgument(TbMathArgumentType.MESSAGE_BODY, "a"),
                new TbMathArgument(TbMathArgumentType.MESSAGE_BODY, "b")
        );

        TbMsg msg = TbMsg.newMsg(TbMsgType.POST_TELEMETRY_REQUEST, originator, TbMsgMetaData.EMPTY, JacksonUtil.newObjectNode().put("a", arg1).put("b", arg2).toString());

        node.onMsg(ctx, msg);

        ArgumentCaptor<TbMsg> msgCaptor = ArgumentCaptor.forClass(TbMsg.class);
        verify(ctx, timeout(TIMEOUT).times(1)).tellSuccess(msgCaptor.capture());

        TbMsg resultMsg = msgCaptor.getValue();
        assertNotNull(resultMsg);
        assertNotNull(resultMsg.getData());
        var resultJson = JacksonUtil.toJsonNode(resultMsg.getData());
        assertTrue(resultJson.has("result"));
        assertEquals(result, resultJson.get("result").asDouble(), 0d);
    }

    private static Stream<Arguments> testSimpleOneArgumentFunction() {
        return Stream.of(
                Arguments.of(TbRuleNodeMathFunctionType.SIN, Math.toRadians(30), 0.5),
                Arguments.of(TbRuleNodeMathFunctionType.SIN, Math.toRadians(90), 1.0),

                Arguments.of(TbRuleNodeMathFunctionType.SINH, Math.toRadians(0), 0.0),
                Arguments.of(TbRuleNodeMathFunctionType.COSH, Math.toRadians(0), 1.0),

                Arguments.of(TbRuleNodeMathFunctionType.COS, Math.toRadians(60), 0.5),
                Arguments.of(TbRuleNodeMathFunctionType.COS, Math.toRadians(0), 1.0),

                Arguments.of(TbRuleNodeMathFunctionType.TAN, Math.toRadians(45), 1),
                Arguments.of(TbRuleNodeMathFunctionType.TAN, Math.toRadians(0), 0),
                Arguments.of(TbRuleNodeMathFunctionType.TANH, 90, 1),

                Arguments.of(TbRuleNodeMathFunctionType.ACOS, 0.5, 1.05),
                Arguments.of(TbRuleNodeMathFunctionType.ASIN, 0.5, 0.52),
                Arguments.of(TbRuleNodeMathFunctionType.ATAN, 0.5, 0.46),

                Arguments.of(TbRuleNodeMathFunctionType.EXP, 1, 2.72),
                Arguments.of(TbRuleNodeMathFunctionType.EXPM1, 1, 1.72),
                Arguments.of(TbRuleNodeMathFunctionType.ABS, -1, 1),
                Arguments.of(TbRuleNodeMathFunctionType.SQRT, 4, 2),
                Arguments.of(TbRuleNodeMathFunctionType.CBRT, 8, 2),

                Arguments.of(TbRuleNodeMathFunctionType.GET_EXP, 4, 2),

                Arguments.of(TbRuleNodeMathFunctionType.LOG, 4, 1.39),
                Arguments.of(TbRuleNodeMathFunctionType.LOG10, 4, 0.6),
                Arguments.of(TbRuleNodeMathFunctionType.LOG1P, 4, 1.61),

                Arguments.of(TbRuleNodeMathFunctionType.CEIL, 1.55, 2),
                Arguments.of(TbRuleNodeMathFunctionType.FLOOR, 23.97, 23),

                Arguments.of(TbRuleNodeMathFunctionType.SIGNUM, 0.55, 1),
                Arguments.of(TbRuleNodeMathFunctionType.RAD, 5, 0.09),
                Arguments.of(TbRuleNodeMathFunctionType.DEG, 5, 286.48)
        );
    }

    @ParameterizedTest
    @MethodSource
    public void testSimpleOneArgumentFunction(TbRuleNodeMathFunctionType function, double arg1, double result) {
        var node = initNode(function,
                new TbMathResult(TbMathArgumentType.MESSAGE_BODY, "result", 2, false, false, null),
                new TbMathArgument(TbMathArgumentType.MESSAGE_BODY, "a")
        );

        TbMsg msg = TbMsg.newMsg(TbMsgType.POST_TELEMETRY_REQUEST, originator, TbMsgMetaData.EMPTY, JacksonUtil.newObjectNode().put("a", arg1).toString());

        node.onMsg(ctx, msg);

        ArgumentCaptor<TbMsg> msgCaptor = ArgumentCaptor.forClass(TbMsg.class);
        verify(ctx, timeout(TIMEOUT).times(1)).tellSuccess(msgCaptor.capture());

        TbMsg resultMsg = msgCaptor.getValue();
        assertNotNull(resultMsg);
        assertNotNull(resultMsg.getData());
        var resultJson = JacksonUtil.toJsonNode(resultMsg.getData());
        assertTrue(resultJson.has("result"));
        assertEquals(result, resultJson.get("result").asDouble(), 0d);
    }

    @Test
    public void test_2_plus_2_body() {
        var node = initNode(TbRuleNodeMathFunctionType.ADD,
                new TbMathResult(TbMathArgumentType.MESSAGE_BODY, "result", 2, false, false, null),
                new TbMathArgument(TbMathArgumentType.MESSAGE_BODY, "a"),
                new TbMathArgument(TbMathArgumentType.MESSAGE_BODY, "b")
        );

        TbMsg msg = TbMsg.newMsg(TbMsgType.POST_TELEMETRY_REQUEST, originator, TbMsgMetaData.EMPTY, JacksonUtil.newObjectNode().put("a", 2).put("b", 2).toString());

        node.onMsg(ctx, msg);

        ArgumentCaptor<TbMsg> msgCaptor = ArgumentCaptor.forClass(TbMsg.class);
        verify(ctx, timeout(TIMEOUT)).tellSuccess(msgCaptor.capture());

        TbMsg resultMsg = msgCaptor.getValue();
        assertNotNull(resultMsg);
        assertNotNull(resultMsg.getData());
        var resultJson = JacksonUtil.toJsonNode(resultMsg.getData());
        assertTrue(resultJson.has("result"));
        assertEquals(4, resultJson.get("result").asInt());
    }

    @Test
    public void test_2_plus_2_meta() {
        var node = initNode(TbRuleNodeMathFunctionType.ADD,
                new TbMathResult(TbMathArgumentType.MESSAGE_METADATA, "result", 0, false, false, null),
                new TbMathArgument(TbMathArgumentType.MESSAGE_BODY, "a"),
                new TbMathArgument(TbMathArgumentType.MESSAGE_BODY, "b")
        );

        TbMsg msg = TbMsg.newMsg(TbMsgType.POST_TELEMETRY_REQUEST, originator, TbMsgMetaData.EMPTY, JacksonUtil.newObjectNode().put("a", 2).put("b", 2).toString());

        node.onMsg(ctx, msg);

        ArgumentCaptor<TbMsg> msgCaptor = ArgumentCaptor.forClass(TbMsg.class);
        verify(ctx, timeout(TIMEOUT)).tellSuccess(msgCaptor.capture());

        TbMsg resultMsg = msgCaptor.getValue();
        assertNotNull(resultMsg);
        assertNotNull(resultMsg.getData());
        assertNotNull(resultMsg.getMetaData());
        var result = resultMsg.getMetaData().getValue("result");
        assertNotNull(result);
        assertEquals("4", result);
    }

    @Test
    public void test_2_plus_2_attr_and_ts() {
        var node = initNode(TbRuleNodeMathFunctionType.ADD,
                new TbMathResult(TbMathArgumentType.MESSAGE_BODY, "result", 2, false, false, null),
                new TbMathArgument(TbMathArgumentType.ATTRIBUTE, "a"),
                new TbMathArgument(TbMathArgumentType.TIME_SERIES, "b")
        );

        TbMsg msg = TbMsg.newMsg(TbMsgType.POST_TELEMETRY_REQUEST, originator, TbMsgMetaData.EMPTY, JacksonUtil.newObjectNode().toString());

        when(attributesService.find(tenantId, originator, DataConstants.SERVER_SCOPE, "a"))
                .thenReturn(Futures.immediateFuture(Optional.of(new BaseAttributeKvEntry(System.currentTimeMillis(), new DoubleDataEntry("a", 2.0)))));

        when(tsService.findLatest(tenantId, originator, "b"))
                .thenReturn(Futures.immediateFuture(Optional.of(new BasicTsKvEntry(System.currentTimeMillis(), new LongDataEntry("b", 2L)))));

        node.onMsg(ctx, msg);

        ArgumentCaptor<TbMsg> msgCaptor = ArgumentCaptor.forClass(TbMsg.class);
        verify(ctx, timeout(TIMEOUT)).tellSuccess(msgCaptor.capture());

        TbMsg resultMsg = msgCaptor.getValue();
        assertNotNull(resultMsg);
        assertNotNull(resultMsg.getData());
        var resultJson = JacksonUtil.toJsonNode(resultMsg.getData());
        assertTrue(resultJson.has("result"));
        assertEquals(4, resultJson.get("result").asInt());
    }

    @Test
    public void test_sqrt_5_body() {
        var node = initNode(TbRuleNodeMathFunctionType.SQRT,
                new TbMathResult(TbMathArgumentType.MESSAGE_BODY, "result", 3, false, false, null),
                new TbMathArgument(TbMathArgumentType.MESSAGE_BODY, "a")
        );

        TbMsg msg = TbMsg.newMsg(TbMsgType.POST_TELEMETRY_REQUEST, originator, TbMsgMetaData.EMPTY, JacksonUtil.newObjectNode().put("a", 5).toString());

        node.onMsg(ctx, msg);

        ArgumentCaptor<TbMsg> msgCaptor = ArgumentCaptor.forClass(TbMsg.class);
        verify(ctx, timeout(TIMEOUT)).tellSuccess(msgCaptor.capture());

        TbMsg resultMsg = msgCaptor.getValue();
        assertNotNull(resultMsg);
        assertNotNull(resultMsg.getData());
        var resultJson = JacksonUtil.toJsonNode(resultMsg.getData());
        assertTrue(resultJson.has("result"));
        assertEquals(2.236, resultJson.get("result").asDouble(), 0.0);
    }

    @Test
    public void test_sqrt_5_meta() {
        var node = initNode(TbRuleNodeMathFunctionType.SQRT,
                new TbMathResult(TbMathArgumentType.MESSAGE_METADATA, "result", 3, false, false, null),
                new TbMathArgument(TbMathArgumentType.MESSAGE_BODY, "a")
        );

        TbMsg msg = TbMsg.newMsg(TbMsgType.POST_TELEMETRY_REQUEST, originator, TbMsgMetaData.EMPTY, JacksonUtil.newObjectNode().put("a", 5).toString());

        node.onMsg(ctx, msg);

        ArgumentCaptor<TbMsg> msgCaptor = ArgumentCaptor.forClass(TbMsg.class);
        verify(ctx, timeout(TIMEOUT)).tellSuccess(msgCaptor.capture());

        TbMsg resultMsg = msgCaptor.getValue();
        assertNotNull(resultMsg);
        assertNotNull(resultMsg.getData());
        var result = resultMsg.getMetaData().getValue("result");
        assertNotNull(result);
        assertEquals("2.236", result);
    }

    @Test
    public void test_sqrt_5_to_attribute_and_metadata() {
        var node = initNode(TbRuleNodeMathFunctionType.SQRT,
                new TbMathResult(TbMathArgumentType.ATTRIBUTE, "result", 3, false, true, DataConstants.SERVER_SCOPE),
                new TbMathArgument(TbMathArgumentType.MESSAGE_BODY, "a")
        );

        TbMsg msg = TbMsg.newMsg(TbMsgType.POST_TELEMETRY_REQUEST, originator, TbMsgMetaData.EMPTY, JacksonUtil.newObjectNode().put("a", 5).toString());

        when(telemetryService.saveAttrAndNotify(any(), any(), anyString(), anyString(), anyDouble()))
                .thenReturn(Futures.immediateFuture(null));

        node.onMsg(ctx, msg);

        ArgumentCaptor<TbMsg> msgCaptor = ArgumentCaptor.forClass(TbMsg.class);
        verify(ctx, timeout(TIMEOUT)).tellSuccess(msgCaptor.capture());
        verify(telemetryService, times(1)).saveAttrAndNotify(any(), any(), anyString(), anyString(), anyDouble());

        TbMsg resultMsg = msgCaptor.getValue();
        assertNotNull(resultMsg);
        assertNotNull(resultMsg.getData());
        var result = resultMsg.getMetaData().getValue("result");
        assertNotNull(result);
        assertEquals("2.236", result);
    }

    @Test
    public void test_sqrt_5_to_timeseries_and_data() {
        var node = initNode(TbRuleNodeMathFunctionType.SQRT,
                new TbMathResult(TbMathArgumentType.TIME_SERIES, "result", 3, true, false, DataConstants.SERVER_SCOPE),
                new TbMathArgument(TbMathArgumentType.MESSAGE_BODY, "a")
        );

        TbMsg msg = TbMsg.newMsg(TbMsgType.POST_TELEMETRY_REQUEST, originator, TbMsgMetaData.EMPTY, JacksonUtil.newObjectNode().put("a", 5).toString());
        when(telemetryService.saveAndNotify(any(), any(), any(TsKvEntry.class)))
                .thenReturn(Futures.immediateFuture(null));

        node.onMsg(ctx, msg);

        ArgumentCaptor<TbMsg> msgCaptor = ArgumentCaptor.forClass(TbMsg.class);
        verify(ctx, timeout(TIMEOUT)).tellSuccess(msgCaptor.capture());
        verify(telemetryService, times(1)).saveAndNotify(any(), any(), any(TsKvEntry.class));

        TbMsg resultMsg = msgCaptor.getValue();
        assertNotNull(resultMsg);
        assertNotNull(resultMsg.getData());
        var resultJson = JacksonUtil.toJsonNode(resultMsg.getData());
        assertTrue(resultJson.has("result"));
        assertEquals(2.236, resultJson.get("result").asDouble(), 0.0);
    }

    @Test
    public void test_sqrt_5_to_timeseries_and_metadata_and_data() {
        var node = initNode(TbRuleNodeMathFunctionType.SQRT,
                new TbMathResult(TbMathArgumentType.TIME_SERIES, "result", 3, true, true, DataConstants.SERVER_SCOPE),
                new TbMathArgument(TbMathArgumentType.MESSAGE_BODY, "a")
        );

        TbMsg msg = TbMsg.newMsg(TbMsgType.POST_TELEMETRY_REQUEST, originator, TbMsgMetaData.EMPTY, JacksonUtil.newObjectNode().put("a", 5).toString());
        when(telemetryService.saveAndNotify(any(), any(), any(TsKvEntry.class)))
                .thenReturn(Futures.immediateFuture(null));

        node.onMsg(ctx, msg);

        ArgumentCaptor<TbMsg> msgCaptor = ArgumentCaptor.forClass(TbMsg.class);
        verify(ctx, timeout(TIMEOUT)).tellSuccess(msgCaptor.capture());
        verify(telemetryService, times(1)).saveAndNotify(any(), any(), any(TsKvEntry.class));

        TbMsg resultMsg = msgCaptor.getValue();
        assertNotNull(resultMsg);
        assertNotNull(resultMsg.getData());
        var resultMetadata = resultMsg.getMetaData().getValue("result");
        var resultData = JacksonUtil.toJsonNode(resultMsg.getData());

        assertTrue(resultData.has("result"));
        assertEquals(2.236, resultData.get("result").asDouble(), 0.0);

        assertNotNull(resultMetadata);
        assertEquals("2.236", resultMetadata);
    }

    @Test
    public void test_sqrt_5_default_value() {
        TbMathArgument tbMathArgument = new TbMathArgument(TbMathArgumentType.MESSAGE_BODY, "TestKey");
        tbMathArgument.setDefaultValue(5.0);
        var node = initNode(TbRuleNodeMathFunctionType.SQRT,
                new TbMathResult(TbMathArgumentType.MESSAGE_METADATA, "result", 3, false, false, null),
                tbMathArgument
        );
        TbMsg msg = TbMsg.newMsg(TbMsgType.POST_TELEMETRY_REQUEST, originator, TbMsgMetaData.EMPTY, JacksonUtil.newObjectNode().put("a", 10).toString());

        node.onMsg(ctx, msg);
        ArgumentCaptor<TbMsg> msgCaptor = ArgumentCaptor.forClass(TbMsg.class);
        verify(ctx, timeout(TIMEOUT)).tellSuccess(msgCaptor.capture());

        TbMsg resultMsg = msgCaptor.getValue();
        assertNotNull(resultMsg);
        assertNotNull(resultMsg.getData());
        var result = resultMsg.getMetaData().getValue("result");
        assertNotNull(result);
        assertEquals("2.236", result);
    }

    @Test
    public void test_sqrt_5_default_value_failure() {
        var node = initNode(TbRuleNodeMathFunctionType.SQRT,
                new TbMathResult(TbMathArgumentType.TIME_SERIES, "result", 3, true, false, DataConstants.SERVER_SCOPE),
                new TbMathArgument(TbMathArgumentType.MESSAGE_BODY, "TestKey")
        );
<<<<<<< HEAD
        TbMsg msg = TbMsg.newMsg(TbMsgType.POST_TELEMETRY_REQUEST, originator, TbMsgMetaData.EMPTY, JacksonUtil.newObjectNode().put("a", 10).toString());
        Throwable thrown = assertThrows(RuntimeException.class, () -> {
            node.onMsg(ctx, msg);
        });
        assertNotNull(thrown.getMessage());
=======
        TbMsg msg = TbMsg.newMsg("TEST", originator, new TbMsgMetaData(), JacksonUtil.newObjectNode().put("a", 10).toString());
        node.onMsg(ctx, msg);

        ArgumentCaptor<Throwable> tCaptor = ArgumentCaptor.forClass(Throwable.class);
        Mockito.verify(ctx, Mockito.timeout(5000)).tellFailure(eq(msg), tCaptor.capture());
        Assert.assertNotNull(tCaptor.getValue().getMessage());
>>>>>>> d41f830d
    }

    @Test
    public void testConvertMsgBodyIfRequiredFailure() {
        var node = initNode(TbRuleNodeMathFunctionType.SQRT,
                new TbMathResult(TbMathArgumentType.MESSAGE_BODY, "result", 3, true, false, DataConstants.SERVER_SCOPE),
                new TbMathArgument(TbMathArgumentType.MESSAGE_BODY, "a")
        );

<<<<<<< HEAD
        TbMsg msg = TbMsg.newMsg(TbMsgType.POST_TELEMETRY_REQUEST, originator, TbMsgMetaData.EMPTY, TbMsg.EMPTY_JSON_ARRAY);
        Throwable thrown = assertThrows(RuntimeException.class, () -> {
            node.onMsg(ctx, msg);
        });
        assertNotNull(thrown.getMessage());
=======
        TbMsg msg = TbMsg.newMsg("TEST", originator, new TbMsgMetaData(), "[]");
        node.onMsg(ctx, msg);

        ArgumentCaptor<Throwable> tCaptor = ArgumentCaptor.forClass(Throwable.class);
        Mockito.verify(ctx, Mockito.timeout(5000)).tellFailure(eq(msg), tCaptor.capture());
        Assert.assertNotNull(tCaptor.getValue().getMessage());
>>>>>>> d41f830d
    }

    @Test
    public void testExp4j_concurrent() {
        TbMathNode node = spy(initNodeWithCustomFunction("2a+3b",
                new TbMathResult(TbMathArgumentType.MESSAGE_BODY, "result", 2, false, false, null),
                new TbMathArgument(TbMathArgumentType.MESSAGE_BODY, "a"),
                new TbMathArgument(TbMathArgumentType.MESSAGE_BODY, "b")
        ));
        EntityId originatorSlow = DeviceId.fromString("7f01170d-6bba-419c-b95c-2b4c3ba32f30");
        EntityId originatorFast = DeviceId.fromString("c45360ff-7906-4102-a2ae-3495a86168d0");
        CountDownLatch slowProcessingLatch = new CountDownLatch(1);

        List<TbMsg> slowMsgList = IntStream.range(0, 5)
                .mapToObj(x -> TbMsg.newMsg("TEST", originatorSlow, new TbMsgMetaData(), JacksonUtil.newObjectNode().put("a", 2).put("b", 2).toString()))
                .collect(Collectors.toList());
        List<TbMsg> fastMsgList = IntStream.range(0, 2)
                .mapToObj(x -> TbMsg.newMsg("TEST", originatorFast, new TbMsgMetaData(), JacksonUtil.newObjectNode().put("a", 2).put("b", 2).toString()))
                .collect(Collectors.toList());

        assertThat(slowMsgList.size()).as("slow msgs >= rule-dispatcher pool size").isGreaterThanOrEqualTo(RULE_DISPATCHER_POOL_SIZE);

        log.debug("rule-dispatcher [{}], db-callback [{}], slowMsg [{}], fastMsg [{}]", RULE_DISPATCHER_POOL_SIZE, DB_CALLBACK_POOL_SIZE, slowMsgList.size(), fastMsgList.size());

        willAnswer(invocation -> {
            TbMsg msg = invocation.getArgument(1);
            log.debug("\uD83D\uDC0C processMsgAsync slow originator [{}][{}]", msg.getOriginator(), msg);
            try {
                assertThat(slowProcessingLatch.await(30, TimeUnit.SECONDS)).as("await on slowProcessingLatch").isTrue();
            } catch (InterruptedException e) {
                throw new RuntimeException(e);
            }
            return invocation.callRealMethod();
        }).given(node).processMsgAsync(eq(ctx), argThat(slowMsgList::contains));

        willAnswer(invocation -> {
            TbMsg msg = invocation.getArgument(1);
            log.debug("\u26A1\uFE0F processMsgAsync FAST originator [{}][{}]", msg.getOriginator(), msg);
            return invocation.callRealMethod();
        }).given(node).processMsgAsync(eq(ctx), argThat(fastMsgList::contains));

        willAnswer(invocation -> {
            TbMsg msg = invocation.getArgument(1);
            log.debug("submit slow originator onMsg [{}][{}]", msg.getOriginator(), msg);
            return invocation.callRealMethod();
        }).given(node).onMsg(eq(ctx), argThat(slowMsgList::contains));

        willAnswer(invocation -> {
            TbMsg msg = invocation.getArgument(1);
            log.debug("submit FAST originator onMsg [{}][{}]", msg.getOriginator(), msg);
            return invocation.callRealMethod();
        }).given(node).onMsg(eq(ctx), argThat(fastMsgList::contains));

        // submit slow msg may block all rule engine dispatcher threads
        slowMsgList.forEach(msg -> ruleEngineDispatcherExecutor.executeAsync(() -> node.onMsg(ctx, msg)));
        // wait until dispatcher threads started with all slowMsg
        verify(node, timeout(TIMEOUT).times(slowMsgList.size())).onMsg(eq(ctx), argThat(slowMsgList::contains));

        // submit fast have to return immediately
        fastMsgList.forEach(msg -> ruleEngineDispatcherExecutor.executeAsync(() -> node.onMsg(ctx, msg)));
        // wait until all fast messages processed
        verify(ctx, timeout(TIMEOUT).times(fastMsgList.size())).tellSuccess(any());

        slowProcessingLatch.countDown();

        verify(ctx, timeout(TIMEOUT).times(fastMsgList.size() + slowMsgList.size())).tellSuccess(any());

        verify(ctx, never()).tellFailure(any(), any());
    }

    @Test
    public void testExp4j_concurrentBySingleOriginator_processMsgAsyncException() {
        TbMathNode node = spy(initNodeWithCustomFunction("2a+3b",
                new TbMathResult(TbMathArgumentType.MESSAGE_BODY, "result", 2, false, false, null),
                new TbMathArgument(TbMathArgumentType.MESSAGE_BODY, "a"),
                new TbMathArgument(TbMathArgumentType.MESSAGE_BODY, "b")
        ));

        willThrow(new RuntimeException("Message body has no 'delta'")).given(node).resolveArguments(any(), any(), any(), any());

        EntityId originatorSlow = DeviceId.fromString("7f01170d-6bba-419c-b95c-2b4c3ba32f30");
        CountDownLatch slowProcessingLatch = new CountDownLatch(1);

        List<TbMsg> slowMsgList = IntStream.range(0, 5)
                .mapToObj(x -> TbMsg.newMsg("TEST", originatorSlow, new TbMsgMetaData(), JacksonUtil.newObjectNode().put("a", 2).put("b", 2).toString()))
                .collect(Collectors.toList());

        assertThat(slowMsgList.size()).as("slow msgs >= rule-dispatcher pool size").isGreaterThanOrEqualTo(RULE_DISPATCHER_POOL_SIZE);

        log.debug("rule-dispatcher [{}], db-callback [{}], slowMsg [{}]", RULE_DISPATCHER_POOL_SIZE, DB_CALLBACK_POOL_SIZE, slowMsgList.size());

        willAnswer(invocation -> {
            TbMsg msg = invocation.getArgument(1);
            if (slowProcessingLatch.getCount() > 0) {
                log.debug("Await on slowProcessingLatch before processMsgAsync");
                try {
                    assertThat(slowProcessingLatch.await(30, TimeUnit.SECONDS)).as("await on slowProcessingLatch").isTrue();
                } catch (InterruptedException e) {
                    throw new RuntimeException(e);
                }
            }
            log.debug("\uD83D\uDC0C processMsgAsync with exception [{}][{}]", msg.getOriginator(), msg);
            return invocation.callRealMethod();
        }).given(node).processMsgAsync(eq(ctx), argThat(slowMsgList::contains));

        willAnswer(invocation -> {
            TbMsg msg = invocation.getArgument(1);
            log.debug("submit slow originator onMsg [{}][{}]", msg.getOriginator(), msg);
            return invocation.callRealMethod();
        }).given(node).onMsg(eq(ctx), argThat(slowMsgList::contains));

        // submit slow msg may block all rule engine dispatcher threads
        slowMsgList.forEach(msg -> ruleEngineDispatcherExecutor.executeAsync(() -> node.onMsg(ctx, msg)));
        // wait until dispatcher threads started with all slowMsg
        verify(node, new Timeout(TimeUnit.SECONDS.toMillis(5), times(slowMsgList.size()))).onMsg(eq(ctx), argThat(slowMsgList::contains));

        slowProcessingLatch.countDown();

        verify(ctx, new Timeout(TimeUnit.SECONDS.toMillis(5), times(slowMsgList.size()))).tellFailure(any(), any());
        verify(ctx, never()).tellSuccess(any());

    }

    @Test
    public void testExp4j_concurrentBySingleOriginator_SingleMsg_manyNodesWithDifferentOutput() {
        assertThat(RULE_DISPATCHER_POOL_SIZE).as("dispatcher pool size have to be > 1").isGreaterThan(1);
        CountDownLatch processingLatch = new CountDownLatch(1);
        List<Triple<TbContext, String, TbMathNode>> ctxNodes = IntStream.range(0, RULE_DISPATCHER_POOL_SIZE * 2)
                .mapToObj(x -> {
                    final TbContext ctx = mock(TbContext.class); // many rule nodes - many contexts
                    willReturn(dbCallbackExecutor).given(ctx).getDbCallbackExecutor();
                    final String resultKey = "result" + x;
                    final TbMathNode node = spy(initNodeWithCustomFunction(ctx, "2a+3b",
                            new TbMathResult(TbMathArgumentType.MESSAGE_METADATA, resultKey, 1, false, true, null),
                            new TbMathArgument(TbMathArgumentType.MESSAGE_BODY, "a"),
                            new TbMathArgument(TbMathArgumentType.MESSAGE_BODY, "b")));
                    willAnswer(invocation -> {
                        if (processingLatch.getCount() > 0) {
                            log.debug("Await on processingLatch before processMsgAsync");
                            try {
                                assertThat(processingLatch.await(30, TimeUnit.SECONDS)).as("await on processingLatch").isTrue();
                            } catch (InterruptedException e) {
                                throw new RuntimeException(e);
                            }
                        }
                        log.debug("\uD83D\uDC0C processMsgAsync on node with expected resultKey [{}]", resultKey);
                        return invocation.callRealMethod();
                    }).given(node).processMsgAsync(any(), any());
                    willAnswer(invocation -> {
                        TbMsg msg = invocation.getArgument(1);
                        log.debug("submit originator onMsg [{}][{}]", msg.getOriginator(), msg);
                        return invocation.callRealMethod();
                    }).given(node).onMsg(any(), any());
                    return Triple.of(ctx, resultKey, node);
                })
                .collect(Collectors.toList());
        ctxNodes.forEach(ctxNode -> ruleEngineDispatcherExecutor.executeAsync(() -> ctxNode.getRight()
                .onMsg(ctxNode.getLeft(), TbMsg.newMsg("POST_TELEMETRY_REQUEST", originator, new TbMsgMetaData(), "{\"a\":2,\"b\":2}"))));
        ctxNodes.forEach(ctxNode -> verify(ctxNode.getRight(), timeout(5000)).onMsg(eq(ctxNode.getLeft()), any()));
        processingLatch.countDown();

        SoftAssertions softly = new SoftAssertions();
        ctxNodes.forEach(ctxNode -> {
            final TbContext ctx = ctxNode.getLeft();
            final String resultKey = ctxNode.getMiddle();
            ArgumentCaptor<TbMsg> msgCaptor = ArgumentCaptor.forClass(TbMsg.class);
            verify(ctx, timeout(5000)).tellSuccess(msgCaptor.capture());

            TbMsg resultMsg = msgCaptor.getValue();
            assertThat(resultMsg).as("result msg non null for result key " + resultKey).isNotNull();
            log.debug("asserting result key [{}] in metadata [{}]", resultKey, resultMsg.getMetaData().getData());
            softly.assertThat(resultMsg.getMetaData().getValue(resultKey)).as("asserting result key " + resultKey)
                    .isEqualTo("10.0");
        });

        softly.assertAll();
        verify(ctx, never()).tellFailure(any(), any());
    }

    static class RuleDispatcherExecutor extends AbstractListeningExecutor {
        @Override
        protected int getThreadPollSize() {
            return RULE_DISPATCHER_POOL_SIZE;
        }
    }

    static class DBCallbackExecutor extends AbstractListeningExecutor {
        @Override
        protected int getThreadPollSize() {
            return DB_CALLBACK_POOL_SIZE;
        }
    }

}<|MERGE_RESOLUTION|>--- conflicted
+++ resolved
@@ -18,12 +18,9 @@
 import com.fasterxml.jackson.databind.node.ObjectNode;
 import com.google.common.util.concurrent.Futures;
 import lombok.extern.slf4j.Slf4j;
-<<<<<<< HEAD
-=======
 import org.apache.commons.lang3.tuple.Triple;
 import org.assertj.core.api.SoftAssertions;
 import org.junit.Assert;
->>>>>>> d41f830d
 import org.junit.jupiter.api.AfterEach;
 import org.junit.jupiter.api.BeforeEach;
 import org.junit.jupiter.api.Test;
@@ -33,7 +30,9 @@
 import org.junit.jupiter.params.provider.MethodSource;
 import org.mockito.ArgumentCaptor;
 import org.mockito.Mock;
+import org.mockito.Mockito;
 import org.mockito.junit.jupiter.MockitoExtension;
+import org.mockito.verification.Timeout;
 import org.thingsboard.common.util.AbstractListeningExecutor;
 import org.thingsboard.common.util.JacksonUtil;
 import org.thingsboard.rule.engine.api.RuleEngineTelemetryService;
@@ -66,14 +65,11 @@
 import java.util.stream.Stream;
 
 import static org.assertj.core.api.Assertions.assertThat;
-<<<<<<< HEAD
 import static org.junit.jupiter.api.Assertions.assertEquals;
 import static org.junit.jupiter.api.Assertions.assertFalse;
 import static org.junit.jupiter.api.Assertions.assertNotNull;
 import static org.junit.jupiter.api.Assertions.assertThrows;
 import static org.junit.jupiter.api.Assertions.assertTrue;
-=======
->>>>>>> d41f830d
 import static org.mockito.ArgumentMatchers.any;
 import static org.mockito.ArgumentMatchers.anyDouble;
 import static org.mockito.ArgumentMatchers.anyString;
@@ -81,12 +77,10 @@
 import static org.mockito.ArgumentMatchers.eq;
 import static org.mockito.BDDMockito.willAnswer;
 import static org.mockito.BDDMockito.willReturn;
-<<<<<<< HEAD
-=======
+import static org.mockito.BDDMockito.willReturn;
 import static org.mockito.BDDMockito.willThrow;
 import static org.mockito.Mockito.lenient;
 import static org.mockito.Mockito.mock;
->>>>>>> d41f830d
 import static org.mockito.Mockito.never;
 import static org.mockito.Mockito.spy;
 import static org.mockito.Mockito.timeout;
@@ -543,20 +537,12 @@
                 new TbMathResult(TbMathArgumentType.TIME_SERIES, "result", 3, true, false, DataConstants.SERVER_SCOPE),
                 new TbMathArgument(TbMathArgumentType.MESSAGE_BODY, "TestKey")
         );
-<<<<<<< HEAD
         TbMsg msg = TbMsg.newMsg(TbMsgType.POST_TELEMETRY_REQUEST, originator, TbMsgMetaData.EMPTY, JacksonUtil.newObjectNode().put("a", 10).toString());
-        Throwable thrown = assertThrows(RuntimeException.class, () -> {
-            node.onMsg(ctx, msg);
-        });
-        assertNotNull(thrown.getMessage());
-=======
-        TbMsg msg = TbMsg.newMsg("TEST", originator, new TbMsgMetaData(), JacksonUtil.newObjectNode().put("a", 10).toString());
         node.onMsg(ctx, msg);
 
         ArgumentCaptor<Throwable> tCaptor = ArgumentCaptor.forClass(Throwable.class);
         Mockito.verify(ctx, Mockito.timeout(5000)).tellFailure(eq(msg), tCaptor.capture());
         Assert.assertNotNull(tCaptor.getValue().getMessage());
->>>>>>> d41f830d
     }
 
     @Test
@@ -566,20 +552,12 @@
                 new TbMathArgument(TbMathArgumentType.MESSAGE_BODY, "a")
         );
 
-<<<<<<< HEAD
-        TbMsg msg = TbMsg.newMsg(TbMsgType.POST_TELEMETRY_REQUEST, originator, TbMsgMetaData.EMPTY, TbMsg.EMPTY_JSON_ARRAY);
-        Throwable thrown = assertThrows(RuntimeException.class, () -> {
-            node.onMsg(ctx, msg);
-        });
-        assertNotNull(thrown.getMessage());
-=======
-        TbMsg msg = TbMsg.newMsg("TEST", originator, new TbMsgMetaData(), "[]");
+        TbMsg msg = TbMsg.newMsg(TbMsgType.POST_TELEMETRY_REQUEST, originator, TbMsgMetaData.EMPTY,  TbMsg.EMPTY_JSON_ARRAY);
         node.onMsg(ctx, msg);
 
         ArgumentCaptor<Throwable> tCaptor = ArgumentCaptor.forClass(Throwable.class);
         Mockito.verify(ctx, Mockito.timeout(5000)).tellFailure(eq(msg), tCaptor.capture());
         Assert.assertNotNull(tCaptor.getValue().getMessage());
->>>>>>> d41f830d
     }
 
     @Test
@@ -594,10 +572,10 @@
         CountDownLatch slowProcessingLatch = new CountDownLatch(1);
 
         List<TbMsg> slowMsgList = IntStream.range(0, 5)
-                .mapToObj(x -> TbMsg.newMsg("TEST", originatorSlow, new TbMsgMetaData(), JacksonUtil.newObjectNode().put("a", 2).put("b", 2).toString()))
+                .mapToObj(x -> TbMsg.newMsg(TbMsgType.POST_TELEMETRY_REQUEST, originatorSlow, TbMsgMetaData.EMPTY, JacksonUtil.newObjectNode().put("a", 2).put("b", 2).toString()))
                 .collect(Collectors.toList());
         List<TbMsg> fastMsgList = IntStream.range(0, 2)
-                .mapToObj(x -> TbMsg.newMsg("TEST", originatorFast, new TbMsgMetaData(), JacksonUtil.newObjectNode().put("a", 2).put("b", 2).toString()))
+                .mapToObj(x -> TbMsg.newMsg(TbMsgType.POST_TELEMETRY_REQUEST, originatorFast, TbMsgMetaData.EMPTY, JacksonUtil.newObjectNode().put("a", 2).put("b", 2).toString()))
                 .collect(Collectors.toList());
 
         assertThat(slowMsgList.size()).as("slow msgs >= rule-dispatcher pool size").isGreaterThanOrEqualTo(RULE_DISPATCHER_POOL_SIZE);
@@ -664,7 +642,7 @@
         CountDownLatch slowProcessingLatch = new CountDownLatch(1);
 
         List<TbMsg> slowMsgList = IntStream.range(0, 5)
-                .mapToObj(x -> TbMsg.newMsg("TEST", originatorSlow, new TbMsgMetaData(), JacksonUtil.newObjectNode().put("a", 2).put("b", 2).toString()))
+                .mapToObj(x -> TbMsg.newMsg(TbMsgType.POST_TELEMETRY_REQUEST, originatorSlow, TbMsgMetaData.EMPTY, JacksonUtil.newObjectNode().put("a", 2).put("b", 2).toString()))
                 .collect(Collectors.toList());
 
         assertThat(slowMsgList.size()).as("slow msgs >= rule-dispatcher pool size").isGreaterThanOrEqualTo(RULE_DISPATCHER_POOL_SIZE);
@@ -737,7 +715,7 @@
                 })
                 .collect(Collectors.toList());
         ctxNodes.forEach(ctxNode -> ruleEngineDispatcherExecutor.executeAsync(() -> ctxNode.getRight()
-                .onMsg(ctxNode.getLeft(), TbMsg.newMsg("POST_TELEMETRY_REQUEST", originator, new TbMsgMetaData(), "{\"a\":2,\"b\":2}"))));
+                .onMsg(ctxNode.getLeft(), TbMsg.newMsg(TbMsgType.POST_TELEMETRY_REQUEST, originator, TbMsgMetaData.EMPTY, "{\"a\":2,\"b\":2}"))));
         ctxNodes.forEach(ctxNode -> verify(ctxNode.getRight(), timeout(5000)).onMsg(eq(ctxNode.getLeft()), any()));
         processingLatch.countDown();
 
