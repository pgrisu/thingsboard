--- conflicted
+++ resolved
@@ -167,16 +167,11 @@
         } else if (msg.isTypeOf(ATTRIBUTES_DELETED)) {
             actionType = EdgeEventActionType.ATTRIBUTES_DELETED;
         } else if (msg.isTypeOneOf(CONNECT_EVENT, DISCONNECT_EVENT, ACTIVITY_EVENT, INACTIVITY_EVENT)) {
-<<<<<<< HEAD
-            String scope = msg.getMetaData().getValue(SCOPE);
-            actionType = StringUtils.isEmpty(scope) ? EdgeEventActionType.TIMESERIES_UPDATED : EdgeEventActionType.ATTRIBUTES_UPDATED;
-        } else if (msg.isTypeOneOf(ALARM_ACK, ALARM_CLEAR)) {
-            actionType = EdgeEventActionType.valueOf(msg.getType());
-=======
             String scope = msg.getMetaData().getValue(DataConstants.SCOPE);
             actionType = StringUtils.isEmpty(scope) ?
                     EdgeEventActionType.TIMESERIES_UPDATED : EdgeEventActionType.ATTRIBUTES_UPDATED;
->>>>>>> 6acc85e7
+        } else if (msg.isTypeOneOf(ALARM_ACK, ALARM_CLEAR)) {
+            actionType = EdgeEventActionType.valueOf(msg.getType());
         } else {
             String type = msg.getType();
             log.warn("Unsupported msg type [{}]", type);
