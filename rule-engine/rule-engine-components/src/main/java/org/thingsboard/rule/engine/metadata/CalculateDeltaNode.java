--- conflicted
+++ resolved
@@ -46,10 +46,7 @@
 @Slf4j
 @RuleNode(type = ComponentType.ENRICHMENT,
         name = "calculate delta",
-<<<<<<< HEAD
-=======
         version = 1,
->>>>>>> 63c100b4
         relationTypes = {TbNodeConnectionType.SUCCESS, TbNodeConnectionType.FAILURE, TbNodeConnectionType.OTHER},
         configClazz = CalculateDeltaNodeConfiguration.class,
         nodeDescription = "Calculates delta and amount of time passed between previous timeseries key reading " +
@@ -94,50 +91,8 @@
             ctx.tellNext(msg, TbNodeConnectionType.OTHER);
             return;
         }
-<<<<<<< HEAD
         locks.computeIfAbsent(msg.getOriginator(), SemaphoreWithTbMsgQueue::new)
                 .addToQueueAndTryProcess(msg, ctx, this::processMsgAsync);
-=======
-        withCallback(getLastValue(msg.getOriginator()),
-                previousData -> {
-                    double currentValue = json.get(inputKey).asDouble();
-                    long currentTs = msg.getMetaDataTs();
-
-                    if (useCache) {
-                        cache.put(msg.getOriginator(), new ValueWithTs(currentTs, currentValue));
-                    }
-
-                    BigDecimal delta = BigDecimal.valueOf(previousData != null ? currentValue - previousData.value : 0.0);
-
-                    if (config.isTellFailureIfDeltaIsNegative() && delta.doubleValue() < 0) {
-                        ctx.tellFailure(msg, new IllegalArgumentException("Delta value is negative!"));
-                        return;
-                    }
-
-                    if (config.isExcludeZeroDeltas() && delta.doubleValue() == 0) {
-                        ctx.tellSuccess(msg);
-                        return;
-                    }
-
-                    if (config.getRound() != null) {
-                        delta = delta.setScale(config.getRound(), RoundingMode.HALF_UP);
-                    }
-
-                    ObjectNode result = (ObjectNode) json;
-                    if (delta.stripTrailingZeros().scale() > 0) {
-                        result.put(config.getOutputValueKey(), delta.doubleValue());
-                    } else {
-                        result.put(config.getOutputValueKey(), delta.longValueExact());
-                    }
-
-                    if (config.isAddPeriodBetweenMsgs()) {
-                        long period = previousData != null ? currentTs - previousData.ts : 0;
-                        result.put(config.getPeriodValueKey(), period);
-                    }
-                    ctx.tellSuccess(TbMsg.transformMsgData(msg, JacksonUtil.toString(result)));
-                },
-                t -> ctx.tellFailure(msg, t), ctx.getDbCallbackExecutor());
->>>>>>> 63c100b4
     }
 
     @Override
@@ -148,11 +103,6 @@
         }
     }
 
-<<<<<<< HEAD
-    private ListenableFuture<ValueWithTs> fetchLatestValueAsync(TbContext ctx, EntityId entityId) {
-        return Futures.transform(ctx.getTimeseriesService().findLatest(ctx.getTenantId(), entityId, config.getInputValueKey()),
-                tsKvEntryOpt -> tsKvEntryOpt.map(this::extractValue).orElse(null), MoreExecutors.directExecutor());
-=======
     @Override
     public TbPair<Boolean, JsonNode> upgrade(int fromVersion, JsonNode oldConfiguration) throws TbNodeException {
         boolean hasChanges = false;
@@ -170,31 +120,9 @@
         return new TbPair<>(hasChanges, oldConfiguration);
     }
 
-    private ListenableFuture<ValueWithTs> fetchLatestValueAsync(EntityId entityId) {
-        return Futures.transform(timeseriesService.findLatest(ctx.getTenantId(), entityId, Collections.singletonList(config.getInputValueKey())),
-                list -> extractValue(list.get(0))
-                , ctx.getDbCallbackExecutor());
-    }
-
-    private ValueWithTs fetchLatestValue(EntityId entityId) {
-        List<TsKvEntry> tsKvEntries = timeseriesService.findLatestSync(
-                ctx.getTenantId(),
-                entityId,
-                Collections.singletonList(config.getInputValueKey()));
-        return extractValue(tsKvEntries.get(0));
-    }
-
-    private ListenableFuture<ValueWithTs> getLastValue(EntityId entityId) {
-        if (useCache) {
-            ValueWithTs latestValue;
-            if ((latestValue = cache.get(entityId)) == null) {
-                latestValue = fetchLatestValue(entityId);
-            }
-            return Futures.immediateFuture(latestValue);
-        } else {
-            return fetchLatestValueAsync(entityId);
-        }
->>>>>>> 63c100b4
+    private ListenableFuture<ValueWithTs> fetchLatestValueAsync(TbContext ctx, EntityId entityId) {
+        return Futures.transform(ctx.getTimeseriesService().findLatest(ctx.getTenantId(), entityId, config.getInputValueKey()),
+                tsKvEntryOpt -> tsKvEntryOpt.map(this::extractValue).orElse(null), MoreExecutors.directExecutor());
     }
 
     private ValueWithTs extractValue(TsKvEntry kvEntry) {
@@ -232,6 +160,9 @@
             if (config.isTellFailureIfDeltaIsNegative() && delta.doubleValue() < 0) {
                 throw new IllegalArgumentException("Delta value is negative!");
             }
+            if (config.isExcludeZeroDeltas() && delta.doubleValue() == 0) {
+                return msg;
+            }
             if (config.getRound() != null) {
                 delta = delta.setScale(config.getRound(), RoundingMode.HALF_UP);
             }
