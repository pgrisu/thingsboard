/**
 * Copyright © 2016-2020 The Thingsboard Authors
 *
 * Licensed under the Apache License, Version 2.0 (the "License");
 * you may not use this file except in compliance with the License.
 * You may obtain a copy of the License at
 *
 *     http://www.apache.org/licenses/LICENSE-2.0
 *
 * Unless required by applicable law or agreed to in writing, software
 * distributed under the License is distributed on an "AS IS" BASIS,
 * WITHOUT WARRANTIES OR CONDITIONS OF ANY KIND, either express or implied.
 * See the License for the specific language governing permissions and
 * limitations under the License.
 */
package org.thingsboard.rule.engine.metadata;

import com.fasterxml.jackson.core.JsonGenerator;
import com.fasterxml.jackson.core.JsonParser;
import com.fasterxml.jackson.databind.ObjectMapper;
import com.fasterxml.jackson.databind.node.ArrayNode;
import com.fasterxml.jackson.databind.node.ObjectNode;
import com.google.common.util.concurrent.ListenableFuture;
import com.google.gson.JsonParseException;
import lombok.Data;
import lombok.NoArgsConstructor;
import lombok.extern.slf4j.Slf4j;
import org.apache.commons.lang3.StringUtils;
import org.apache.commons.lang3.math.NumberUtils;
import org.thingsboard.common.util.DonAsynchron;
import org.thingsboard.rule.engine.api.RuleNode;
import org.thingsboard.rule.engine.api.TbContext;
import org.thingsboard.rule.engine.api.TbNode;
import org.thingsboard.rule.engine.api.TbNodeConfiguration;
import org.thingsboard.rule.engine.api.TbNodeException;
import org.thingsboard.rule.engine.api.util.TbNodeUtils;
import org.thingsboard.server.common.data.kv.BaseReadTsKvQuery;
import org.thingsboard.server.common.data.kv.ReadTsKvQuery;
import org.thingsboard.server.common.data.kv.TsKvEntry;
import org.thingsboard.server.common.data.plugin.ComponentType;
import org.thingsboard.server.common.data.rule.RuleChainType;
import org.thingsboard.server.common.msg.TbMsg;

import java.io.IOException;
import java.util.List;
import java.util.concurrent.ExecutionException;
import java.util.concurrent.TimeUnit;
import java.util.stream.Collectors;

import static org.thingsboard.rule.engine.api.TbRelationTypes.SUCCESS;
import static org.thingsboard.rule.engine.metadata.TbGetTelemetryNodeConfiguration.FETCH_MODE_ALL;
import static org.thingsboard.rule.engine.metadata.TbGetTelemetryNodeConfiguration.FETCH_MODE_FIRST;
import static org.thingsboard.rule.engine.metadata.TbGetTelemetryNodeConfiguration.MAX_FETCH_SIZE;
import static org.thingsboard.server.common.data.kv.Aggregation.NONE;

/**
 * Created by mshvayka on 04.09.18.
 */
@Slf4j
@RuleNode(type = ComponentType.ENRICHMENT,
        name = "originator telemetry",
        configClazz = TbGetTelemetryNodeConfiguration.class,
        nodeDescription = "Add Message Originator Telemetry for selected time range into Message Metadata\n",
        nodeDetails = "The node allows you to select fetch mode: <b>FIRST/LAST/ALL</b> to fetch telemetry of certain time range that are added into Message metadata without any prefix. " +
                "If selected fetch mode <b>ALL</b> Telemetry will be added like array into Message Metadata where <b>key</b> is Timestamp and <b>value</b> is value of Telemetry.</br>" +
                "If selected fetch mode <b>FIRST</b> or <b>LAST</b> Telemetry will be added like string without Timestamp.</br>" +
                "Also, the rule node allows you to select telemetry sampling order: <b>ASC</b> or <b>DESC</b>. </br>" +
                "<b>Note</b>: The maximum size of the fetched array is 1000 records.\n ",
        uiResources = {"static/rulenode/rulenode-core-config.js"},
        configDirective = "tbEnrichmentNodeGetTelemetryFromDatabase",
<<<<<<< HEAD
        ruleChainTypes = {RuleChainType.SYSTEM, RuleChainType.EDGE}
=======
        ruleChainTypes = {RuleChainType.CORE, RuleChainType.EDGE}
>>>>>>> f5ab5d7a
)
public class TbGetTelemetryNode implements TbNode {

    private static final String DESC_ORDER = "DESC";
    private static final String ASC_ORDER = "ASC";

    private TbGetTelemetryNodeConfiguration config;
    private List<String> tsKeyNames;
    private int limit;
    private ObjectMapper mapper;
    private String fetchMode;
    private String orderByFetchAll;

    @Override
    public void init(TbContext ctx, TbNodeConfiguration configuration) throws TbNodeException {
        this.config = TbNodeUtils.convert(configuration, TbGetTelemetryNodeConfiguration.class);
        tsKeyNames = config.getLatestTsKeyNames();
        limit = config.getFetchMode().equals(FETCH_MODE_ALL) ? validateLimit(config.getLimit()) : 1;
        fetchMode = config.getFetchMode();
        orderByFetchAll = config.getOrderBy();
        if (StringUtils.isEmpty(orderByFetchAll)) {
            orderByFetchAll = ASC_ORDER;
        }
        mapper = new ObjectMapper();
        mapper.configure(JsonGenerator.Feature.QUOTE_FIELD_NAMES, false);
        mapper.configure(JsonParser.Feature.ALLOW_UNQUOTED_FIELD_NAMES, true);
    }

    @Override
    public void onMsg(TbContext ctx, TbMsg msg) throws ExecutionException, InterruptedException, TbNodeException {
        if (tsKeyNames.isEmpty()) {
            ctx.tellFailure(msg, new IllegalStateException("Telemetry is not selected!"));
        } else {
            try {
                if (config.isUseMetadataIntervalPatterns()) {
                    checkMetadataKeyPatterns(msg);
                }
                ListenableFuture<List<TsKvEntry>> list = ctx.getTimeseriesService().findAll(ctx.getTenantId(), msg.getOriginator(), buildQueries(msg));
                DonAsynchron.withCallback(list, data -> {
                    process(data, msg);
                    ctx.tellSuccess(ctx.transformMsg(msg, msg.getType(), msg.getOriginator(), msg.getMetaData(), msg.getData()));
                }, error -> ctx.tellFailure(msg, error), ctx.getDbCallbackExecutor());
            } catch (Exception e) {
                ctx.tellFailure(msg, e);
            }
        }
    }

    @Override
    public void destroy() {
    }

    private List<ReadTsKvQuery> buildQueries(TbMsg msg) {
        return tsKeyNames.stream()
                .map(key -> new BaseReadTsKvQuery(key, getInterval(msg).getStartTs(), getInterval(msg).getEndTs(), 1, limit, NONE, getOrderBy()))
                .collect(Collectors.toList());
    }

    private String getOrderBy() {
        switch (fetchMode) {
            case FETCH_MODE_ALL:
                return orderByFetchAll;
            case FETCH_MODE_FIRST:
                return ASC_ORDER;
            default:
                return DESC_ORDER;
        }
    }

    private void process(List<TsKvEntry> entries, TbMsg msg) {
        ObjectNode resultNode = mapper.createObjectNode();
        if (FETCH_MODE_ALL.equals(fetchMode)) {
            entries.forEach(entry -> processArray(resultNode, entry));
        } else {
            entries.forEach(entry -> processSingle(resultNode, entry));
        }

        for (String key : tsKeyNames) {
            if (resultNode.has(key)) {
                msg.getMetaData().putValue(key, resultNode.get(key).toString());
            }
        }
    }

    private void processSingle(ObjectNode node, TsKvEntry entry) {
        node.put(entry.getKey(), entry.getValueAsString());
    }

    private void processArray(ObjectNode node, TsKvEntry entry) {
        if (node.has(entry.getKey())) {
            ArrayNode arrayNode = (ArrayNode) node.get(entry.getKey());
            arrayNode.add(buildNode(entry));
        } else {
            ArrayNode arrayNode = mapper.createArrayNode();
            arrayNode.add(buildNode(entry));
            node.set(entry.getKey(), arrayNode);
        }
    }

    private ObjectNode buildNode(TsKvEntry entry) {
        ObjectNode obj = mapper.createObjectNode()
                .put("ts", entry.getTs());
        switch (entry.getDataType()) {
            case STRING:
                obj.put("value", entry.getValueAsString());
                break;
            case LONG:
                obj.put("value", entry.getLongValue().get());
                break;
            case BOOLEAN:
                obj.put("value", entry.getBooleanValue().get());
                break;
            case DOUBLE:
                obj.put("value", entry.getDoubleValue().get());
                break;
            case JSON:
                try {
                    obj.set("value", mapper.readTree(entry.getJsonValue().get()));
                } catch (IOException e) {
                    throw new JsonParseException("Can't parse jsonValue: " + entry.getJsonValue().get(), e);
                }
                break;
        }
        return obj;
    }

    private Interval getInterval(TbMsg msg) {
        Interval interval = new Interval();
        if (config.isUseMetadataIntervalPatterns()) {
            if (isParsable(msg, config.getStartIntervalPattern())) {
                interval.setStartTs(Long.parseLong(TbNodeUtils.processPattern(config.getStartIntervalPattern(), msg.getMetaData())));
            }
            if (isParsable(msg, config.getEndIntervalPattern())) {
                interval.setEndTs(Long.parseLong(TbNodeUtils.processPattern(config.getEndIntervalPattern(), msg.getMetaData())));
            }
        } else {
            long ts = System.currentTimeMillis();
            interval.setStartTs(ts - TimeUnit.valueOf(config.getStartIntervalTimeUnit()).toMillis(config.getStartInterval()));
            interval.setEndTs(ts - TimeUnit.valueOf(config.getEndIntervalTimeUnit()).toMillis(config.getEndInterval()));
        }
        return interval;
    }

    private boolean isParsable(TbMsg msg, String pattern) {
        return NumberUtils.isParsable(TbNodeUtils.processPattern(pattern, msg.getMetaData()));
    }

    private void checkMetadataKeyPatterns(TbMsg msg) {
        isUndefined(msg, config.getStartIntervalPattern(), config.getEndIntervalPattern());
        isInvalid(msg, config.getStartIntervalPattern(), config.getEndIntervalPattern());
    }

    private void isUndefined(TbMsg msg, String startIntervalPattern, String endIntervalPattern) {
        if (getMetadataValue(msg, startIntervalPattern) == null && getMetadataValue(msg, endIntervalPattern) == null) {
            throw new IllegalArgumentException("Message metadata values: '" +
                    replaceRegex(startIntervalPattern) + "' and '" +
                    replaceRegex(endIntervalPattern) + "' are undefined");
        } else {
            if (getMetadataValue(msg, startIntervalPattern) == null) {
                throw new IllegalArgumentException("Message metadata value: '" +
                        replaceRegex(startIntervalPattern) + "' is undefined");
            }
            if (getMetadataValue(msg, endIntervalPattern) == null) {
                throw new IllegalArgumentException("Message metadata value: '" +
                        replaceRegex(endIntervalPattern) + "' is undefined");
            }
        }
    }

    private void isInvalid(TbMsg msg, String startIntervalPattern, String endIntervalPattern) {
        if (getInterval(msg).getStartTs() == null && getInterval(msg).getEndTs() == null) {
            throw new IllegalArgumentException("Message metadata values: '" +
                    replaceRegex(startIntervalPattern) + "' and '" +
                    replaceRegex(endIntervalPattern) + "' have invalid format");
        } else {
            if (getInterval(msg).getStartTs() == null) {
                throw new IllegalArgumentException("Message metadata value: '" +
                        replaceRegex(startIntervalPattern) + "' has invalid format");
            }
            if (getInterval(msg).getEndTs() == null) {
                throw new IllegalArgumentException("Message metadata value: '" +
                        replaceRegex(endIntervalPattern) + "' has invalid format");
            }
        }
    }

    private String getMetadataValue(TbMsg msg, String pattern) {
        return msg.getMetaData().getValue(replaceRegex(pattern));
    }

    private String replaceRegex(String pattern) {
        return pattern.replaceAll("[${}]", "");
    }

    private int validateLimit(int limit) {
        if (limit != 0) {
            return limit;
        } else {
            return MAX_FETCH_SIZE;
        }
    }

    @Data
    @NoArgsConstructor
    private static class Interval {
        private Long startTs;
        private Long endTs;
    }

}<|MERGE_RESOLUTION|>--- conflicted
+++ resolved
@@ -68,11 +68,7 @@
                 "<b>Note</b>: The maximum size of the fetched array is 1000 records.\n ",
         uiResources = {"static/rulenode/rulenode-core-config.js"},
         configDirective = "tbEnrichmentNodeGetTelemetryFromDatabase",
-<<<<<<< HEAD
-        ruleChainTypes = {RuleChainType.SYSTEM, RuleChainType.EDGE}
-=======
         ruleChainTypes = {RuleChainType.CORE, RuleChainType.EDGE}
->>>>>>> f5ab5d7a
 )
 public class TbGetTelemetryNode implements TbNode {
 
