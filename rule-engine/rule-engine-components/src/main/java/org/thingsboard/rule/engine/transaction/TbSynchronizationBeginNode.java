--- conflicted
+++ resolved
@@ -39,14 +39,10 @@
                 "Subsequent messages will not be processed until the previous message processing is completed or timeout event occurs.\n" +
                 "Size of the queue per originator and timeout values are configurable on a system level",
         uiResources = {"static/rulenode/rulenode-core-config.js"},
-<<<<<<< HEAD
         configDirective = "tbNodeEmptyConfig",
         ruleChainTypes = {RuleChainType.SYSTEM, RuleChainType.EDGE}
 )
-=======
-        configDirective = "tbNodeEmptyConfig")
 @Deprecated
->>>>>>> 7e66fd26
 public class TbSynchronizationBeginNode implements TbNode {
 
     @Override
